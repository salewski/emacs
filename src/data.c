/* Primitive operations on Lisp data types for GNU Emacs Lisp interpreter.
   Copyright (C) 1985-1986, 1988, 1993-1995, 1997-2024 Free Software
   Foundation, Inc.

This file is part of GNU Emacs.

GNU Emacs is free software: you can redistribute it and/or modify
it under the terms of the GNU General Public License as published by
the Free Software Foundation, either version 3 of the License, or (at
your option) any later version.

GNU Emacs is distributed in the hope that it will be useful,
but WITHOUT ANY WARRANTY; without even the implied warranty of
MERCHANTABILITY or FITNESS FOR A PARTICULAR PURPOSE.  See the
GNU General Public License for more details.

You should have received a copy of the GNU General Public License
along with GNU Emacs.  If not, see <https://www.gnu.org/licenses/>.  */


#include <config.h>

#include <math.h>
#include <stdio.h>

#include <byteswap.h>
#include <count-one-bits.h>
#include <count-trailing-zeros.h>
#include <intprops.h>

#include "lisp.h"
#include "bignum.h"
#include "puresize.h"
#include "character.h"
#include "buffer.h"
#include "keyboard.h"
#include "process.h"
#include "frame.h"
#include "keymap.h"

static void swap_in_symval_forwarding (struct Lisp_Symbol *,
				       struct Lisp_Buffer_Local_Value *);

static bool
BOOLFWDP (lispfwd a)
{
  return XFWDTYPE (a) == Lisp_Fwd_Bool;
}
static bool
INTFWDP (lispfwd a)
{
  return XFWDTYPE (a) == Lisp_Fwd_Int;
}
static bool
KBOARD_OBJFWDP (lispfwd a)
{
  return XFWDTYPE (a) == Lisp_Fwd_Kboard_Obj;
}
static bool
OBJFWDP (lispfwd a)
{
  return XFWDTYPE (a) == Lisp_Fwd_Obj;
}

static struct Lisp_Boolfwd const *
XBOOLFWD (lispfwd a)
{
  eassert (BOOLFWDP (a));
  return a.fwdptr;
}
static struct Lisp_Kboard_Objfwd const *
XKBOARD_OBJFWD (lispfwd a)
{
  eassert (KBOARD_OBJFWDP (a));
  return a.fwdptr;
}
static struct Lisp_Intfwd const *
XFIXNUMFWD (lispfwd a)
{
  eassert (INTFWDP (a));
  return a.fwdptr;
}
static struct Lisp_Objfwd const *
XOBJFWD (lispfwd a)
{
  eassert (OBJFWDP (a));
  return a.fwdptr;
}

static void
set_blv_found (struct Lisp_Buffer_Local_Value *blv, int found)
{
  eassert (found == !EQ (blv->defcell, blv->valcell));
  blv->found = found;
}

static Lisp_Object
blv_value (struct Lisp_Buffer_Local_Value *blv)
{
  return XCDR (blv->valcell);
}

static void
set_blv_value (struct Lisp_Buffer_Local_Value *blv, Lisp_Object val)
{
  XSETCDR (blv->valcell, val);
}

static void
set_blv_where (struct Lisp_Buffer_Local_Value *blv, Lisp_Object val)
{
  blv->where = val;
}

static void
set_blv_defcell (struct Lisp_Buffer_Local_Value *blv, Lisp_Object val)
{
  blv->defcell = val;
}

static void
set_blv_valcell (struct Lisp_Buffer_Local_Value *blv, Lisp_Object val)
{
  blv->valcell = val;
}

static AVOID
wrong_length_argument (Lisp_Object a1, Lisp_Object a2, Lisp_Object a3)
{
  Lisp_Object size1 = make_fixnum (bool_vector_size (a1));
  Lisp_Object size2 = make_fixnum (bool_vector_size (a2));
  if (NILP (a3))
    xsignal2 (Qwrong_length_argument, size1, size2);
  else
    xsignal3 (Qwrong_length_argument, size1, size2,
	      make_fixnum (bool_vector_size (a3)));
}

AVOID
wrong_type_argument (Lisp_Object predicate, Lisp_Object value)
{
  eassert (!TAGGEDP (value, Lisp_Type_Unused0));
  xsignal2 (Qwrong_type_argument, predicate, value);
}

void
pure_write_error (Lisp_Object obj)
{
  xsignal2 (Qerror, build_string ("Attempt to modify read-only object"), obj);
}

void
args_out_of_range (Lisp_Object a1, Lisp_Object a2)
{
  xsignal2 (Qargs_out_of_range, a1, a2);
}

void
args_out_of_range_3 (Lisp_Object a1, Lisp_Object a2, Lisp_Object a3)
{
  xsignal3 (Qargs_out_of_range, a1, a2, a3);
}

void
circular_list (Lisp_Object list)
{
  xsignal1 (Qcircular_list, list);
}


/* Data type predicates.  */

DEFUN ("eq", Feq, Seq, 2, 2, 0,
       doc: /* Return t if the two args are the same Lisp object.  */
       attributes: const)
  (Lisp_Object obj1, Lisp_Object obj2)
{
  if (EQ (obj1, obj2))
    return Qt;
  return Qnil;
}

DEFUN ("null", Fnull, Snull, 1, 1, 0,
       doc: /* Return t if OBJECT is nil, and return nil otherwise.  */
       attributes: const)
  (Lisp_Object object)
{
  if (NILP (object))
    return Qt;
  return Qnil;
}

DEFUN ("type-of", Ftype_of, Stype_of, 1, 1, 0,
       doc: /* Return a symbol representing the type of OBJECT.
The symbol returned names the object's basic type;
for example, (type-of 1) returns `integer'.  */)
  (Lisp_Object object)
{
  switch (XTYPE (object))
    {
    case_Lisp_Int:
      return Qinteger;

    case Lisp_Symbol:
      return Qsymbol;

    case Lisp_String:
      return Qstring;

    case Lisp_Cons:
      return Qcons;

    case Lisp_Vectorlike:
      /* WARNING!!  Keep 'cl--type-hierarchy' in sync with this code!!  */
      switch (PSEUDOVECTOR_TYPE (XVECTOR (object)))
        {
        case PVEC_NORMAL_VECTOR: return Qvector;
	case PVEC_BIGNUM: return Qinteger;
	case PVEC_MARKER: return Qmarker;
	case PVEC_SYMBOL_WITH_POS: return Qsymbol_with_pos;
	case PVEC_OVERLAY: return Qoverlay;
	case PVEC_FINALIZER: return Qfinalizer;
	case PVEC_USER_PTR: return Quser_ptr;
        case PVEC_WINDOW_CONFIGURATION: return Qwindow_configuration;
        case PVEC_PROCESS: return Qprocess;
        case PVEC_WINDOW: return Qwindow;
        case PVEC_SUBR: return Qsubr;
        case PVEC_COMPILED: return Qcompiled_function;
        case PVEC_BUFFER: return Qbuffer;
        case PVEC_CHAR_TABLE: return Qchar_table;
        case PVEC_BOOL_VECTOR: return Qbool_vector;
        case PVEC_FRAME: return Qframe;
        case PVEC_HASH_TABLE: return Qhash_table;
        case PVEC_OBARRAY: return Qobarray;
        case PVEC_FONT:
          if (FONT_SPEC_P (object))
	    return Qfont_spec;
          if (FONT_ENTITY_P (object))
	    return Qfont_entity;
          if (FONT_OBJECT_P (object))
	    return Qfont_object;
          else
            emacs_abort (); /* return Qfont?  */
        case PVEC_THREAD: return Qthread;
        case PVEC_MUTEX: return Qmutex;
        case PVEC_CONDVAR: return Qcondition_variable;
        case PVEC_TERMINAL: return Qterminal;
        case PVEC_RECORD:
          {
            Lisp_Object t = AREF (object, 0);
            if (RECORDP (t) && 1 < PVSIZE (t))
              /* Return the type name field of the class!  */
              return AREF (t, 1);
            else
              return t;
          }
        case PVEC_MODULE_FUNCTION:
          return Qmodule_function;
	case PVEC_NATIVE_COMP_UNIT:
          return Qnative_comp_unit;
        case PVEC_XWIDGET:
          return Qxwidget;
        case PVEC_XWIDGET_VIEW:
          return Qxwidget_view;
	case PVEC_TS_PARSER:
	  return Qtreesit_parser;
	case PVEC_TS_NODE:
	  return Qtreesit_node;
	case PVEC_TS_COMPILED_QUERY:
	  return Qtreesit_compiled_query;
        case PVEC_SQLITE:
          return Qsqlite;
        case PVEC_SUB_CHAR_TABLE:
          return Qsub_char_table;
        /* "Impossible" cases.  */
	case PVEC_MISC_PTR:
        case PVEC_OTHER:
        case PVEC_FREE: ;
        }
      emacs_abort ();

    case Lisp_Float:
      return Qfloat;

    default:
      emacs_abort ();
    }
}

DEFUN ("consp", Fconsp, Sconsp, 1, 1, 0,
       doc: /* Return t if OBJECT is a cons cell.  */
       attributes: const)
  (Lisp_Object object)
{
  if (CONSP (object))
    return Qt;
  return Qnil;
}

DEFUN ("atom", Fatom, Satom, 1, 1, 0,
       doc: /* Return t if OBJECT is not a cons cell.  This includes nil.  */
       attributes: const)
  (Lisp_Object object)
{
  if (CONSP (object))
    return Qnil;
  return Qt;
}

DEFUN ("listp", Flistp, Slistp, 1, 1, 0,
       doc: /* Return t if OBJECT is a list, that is, a cons cell or nil.
Otherwise, return nil.  */
       attributes: const)
  (Lisp_Object object)
{
  if (CONSP (object) || NILP (object))
    return Qt;
  return Qnil;
}

DEFUN ("nlistp", Fnlistp, Snlistp, 1, 1, 0,
       doc: /* Return t if OBJECT is not a list.  Lists include nil.  */
       attributes: const)
  (Lisp_Object object)
{
  if (CONSP (object) || NILP (object))
    return Qnil;
  return Qt;
}

DEFUN ("bare-symbol-p", Fbare_symbol_p, Sbare_symbol_p, 1, 1, 0,
       doc: /* Return t if OBJECT is a symbol, but not a symbol together with position.  */
       attributes: const)
  (Lisp_Object object)
{
  if (BARE_SYMBOL_P (object))
    return Qt;
  return Qnil;
}

DEFUN ("symbol-with-pos-p", Fsymbol_with_pos_p, Ssymbol_with_pos_p, 1, 1, 0,
       doc: /* Return t if OBJECT is a symbol together with position.
Ignore `symbols-with-pos-enabled'.  */
       attributes: const)
  (Lisp_Object object)
{
  if (SYMBOL_WITH_POS_P (object))
    return Qt;
  return Qnil;
}

DEFUN ("symbolp", Fsymbolp, Ssymbolp, 1, 1, 0,
       doc: /* Return t if OBJECT is a symbol.  */
       attributes: const)
  (Lisp_Object object)
{
  if (SYMBOLP (object))
    return Qt;
  return Qnil;
}

DEFUN ("keywordp", Fkeywordp, Skeywordp, 1, 1, 0,
       doc: /* Return t if OBJECT is a keyword.
This means that it is a symbol with a print name beginning with `:'
interned in the initial obarray.  */)
  (Lisp_Object object)
{
  if (SYMBOLP (object)
      && SREF (SYMBOL_NAME (object), 0) == ':'
      && SYMBOL_INTERNED_IN_INITIAL_OBARRAY_P (object))
    return Qt;
  return Qnil;
}

DEFUN ("vectorp", Fvectorp, Svectorp, 1, 1, 0,
       doc: /* Return t if OBJECT is a vector.  */)
  (Lisp_Object object)
{
  if (VECTORP (object))
    return Qt;
  return Qnil;
}

DEFUN ("recordp", Frecordp, Srecordp, 1, 1, 0,
       doc: /* Return t if OBJECT is a record.  */)
  (Lisp_Object object)
{
  if (RECORDP (object))
    return Qt;
  return Qnil;
}

DEFUN ("stringp", Fstringp, Sstringp, 1, 1, 0,
       doc: /* Return t if OBJECT is a string.  */
       attributes: const)
  (Lisp_Object object)
{
  if (STRINGP (object))
    return Qt;
  return Qnil;
}

DEFUN ("multibyte-string-p", Fmultibyte_string_p, Smultibyte_string_p,
       1, 1, 0,
       doc: /* Return t if OBJECT is a multibyte string.
Return nil if OBJECT is either a unibyte string, or not a string.  */)
  (Lisp_Object object)
{
  if (STRINGP (object) && STRING_MULTIBYTE (object))
    return Qt;
  return Qnil;
}

DEFUN ("char-table-p", Fchar_table_p, Schar_table_p, 1, 1, 0,
       doc: /* Return t if OBJECT is a char-table.  */)
  (Lisp_Object object)
{
  if (CHAR_TABLE_P (object))
    return Qt;
  return Qnil;
}

DEFUN ("vector-or-char-table-p", Fvector_or_char_table_p,
       Svector_or_char_table_p, 1, 1, 0,
       doc: /* Return t if OBJECT is a char-table or vector.  */)
  (Lisp_Object object)
{
  if (VECTORP (object) || CHAR_TABLE_P (object))
    return Qt;
  return Qnil;
}

DEFUN ("bool-vector-p", Fbool_vector_p, Sbool_vector_p, 1, 1, 0,
       doc: /* Return t if OBJECT is a bool-vector.  */)
  (Lisp_Object object)
{
  if (BOOL_VECTOR_P (object))
    return Qt;
  return Qnil;
}

DEFUN ("arrayp", Farrayp, Sarrayp, 1, 1, 0,
       doc: /* Return t if OBJECT is an array (string or vector).  */)
  (Lisp_Object object)
{
  if (ARRAYP (object))
    return Qt;
  return Qnil;
}

DEFUN ("sequencep", Fsequencep, Ssequencep, 1, 1, 0,
       doc: /* Return t if OBJECT is a sequence (list or array).  */)
  (register Lisp_Object object)
{
  if (CONSP (object) || NILP (object) || ARRAYP (object))
    return Qt;
  return Qnil;
}

DEFUN ("bufferp", Fbufferp, Sbufferp, 1, 1, 0,
       doc: /* Return t if OBJECT is an editor buffer.  */)
  (Lisp_Object object)
{
  if (BUFFERP (object))
    return Qt;
  return Qnil;
}

DEFUN ("markerp", Fmarkerp, Smarkerp, 1, 1, 0,
       doc: /* Return t if OBJECT is a marker (editor pointer).  */)
  (Lisp_Object object)
{
  if (MARKERP (object))
    return Qt;
  return Qnil;
}

#ifdef HAVE_MODULES
DEFUN ("user-ptrp", Fuser_ptrp, Suser_ptrp, 1, 1, 0,
       doc: /* Return t if OBJECT is a module user pointer.  */)
     (Lisp_Object object)
{
  if (USER_PTRP (object))
    return Qt;
  return Qnil;
}
#endif

DEFUN ("subrp", Fsubrp, Ssubrp, 1, 1, 0,
       doc: /* Return t if OBJECT is a built-in function.  */)
  (Lisp_Object object)
{
  if (SUBRP (object))
    return Qt;
  return Qnil;
}

DEFUN ("byte-code-function-p", Fbyte_code_function_p, Sbyte_code_function_p,
       1, 1, 0,
       doc: /* Return t if OBJECT is a byte-compiled function object.  */)
  (Lisp_Object object)
{
  if (COMPILEDP (object))
    return Qt;
  return Qnil;
}

DEFUN ("module-function-p", Fmodule_function_p, Smodule_function_p, 1, 1, NULL,
       doc: /* Return t if OBJECT is a function loaded from a dynamic module.  */
       attributes: const)
  (Lisp_Object object)
{
  return MODULE_FUNCTIONP (object) ? Qt : Qnil;
}

DEFUN ("char-or-string-p", Fchar_or_string_p, Schar_or_string_p, 1, 1, 0,
       doc: /* Return t if OBJECT is a character or a string.  */
       attributes: const)
  (register Lisp_Object object)
{
  if (CHARACTERP (object) || STRINGP (object))
    return Qt;
  return Qnil;
}

DEFUN ("integerp", Fintegerp, Sintegerp, 1, 1, 0,
       doc: /* Return t if OBJECT is an integer.  */
       attributes: const)
  (Lisp_Object object)
{
  if (INTEGERP (object))
    return Qt;
  return Qnil;
}

DEFUN ("integer-or-marker-p", Finteger_or_marker_p, Sinteger_or_marker_p, 1, 1, 0,
       doc: /* Return t if OBJECT is an integer or a marker (editor pointer).  */)
  (register Lisp_Object object)
{
  if (MARKERP (object) || INTEGERP (object))
    return Qt;
  return Qnil;
}

DEFUN ("natnump", Fnatnump, Snatnump, 1, 1, 0,
       doc: /* Return t if OBJECT is a nonnegative integer.  */
       attributes: const)
  (Lisp_Object object)
{
  return ((FIXNUMP (object) ? 0 <= XFIXNUM (object)
	   : BIGNUMP (object) && 0 <= mpz_sgn (*xbignum_val (object)))
	  ? Qt : Qnil);
}

DEFUN ("numberp", Fnumberp, Snumberp, 1, 1, 0,
       doc: /* Return t if OBJECT is a number (floating point or integer).  */
       attributes: const)
  (Lisp_Object object)
{
  if (NUMBERP (object))
    return Qt;
  else
    return Qnil;
}

DEFUN ("number-or-marker-p", Fnumber_or_marker_p,
       Snumber_or_marker_p, 1, 1, 0,
       doc: /* Return t if OBJECT is a number or a marker.  */)
  (Lisp_Object object)
{
  if (NUMBERP (object) || MARKERP (object))
    return Qt;
  return Qnil;
}

DEFUN ("floatp", Ffloatp, Sfloatp, 1, 1, 0,
       doc: /* Return t if OBJECT is a floating point number.  */
       attributes: const)
  (Lisp_Object object)
{
  if (FLOATP (object))
    return Qt;
  return Qnil;
}

DEFUN ("threadp", Fthreadp, Sthreadp, 1, 1, 0,
       doc: /* Return t if OBJECT is a thread.  */)
  (Lisp_Object object)
{
  if (THREADP (object))
    return Qt;
  return Qnil;
}

DEFUN ("mutexp", Fmutexp, Smutexp, 1, 1, 0,
       doc: /* Return t if OBJECT is a mutex.  */)
  (Lisp_Object object)
{
  if (MUTEXP (object))
    return Qt;
  return Qnil;
}

DEFUN ("condition-variable-p", Fcondition_variable_p, Scondition_variable_p,
       1, 1, 0,
       doc: /* Return t if OBJECT is a condition variable.  */)
  (Lisp_Object object)
{
  if (CONDVARP (object))
    return Qt;
  return Qnil;
}

/* Extract and set components of lists.  */

DEFUN ("car", Fcar, Scar, 1, 1, 0,
       doc: /* Return the car of LIST.  If LIST is nil, return nil.
Error if LIST is not nil and not a cons cell.  See also `car-safe'.

See Info node `(elisp)Cons Cells' for a discussion of related basic
Lisp concepts such as car, cdr, cons cell and list.  */)
  (register Lisp_Object list)
{
  return CAR (list);
}

DEFUN ("car-safe", Fcar_safe, Scar_safe, 1, 1, 0,
       doc: /* Return the car of OBJECT if it is a cons cell, or else nil.  */)
  (Lisp_Object object)
{
  return CAR_SAFE (object);
}

DEFUN ("cdr", Fcdr, Scdr, 1, 1, 0,
       doc: /* Return the cdr of LIST.  If LIST is nil, return nil.
Error if LIST is not nil and not a cons cell.  See also `cdr-safe'.

See Info node `(elisp)Cons Cells' for a discussion of related basic
Lisp concepts such as cdr, car, cons cell and list.  */)
  (register Lisp_Object list)
{
  return CDR (list);
}

DEFUN ("cdr-safe", Fcdr_safe, Scdr_safe, 1, 1, 0,
       doc: /* Return the cdr of OBJECT if it is a cons cell, or else nil.  */)
  (Lisp_Object object)
{
  return CDR_SAFE (object);
}

DEFUN ("setcar", Fsetcar, Ssetcar, 2, 2, 0,
       doc: /* Set the car of CELL to be NEWCAR.  Returns NEWCAR.  */)
  (register Lisp_Object cell, Lisp_Object newcar)
{
  CHECK_CONS (cell);
  CHECK_IMPURE (cell, XCONS (cell));
  XSETCAR (cell, newcar);
  return newcar;
}

DEFUN ("setcdr", Fsetcdr, Ssetcdr, 2, 2, 0,
       doc: /* Set the cdr of CELL to be NEWCDR.  Returns NEWCDR.  */)
  (register Lisp_Object cell, Lisp_Object newcdr)
{
  CHECK_CONS (cell);
  CHECK_IMPURE (cell, XCONS (cell));
  XSETCDR (cell, newcdr);
  return newcdr;
}

/* Extract and set components of symbols.  */

DEFUN ("boundp", Fboundp, Sboundp, 1, 1, 0,
       doc: /* Return t if SYMBOL's value is not void.
Note that if `lexical-binding' is in effect, this refers to the
global value outside of any lexical scope.  */)
  (register Lisp_Object symbol)
{
  Lisp_Object valcontents;
  struct Lisp_Symbol *sym;
  CHECK_SYMBOL (symbol);
  sym = XSYMBOL (symbol);

 start:
  switch (sym->u.s.redirect)
    {
    case SYMBOL_PLAINVAL: valcontents = SYMBOL_VAL (sym); break;
    case SYMBOL_VARALIAS: sym = SYMBOL_ALIAS (sym); goto start;
    case SYMBOL_LOCALIZED:
      {
	struct Lisp_Buffer_Local_Value *blv = SYMBOL_BLV (sym);
	if (blv->fwd.fwdptr)
	  /* In set_internal, we un-forward vars when their value is
	     set to Qunbound.  */
    	  return Qt;
	else
	  {
	    swap_in_symval_forwarding (sym, blv);
	    valcontents = blv_value (blv);
	  }
	break;
      }
    case SYMBOL_FORWARDED:
      /* In set_internal, we un-forward vars when their value is
	 set to Qunbound.  */
      return Qt;
    default: emacs_abort ();
    }

  return (BASE_EQ (valcontents, Qunbound) ? Qnil : Qt);
}

/* It has been previously suggested to make this function an alias for
   symbol-function, but upon discussion at Bug#23957, there is a risk
   breaking backward compatibility, as some users of fboundp may
   expect t in particular, rather than any true value.  */
DEFUN ("fboundp", Ffboundp, Sfboundp, 1, 1, 0,
       doc: /* Return t if SYMBOL's function definition is not void.  */)
  (Lisp_Object symbol)
{
  CHECK_SYMBOL (symbol);
  return NILP (XSYMBOL (symbol)->u.s.function) ? Qnil : Qt;
}

DEFUN ("makunbound", Fmakunbound, Smakunbound, 1, 1, 0,
       doc: /* Empty out the value cell of SYMBOL, making it void as a variable.
Return SYMBOL.

If a variable is void, trying to evaluate the variable signals a
`void-variable' error, instead of returning a value.  For more
details, see Info node `(elisp) Void Variables'.

See also `fmakunbound'.  */)
  (register Lisp_Object symbol)
{
  CHECK_SYMBOL (symbol);
  if (SYMBOL_CONSTANT_P (symbol))
    xsignal1 (Qsetting_constant, symbol);
  Fset (symbol, Qunbound);
  return symbol;
}

DEFUN ("fmakunbound", Ffmakunbound, Sfmakunbound, 1, 1, 0,
       doc: /* Make SYMBOL's function definition be void.
Return SYMBOL.

If a function definition is void, trying to call a function by that
name will cause a `void-function' error.  For more details, see Info
node `(elisp) Function Cells'.

See also `makunbound'.  */)
  (register Lisp_Object symbol)
{
  CHECK_SYMBOL (symbol);
  if (NILP (symbol) || EQ (symbol, Qt))
    xsignal1 (Qsetting_constant, symbol);
  set_symbol_function (symbol, Qnil);
  return symbol;
}

DEFUN ("symbol-function", Fsymbol_function, Ssymbol_function, 1, 1, 0,
       doc: /* Return SYMBOL's function definition, or nil if that is void.  */)
  (Lisp_Object symbol)
{
  CHECK_SYMBOL (symbol);
  return XSYMBOL (symbol)->u.s.function;
}

DEFUN ("symbol-plist", Fsymbol_plist, Ssymbol_plist, 1, 1, 0,
       doc: /* Return SYMBOL's property list.  */)
  (Lisp_Object symbol)
{
  CHECK_SYMBOL (symbol);
  return XSYMBOL (symbol)->u.s.plist;
}

DEFUN ("symbol-name", Fsymbol_name, Ssymbol_name, 1, 1, 0,
       doc: /* Return SYMBOL's name, a string.

Warning: never alter the string returned by `symbol-name'.
Doing that might make Emacs dysfunctional, and might even crash Emacs.  */)
  (register Lisp_Object symbol)
{
  register Lisp_Object name;

  CHECK_SYMBOL (symbol);
  name = SYMBOL_NAME (symbol);
  return name;
}

DEFUN ("bare-symbol", Fbare_symbol, Sbare_symbol, 1, 1, 0,
       doc: /* Extract, if need be, the bare symbol from SYM.
SYM is either a symbol or a symbol with position.
Ignore `symbols-with-pos-enabled'.  */)
  (register Lisp_Object sym)
{
<<<<<<< HEAD
  if (!SYMBOL_WITH_POS_P (sym))
    CHECK_SYMBOL (sym);
  return BARE_SYMBOL_P (sym) ? sym : XSYMBOL_WITH_POS_SYM (sym);
=======
  if (BARE_SYMBOL_P (sym))
    return sym;
  if (SYMBOL_WITH_POS_P (sym))
    return XSYMBOL_WITH_POS_SYM (sym);
  xsignal2 (Qwrong_type_argument, list2 (Qsymbolp, Qsymbol_with_pos_p), sym);
>>>>>>> 3ed5777f
}

DEFUN ("symbol-with-pos-pos", Fsymbol_with_pos_pos, Ssymbol_with_pos_pos, 1, 1, 0,
       doc: /* Extract the position from the symbol with position SYMPOS.
Ignore `symbols-with-pos-enabled'.  */)
  (register Lisp_Object sympos)
{
  CHECK_TYPE (SYMBOL_WITH_POS_P (sympos), Qsymbol_with_pos_p, sympos);
  return XSYMBOL_WITH_POS_POS (sympos);
}

DEFUN ("remove-pos-from-symbol", Fremove_pos_from_symbol,
       Sremove_pos_from_symbol, 1, 1, 0,
       doc: /* If ARG is a symbol with position, return it without the position.
Otherwise, return ARG unchanged.  Ignore `symbols-with-pos-enabled'.
Compare with `bare-symbol'.  */)
  (register Lisp_Object arg)
{
  if (SYMBOL_WITH_POS_P (arg))
    return XSYMBOL_WITH_POS_SYM (arg);
  return arg;
}

DEFUN ("position-symbol", Fposition_symbol, Sposition_symbol, 2, 2, 0,
       doc: /* Make a new symbol with position.
SYM is a symbol, with or without position, the symbol to position.
POS, the position, is either a nonnegative fixnum,
or a symbol with position from which the position will be taken.
Ignore `symbols-with-pos-enabled'.  */)
     (register Lisp_Object sym, register Lisp_Object pos)
{
  Lisp_Object bare = Fbare_symbol (sym);
  Lisp_Object position;

  if (FIXNUMP (pos))
    position = pos;
  else if (SYMBOL_WITH_POS_P (pos))
    position = XSYMBOL_WITH_POS_POS (pos);
  else
    wrong_type_argument (Qfixnum_or_symbol_with_pos_p, pos);

  return build_symbol_with_pos (bare, position);
}

DEFUN ("fset", Ffset, Sfset, 2, 2, 0,
       doc: /* Set SYMBOL's function definition to DEFINITION, and return DEFINITION.
If the resulting chain of function definitions would contain a loop,
signal a `cyclic-function-indirection' error.  */)
  (register Lisp_Object symbol, Lisp_Object definition)
{
  CHECK_SYMBOL (symbol);
  /* Perhaps not quite the right error signal, but seems good enough.  */
  if (NILP (symbol) && !NILP (definition))
    /* There are so many other ways to shoot oneself in the foot, I don't
       think this one little sanity check is worth its cost, but anyway.  */
    xsignal1 (Qsetting_constant, symbol);

  eassert (valid_lisp_object_p (definition));

  /* Ensure non-circularity.  */
  for (Lisp_Object s = definition; SYMBOLP (s) && !NILP (s);
       s = XSYMBOL (s)->u.s.function)
    if (EQ (s, symbol))
      xsignal1 (Qcyclic_function_indirection, symbol);

#ifdef HAVE_NATIVE_COMP
  register Lisp_Object function = XSYMBOL (symbol)->u.s.function;

  if (!NILP (Vnative_comp_enable_subr_trampolines)
      && SUBRP (function)
      && !SUBR_NATIVE_COMPILEDP (function))
    CALLN (Ffuncall, Qcomp_subr_trampoline_install, symbol);
#endif

  set_symbol_function (symbol, definition);

  return definition;
}

static void
add_to_function_history (Lisp_Object symbol, Lisp_Object olddef)
{
  eassert (!NILP (olddef));

  Lisp_Object past = Fget (symbol, Qfunction_history);
  Lisp_Object file = Qnil;
  /* FIXME: Sadly, `Vload_file_name` gives less precise information
     (it's sometimes non-nil when it should be nil).  */
  Lisp_Object tail = Vcurrent_load_list;
  FOR_EACH_TAIL_SAFE (tail)
    if (NILP (XCDR (tail)) && STRINGP (XCAR (tail)))
      file = XCAR (tail);

  Lisp_Object tem = plist_member (past, file);
  if (!NILP (tem))
    { /* New def from a file used before.
         Overwrite the previous record associated with this file.  */
      if (EQ (tem, past))
        /* The new def is from the same file as the last change, so
           there's nothing to do: unloading the file should revert to
           the status before the last change rather than before this load.  */
        return;
      Lisp_Object pastlen = Flength (past);
      Lisp_Object temlen = Flength (tem);
      EMACS_INT tempos = XFIXNUM (pastlen) - XFIXNUM (temlen);
      eassert (tempos > 1);
      Lisp_Object prev = Fnthcdr (make_fixnum (tempos - 2), past);
      /* Remove the previous info for this file.
         E.g. change `hist` from (... OTHERFILE DEF3 THISFILE DEF2 ...)
         to (... OTHERFILE DEF2). */
      XSETCDR (prev, XCDR (tem));
    }
  /* Push new def from new file.  */
  Fput (symbol, Qfunction_history, Fcons (file, Fcons (olddef, past)));
}

void
defalias (Lisp_Object symbol, Lisp_Object definition)
{
  {
    bool autoload = AUTOLOADP (definition);
    if (!will_dump_p () || !autoload)
      { /* Only add autoload entries after dumping, because the ones before are
	   not useful and else we get loads of them from the loaddefs.el.
	   That saves us about 110KB in the pdmp file (Jan 2022).  */
	LOADHIST_ATTACH (Fcons (Qdefun, symbol));
      }
  }

  {
    Lisp_Object olddef = XSYMBOL (symbol)->u.s.function;
    if (!NILP (olddef))
      {
        if (!NILP (Vautoload_queue))
          Vautoload_queue = Fcons (symbol, Vautoload_queue);
        add_to_function_history (symbol, olddef);
      }
  }

  { /* Handle automatic advice activation.  */
    Lisp_Object hook = Fget (symbol, Qdefalias_fset_function);
    if (!NILP (hook))
      call2 (hook, symbol, definition);
    else
      Ffset (symbol, definition);
  }
}

DEFUN ("defalias", Fdefalias, Sdefalias, 2, 3, 0,
       doc: /* Set SYMBOL's function definition to DEFINITION.
Associates the function with the current load file, if any.
The optional third argument DOCSTRING specifies the documentation string
for SYMBOL; if it is omitted or nil, SYMBOL uses the documentation string
determined by DEFINITION.

Internally, this normally uses `fset', but if SYMBOL has a
`defalias-fset-function' property, the associated value is used instead.

The return value is undefined.  */)
  (register Lisp_Object symbol, Lisp_Object definition, Lisp_Object docstring)
{
  CHECK_SYMBOL (symbol);
  if (!NILP (Vpurify_flag)
      /* If `definition' is a keymap, immutable (and copying) is wrong.  */
      && !KEYMAPP (definition))
    definition = Fpurecopy (definition);

  defalias (symbol, definition);

  maybe_defer_native_compilation (symbol, definition);

  /* For the first few symbols from early-debug.el and byte-run.el, note the
     symbol for later creation of position information in the doc string.  */
  if (NILP (Ffboundp (Qdefun)))
    Fput (symbol, Qbyte_run__early_defalias, symbol);

  if (!NILP (docstring))
    Fput (symbol, Qfunction_documentation, docstring);
  /* We used to return `definition', but now that `defun' and `defmacro' expand
     to a call to `defalias', we return `symbol' for backward compatibility
     (bug#11686).  */
  return symbol;
}

DEFUN ("setplist", Fsetplist, Ssetplist, 2, 2, 0,
       doc: /* Set SYMBOL's property list to NEWPLIST, and return NEWPLIST.  */)
  (register Lisp_Object symbol, Lisp_Object newplist)
{
  CHECK_SYMBOL (symbol);
  set_symbol_plist (symbol, newplist);
  return newplist;
}

DEFUN ("subr-arity", Fsubr_arity, Ssubr_arity, 1, 1, 0,
       doc: /* Return minimum and maximum number of args allowed for SUBR.
SUBR must be a built-in function.
The returned value is a pair (MIN . MAX).  MIN is the minimum number
of args.  MAX is the maximum number or the symbol `many', for a
function with `&rest' args, or `unevalled' for a special form.  */)
  (Lisp_Object subr)
{
  short minargs, maxargs;
  CHECK_SUBR (subr);
  minargs = XSUBR (subr)->min_args;
  maxargs = XSUBR (subr)->max_args;
  return Fcons (make_fixnum (minargs),
		maxargs == MANY ?        Qmany
		: maxargs == UNEVALLED ? Qunevalled
		:                        make_fixnum (maxargs));
}

DEFUN ("subr-name", Fsubr_name, Ssubr_name, 1, 1, 0,
       doc: /* Return name of subroutine SUBR.
SUBR must be a built-in function.  */)
  (Lisp_Object subr)
{
  const char *name;
  CHECK_SUBR (subr);
  name = XSUBR (subr)->symbol_name;
  return build_string (name);
}

DEFUN ("subr-native-elisp-p", Fsubr_native_elisp_p, Ssubr_native_elisp_p, 1, 1,
       0, doc: /* Return t if the object is native compiled lisp
function, nil otherwise.  */)
  (Lisp_Object object)
{
  return SUBR_NATIVE_COMPILEDP (object) ? Qt : Qnil;
}

DEFUN ("subr-native-lambda-list", Fsubr_native_lambda_list,
       Ssubr_native_lambda_list, 1, 1, 0,
       doc: /* Return the lambda list for a native compiled lisp/d
function or t otherwise.  */)
  (Lisp_Object subr)
{
  CHECK_SUBR (subr);

#ifdef HAVE_NATIVE_COMP
  if (SUBR_NATIVE_COMPILED_DYNP (subr))
    return XSUBR (subr)->lambda_list;
#endif
  return Qt;
}

DEFUN ("subr-type", Fsubr_type,
       Ssubr_type, 1, 1, 0,
       doc: /* Return the type of SUBR.  */)
  (Lisp_Object subr)
{
  CHECK_SUBR (subr);
#ifdef HAVE_NATIVE_COMP
  return SUBR_TYPE (subr);
#else
  return Qnil;
#endif
}

#ifdef HAVE_NATIVE_COMP

DEFUN ("subr-native-comp-unit", Fsubr_native_comp_unit,
       Ssubr_native_comp_unit, 1, 1, 0,
       doc: /* Return the native compilation unit.  */)
  (Lisp_Object subr)
{
  CHECK_SUBR (subr);
  return XSUBR (subr)->native_comp_u;
}

DEFUN ("native-comp-unit-file", Fnative_comp_unit_file,
       Snative_comp_unit_file, 1, 1, 0,
       doc: /* Return the file of the native compilation unit.  */)
  (Lisp_Object comp_unit)
{
  CHECK_TYPE (NATIVE_COMP_UNITP (comp_unit), Qnative_comp_unit, comp_unit);
  return XNATIVE_COMP_UNIT (comp_unit)->file;
}

DEFUN ("native-comp-unit-set-file", Fnative_comp_unit_set_file,
       Snative_comp_unit_set_file, 2, 2, 0,
       doc: /* Return the file of the native compilation unit.  */)
  (Lisp_Object comp_unit, Lisp_Object new_file)
{
  CHECK_TYPE (NATIVE_COMP_UNITP (comp_unit), Qnative_comp_unit, comp_unit);
  XNATIVE_COMP_UNIT (comp_unit)->file = new_file;
  return comp_unit;
}

#endif

DEFUN ("interactive-form", Finteractive_form, Sinteractive_form, 1, 1, 0,
       doc: /* Return the interactive form of CMD or nil if none.
If CMD is not a command, the return value is nil.
Value, if non-nil, is a list (interactive SPEC).  */)
  (Lisp_Object cmd)
{
  Lisp_Object fun = indirect_function (cmd);
  bool genfun = false;

  if (NILP (fun))
    return Qnil;

  /* Use an `interactive-form' property if present, analogous to the
     function-documentation property.  */
  fun = cmd;
  while (SYMBOLP (fun))
    {
      Lisp_Object tmp = Fget (fun, Qinteractive_form);
      if (!NILP (tmp))
	return tmp;
      else
	fun = Fsymbol_function (fun);
    }

  if (SUBRP (fun))
    {
      if (SUBR_NATIVE_COMPILEDP (fun) && !NILP (XSUBR (fun)->intspec.native))
	return XSUBR (fun)->intspec.native;

      const char *spec = XSUBR (fun)->intspec.string;
      if (spec)
	return list2 (Qinteractive,
		      (*spec != '(') ? build_string (spec) :
		      Fcar (Fread_from_string (build_string (spec), Qnil, Qnil)));
    }
  else if (COMPILEDP (fun))
    {
      if (PVSIZE (fun) > COMPILED_INTERACTIVE)
	{
	  Lisp_Object form = AREF (fun, COMPILED_INTERACTIVE);
	  /* The vector form is the new form, where the first
	     element is the interactive spec, and the second is the
	     command modes. */
	  return list2 (Qinteractive, VECTORP (form) ? AREF (form, 0) : form);
	}
      else if (PVSIZE (fun) > COMPILED_DOC_STRING)
        {
          Lisp_Object doc = AREF (fun, COMPILED_DOC_STRING);
          /* An invalid "docstring" is a sign that we have an OClosure.  */
          genfun = !(NILP (doc) || VALID_DOCSTRING_P (doc));
        }
    }
#ifdef HAVE_MODULES
  else if (MODULE_FUNCTIONP (fun))
    {
      Lisp_Object form
        = module_function_interactive_form (XMODULE_FUNCTION (fun));
      if (! NILP (form))
        return form;
    }
#endif
  else if (AUTOLOADP (fun))
    return Finteractive_form (Fautoload_do_load (fun, cmd, Qnil));
  else if (CONSP (fun))
    {
      Lisp_Object funcar = XCAR (fun);
      if (EQ (funcar, Qclosure)
	  || EQ (funcar, Qlambda))
	{
	  Lisp_Object form = Fcdr (XCDR (fun));
	  if (EQ (funcar, Qclosure))
	    form = Fcdr (form);
	  Lisp_Object spec = Fassq (Qinteractive, form);
	  if (NILP (spec) && VALID_DOCSTRING_P (CAR_SAFE (form)))
            /* A "docstring" is a sign that we may have an OClosure.  */
	    genfun = true;
	  else if (NILP (Fcdr (Fcdr (spec))))
	    return spec;
	  else
	    return list2 (Qinteractive, Fcar (Fcdr (spec)));
	}
    }
  if (genfun
      /* Avoid burping during bootstrap.  */
      && !NILP (Fsymbol_function (Qoclosure_interactive_form)))
    return call1 (Qoclosure_interactive_form, fun);
  else
    return Qnil;
}

DEFUN ("command-modes", Fcommand_modes, Scommand_modes, 1, 1, 0,
       doc: /* Return the modes COMMAND is defined for.
If COMMAND is not a command, the return value is nil.
The value, if non-nil, is a list of mode name symbols.  */)
  (Lisp_Object command)
{
  Lisp_Object fun = indirect_function (command);

  if (NILP (fun))
    return Qnil;

  /* Use a `command-modes' property if present, analogous to the
     function-documentation property.  */
  fun = command;
  while (SYMBOLP (fun))
    {
      Lisp_Object modes = Fget (fun, Qcommand_modes);
      if (!NILP (modes))
	return modes;
      else
	fun = Fsymbol_function (fun);
    }

  if (SUBRP (fun))
    {
      return XSUBR (fun)->command_modes;
    }
  else if (COMPILEDP (fun))
    {
      if (PVSIZE (fun) <= COMPILED_INTERACTIVE)
	return Qnil;
      Lisp_Object form = AREF (fun, COMPILED_INTERACTIVE);
      if (VECTORP (form))
	/* New form -- the second element is the command modes. */
	return AREF (form, 1);
      else
	/* Old .elc file -- no command modes. */
	return Qnil;
    }
#ifdef HAVE_MODULES
  else if (MODULE_FUNCTIONP (fun))
    {
      Lisp_Object form
        = module_function_command_modes (XMODULE_FUNCTION (fun));
      if (! NILP (form))
        return form;
    }
#endif
  else if (AUTOLOADP (fun))
    {
      Lisp_Object modes = Fnth (make_int (3), fun);
      if (CONSP (modes))
	return modes;
      else
	return Qnil;
    }
  else if (CONSP (fun))
    {
      Lisp_Object funcar = XCAR (fun);
      if (EQ (funcar, Qclosure)
	  || EQ (funcar, Qlambda))
	{
	  Lisp_Object form = Fcdr (XCDR (fun));
	  if (EQ (funcar, Qclosure))
	    form = Fcdr (form);
	  return Fcdr (Fcdr (Fassq (Qinteractive, form)));
	}
    }
  return Qnil;
}


/***********************************************************************
		Getting and Setting Values of Symbols
 ***********************************************************************/

DEFUN ("indirect-variable", Findirect_variable, Sindirect_variable, 1, 1, 0,
       doc: /* Return the variable at the end of OBJECT's variable chain.
If OBJECT is a symbol, follow its variable indirections (if any), and
return the variable at the end of the chain of aliases.  See Info node
`(elisp)Variable Aliases'.

If OBJECT is not a symbol, just return it.  */)
  (Lisp_Object object)
{
  if (SYMBOLP (object))
    {
      struct Lisp_Symbol *sym = XSYMBOL (object);
      while (sym->u.s.redirect == SYMBOL_VARALIAS)
	sym = SYMBOL_ALIAS (sym);
      XSETSYMBOL (object, sym);
    }
  return object;
}


/* Given the raw contents of a symbol value cell,
   return the Lisp value of the symbol.
   This does not handle buffer-local variables; use
   swap_in_symval_forwarding for that.  */

Lisp_Object
do_symval_forwarding (lispfwd valcontents)
{
  switch (XFWDTYPE (valcontents))
    {
    case Lisp_Fwd_Int:
      return make_int (*XFIXNUMFWD (valcontents)->intvar);

    case Lisp_Fwd_Bool:
      return (*XBOOLFWD (valcontents)->boolvar ? Qt : Qnil);

    case Lisp_Fwd_Obj:
      return *XOBJFWD (valcontents)->objvar;

    case Lisp_Fwd_Buffer_Obj:
      return per_buffer_value (current_buffer,
			       XBUFFER_OBJFWD (valcontents)->offset);

    case Lisp_Fwd_Kboard_Obj:
      /* We used to simply use current_kboard here, but from Lisp
	 code, its value is often unexpected.  It seems nicer to
	 allow constructions like this to work as intuitively expected:

	 (with-selected-frame frame
	 (define-key local-function-map "\eOP" [f1]))

	 On the other hand, this affects the semantics of
	 last-command and real-last-command, and people may rely on
	 that.  I took a quick look at the Lisp codebase, and I
	 don't think anything will break.  --lorentey  */
      return *(Lisp_Object *)(XKBOARD_OBJFWD (valcontents)->offset
			      + (char *)FRAME_KBOARD (SELECTED_FRAME ()));
    default: emacs_abort ();
    }
}

/* Used to signal a user-friendly error when symbol WRONG is
   not a member of CHOICE, which should be a list of symbols.  */

void
wrong_choice (Lisp_Object choice, Lisp_Object wrong)
{
  ptrdiff_t i = 0, len = list_length (choice);
  Lisp_Object obj, *args;
  AUTO_STRING (one_of, "One of ");
  AUTO_STRING (comma, ", ");
  AUTO_STRING (or, " or ");
  AUTO_STRING (should_be_specified, " should be specified");

  USE_SAFE_ALLOCA;
  SAFE_ALLOCA_LISP (args, len * 2 + 1);

  args[i++] = one_of;

  for (obj = choice; !NILP (obj); obj = XCDR (obj))
    {
      args[i++] = SYMBOL_NAME (XCAR (obj));
      args[i++] = (NILP (XCDR (obj)) ? should_be_specified
		   : NILP (XCDR (XCDR (obj))) ? or : comma);
    }

  obj = Fconcat (i, args);

  /* No need to call SAFE_FREE, since signaling does that for us.  */
  (void) sa_count;

  xsignal2 (Qerror, obj, wrong);
}

/* Used to signal a user-friendly error if WRONG is not a number or
   integer/floating-point number outsize of inclusive MIN..MAX range.  */

static void
wrong_range (Lisp_Object min, Lisp_Object max, Lisp_Object wrong)
{
  AUTO_STRING (value_should_be_from, "Value should be from ");
  AUTO_STRING (to, " to ");
  xsignal2 (Qerror,
	    CALLN (Fconcat, value_should_be_from, Fnumber_to_string (min),
		   to, Fnumber_to_string (max)),
	    wrong);
}

/* Store NEWVAL into SYMBOL, where VALCONTENTS is found in the value cell
   of SYMBOL.  If SYMBOL is buffer-local, VALCONTENTS should be the
   buffer-independent contents of the value cell: forwarded just one
   step past the buffer-localness.

   BUF non-zero means set the value in buffer BUF instead of the
   current buffer.  This only plays a role for per-buffer variables.  */

static void
store_symval_forwarding (lispfwd valcontents, Lisp_Object newval,
			 struct buffer *buf)
{
  switch (XFWDTYPE (valcontents))
    {
    case Lisp_Fwd_Int:
      {
	intmax_t i;
	CHECK_INTEGER (newval);
	if (! integer_to_intmax (newval, &i))
	  xsignal1 (Qoverflow_error, newval);
	*XFIXNUMFWD (valcontents)->intvar = i;
      }
      break;

    case Lisp_Fwd_Bool:
      *XBOOLFWD (valcontents)->boolvar = !NILP (newval);
      break;

    case Lisp_Fwd_Obj:
      *XOBJFWD (valcontents)->objvar = newval;

      /* If this variable is a default for something stored
	 in the buffer itself, such as default-fill-column,
	 find the buffers that don't have local values for it
	 and update them.  */
      if (XOBJFWD (valcontents)->objvar > (Lisp_Object *) &buffer_defaults
	  && XOBJFWD (valcontents)->objvar < (Lisp_Object *) (&buffer_defaults + 1))
	{
	  int offset = ((char *) XOBJFWD (valcontents)->objvar
			- (char *) &buffer_defaults);
	  int idx = PER_BUFFER_IDX (offset);

	  Lisp_Object tail, buf;

	  if (idx <= 0)
	    break;

	  FOR_EACH_LIVE_BUFFER (tail, buf)
	    {
	      struct buffer *b = XBUFFER (buf);

	      if (! PER_BUFFER_VALUE_P (b, idx))
		set_per_buffer_value (b, offset, newval);
	    }
	}
      break;

    case Lisp_Fwd_Buffer_Obj:
      {
	int offset = XBUFFER_OBJFWD (valcontents)->offset;
	Lisp_Object predicate = XBUFFER_OBJFWD (valcontents)->predicate;

	if (!NILP (newval) && !NILP (predicate))
	  {
	    eassert (SYMBOLP (predicate));
	    Lisp_Object choiceprop = Fget (predicate, Qchoice);
	    if (!NILP (choiceprop))
	      {
		if (NILP (Fmemq (newval, choiceprop)))
		  wrong_choice (choiceprop, newval);
	      }
	    else
	      {
		Lisp_Object rangeprop = Fget (predicate, Qrange);
		if (CONSP (rangeprop))
		  {
		    Lisp_Object min = XCAR (rangeprop), max = XCDR (rangeprop);
		    if (! NUMBERP (newval)
			|| NILP (CALLN (Fleq, min, newval, max)))
		      wrong_range (min, max, newval);
		  }
		else if (FUNCTIONP (predicate))
		  {
		    if (NILP (call1 (predicate, newval)))
		      wrong_type_argument (predicate, newval);
		  }
	      }
	  }
	if (buf == NULL)
	  buf = current_buffer;
	set_per_buffer_value (buf, offset, newval);
      }
      break;

    case Lisp_Fwd_Kboard_Obj:
      {
	char *base = (char *) FRAME_KBOARD (SELECTED_FRAME ());
	char *p = base + XKBOARD_OBJFWD (valcontents)->offset;
	*(Lisp_Object *) p = newval;
      }
      break;

    default:
      emacs_abort (); /* goto def; */
    }
}

/* Set up SYMBOL to refer to its global binding.  This makes it safe
   to alter the status of other bindings.  BEWARE: this may be called
   during the mark phase of GC, where we assume that Lisp_Object slots
   of BLV are marked after this function has changed them.  */

void
swap_in_global_binding (struct Lisp_Symbol *symbol)
{
  struct Lisp_Buffer_Local_Value *blv = SYMBOL_BLV (symbol);

  /* Unload the previously loaded binding.  */
  if (blv->fwd.fwdptr)
    set_blv_value (blv, do_symval_forwarding (blv->fwd));

  /* Select the global binding in the symbol.  */
  set_blv_valcell (blv, blv->defcell);
  if (blv->fwd.fwdptr)
    store_symval_forwarding (blv->fwd, XCDR (blv->defcell), NULL);

  /* Indicate that the global binding is set up now.  */
  set_blv_where (blv, Qnil);
  set_blv_found (blv, false);
}

/* Set up the buffer-local symbol SYMBOL for validity in the current buffer.
   VALCONTENTS is the contents of its value cell,
   which points to a struct Lisp_Buffer_Local_Value.

   Return the value forwarded one step past the buffer-local stage.
   This could be another forwarding pointer.  */

static void
swap_in_symval_forwarding (struct Lisp_Symbol *symbol, struct Lisp_Buffer_Local_Value *blv)
{
  register Lisp_Object tem1;

  eassert (blv == SYMBOL_BLV (symbol));

  tem1 = blv->where;

  if (NILP (tem1)
      || current_buffer != XBUFFER (tem1))
    {

      /* Unload the previously loaded binding.  */
      tem1 = blv->valcell;
      if (blv->fwd.fwdptr)
	set_blv_value (blv, do_symval_forwarding (blv->fwd));
      /* Choose the new binding.  */
      {
	Lisp_Object var;
	XSETSYMBOL (var, symbol);
	tem1 = assq_no_quit (var, BVAR (current_buffer, local_var_alist));
	set_blv_where (blv, Fcurrent_buffer ());
      }
      if (!(blv->found = !NILP (tem1)))
	tem1 = blv->defcell;

      /* Load the new binding.  */
      set_blv_valcell (blv, tem1);
      if (blv->fwd.fwdptr)
	store_symval_forwarding (blv->fwd, blv_value (blv), NULL);
    }
}

/* Find the value of a symbol, returning Qunbound if it's not bound.
   This is helpful for code which just wants to get a variable's value
   if it has one, without signaling an error.

   This function is very similar to buffer_local_value, but we have
   two separate code paths here since find_symbol_value has to be very
   efficient, while buffer_local_value doesn't have to be.

   Note that it must not be possible to quit within this function.
   Great care is required for this.  */

Lisp_Object
find_symbol_value (Lisp_Object symbol)
{
  struct Lisp_Symbol *sym;

  CHECK_SYMBOL (symbol);
  sym = XSYMBOL (symbol);

 start:
  switch (sym->u.s.redirect)
    {
    case SYMBOL_VARALIAS: sym = SYMBOL_ALIAS (sym); goto start;
    case SYMBOL_PLAINVAL: return SYMBOL_VAL (sym);
    case SYMBOL_LOCALIZED:
      {
	struct Lisp_Buffer_Local_Value *blv = SYMBOL_BLV (sym);
	swap_in_symval_forwarding (sym, blv);
	return (blv->fwd.fwdptr
		? do_symval_forwarding (blv->fwd)
		: blv_value (blv));
      }
    case SYMBOL_FORWARDED:
      return do_symval_forwarding (SYMBOL_FWD (sym));
    default: emacs_abort ();
    }
}

DEFUN ("symbol-value", Fsymbol_value, Ssymbol_value, 1, 1, 0,
       doc: /* Return SYMBOL's value.  Error if that is void.
Note that if `lexical-binding' is in effect, this returns the
global value outside of any lexical scope.  */)
  (Lisp_Object symbol)
{
  Lisp_Object val;

  val = find_symbol_value (symbol);
  if (!BASE_EQ (val, Qunbound))
    return val;

  xsignal1 (Qvoid_variable, symbol);
}

DEFUN ("set", Fset, Sset, 2, 2, 0,
       doc: /* Set SYMBOL's value to NEWVAL, and return NEWVAL.  */)
  (register Lisp_Object symbol, Lisp_Object newval)
{
  set_internal (symbol, newval, Qnil, SET_INTERNAL_SET);
  return newval;
}

/* Store the value NEWVAL into SYMBOL.
   If buffer-locality is an issue, WHERE specifies which context to use.
   (nil stands for the current buffer/frame).

   If BINDFLAG is SET_INTERNAL_SET, then if this symbol is supposed to
   become local in every buffer where it is set, then we make it
   local.  If BINDFLAG is SET_INTERNAL_BIND or SET_INTERNAL_UNBIND, we
   don't do that.  */

void
set_internal (Lisp_Object symbol, Lisp_Object newval, Lisp_Object where,
              enum Set_Internal_Bind bindflag)
{
  bool voide = BASE_EQ (newval, Qunbound);

  /* If restoring in a dead buffer, do nothing.  */

  CHECK_SYMBOL (symbol);
  struct Lisp_Symbol *sym = XSYMBOL (symbol);
  switch (sym->u.s.trapped_write)
    {
    case SYMBOL_NOWRITE:
      if (NILP (Fkeywordp (symbol))
          || !EQ (newval, Fsymbol_value (symbol)))
        xsignal1 (Qsetting_constant, symbol);
      else
        /* Allow setting keywords to their own value.  */
        return;

    case SYMBOL_TRAPPED_WRITE:
      /* Setting due to thread-switching doesn't count.  */
      if (bindflag != SET_INTERNAL_THREAD_SWITCH)
        notify_variable_watchers (symbol, voide? Qnil : newval,
                                  (bindflag == SET_INTERNAL_BIND? Qlet :
                                   bindflag == SET_INTERNAL_UNBIND? Qunlet :
                                   voide? Qmakunbound : Qset),
                                  where);
      break;

    case SYMBOL_UNTRAPPED_WRITE:
      break;

    default: emacs_abort ();
    }

 start:
  switch (sym->u.s.redirect)
    {
    case SYMBOL_VARALIAS: sym = SYMBOL_ALIAS (sym); goto start;
    case SYMBOL_PLAINVAL: SET_SYMBOL_VAL (sym , newval); return;
    case SYMBOL_LOCALIZED:
      {
	struct Lisp_Buffer_Local_Value *blv = SYMBOL_BLV (sym);
	if (NILP (where))
	  XSETBUFFER (where, current_buffer);

	/* If the current buffer is not the buffer whose binding is
	   loaded, or if it's a Lisp_Buffer_Local_Value and
	   the default binding is loaded, the loaded binding may be the
	   wrong one.  */
	if (!EQ (blv->where, where)
	    /* Also unload a global binding (if the var is local_if_set).  */
	    || (EQ (blv->valcell, blv->defcell)))
	  {
	    /* The currently loaded binding is not necessarily valid.
	       We need to unload it, and choose a new binding.  */

	    /* Write out `realvalue' to the old loaded binding.  */
	    if (blv->fwd.fwdptr)
	      set_blv_value (blv, do_symval_forwarding (blv->fwd));

	    /* Find the new binding.  */
	    XSETSYMBOL (symbol, sym); /* May have changed via aliasing.  */
	    Lisp_Object tem1
	      = assq_no_quit (symbol,
			      BVAR (XBUFFER (where), local_var_alist));
	    set_blv_where (blv, where);
	    blv->found = true;

	    if (NILP (tem1))
	      {
		/* This buffer still sees the default value.  */

		/* If the variable is a Lisp_Some_Buffer_Local_Value,
		   or if this is `let' rather than `set',
		   make CURRENT-ALIST-ELEMENT point to itself,
		   indicating that we're seeing the default value.
		   Likewise if the variable has been let-bound
		   in the current buffer.  */
		if (bindflag || !blv->local_if_set
		    || let_shadows_buffer_binding_p (sym))
		  {
		    blv->found = false;
		    tem1 = blv->defcell;
		  }
		/* If it's a local_if_set, being set not bound,
		   and we're not within a let that was made for this buffer,
		   create a new buffer-local binding for the variable.
		   That means, give this buffer a new assoc for a local value
		   and load that binding.  */
		else
		  {
		    tem1 = Fcons (symbol, XCDR (blv->defcell));
		    bset_local_var_alist
		      (XBUFFER (where),
		       Fcons (tem1, BVAR (XBUFFER (where), local_var_alist)));
		  }
	      }

	    /* Record which binding is now loaded.  */
	    set_blv_valcell (blv, tem1);
	  }

	/* Store the new value in the cons cell.  */
	set_blv_value (blv, newval);

	if (blv->fwd.fwdptr)
	  {
	    if (voide)
	      /* If storing void (making the symbol void), forward only through
		 buffer-local indicator, not through Lisp_Objfwd, etc.  */
	      blv->fwd.fwdptr = NULL;
	    else
	      store_symval_forwarding (blv->fwd, newval,
				       BUFFERP (where)
				       ? XBUFFER (where) : current_buffer);
	  }
	break;
      }
    case SYMBOL_FORWARDED:
      {
	struct buffer *buf
	  = BUFFERP (where) ? XBUFFER (where) : current_buffer;
	lispfwd innercontents = SYMBOL_FWD (sym);
	if (BUFFER_OBJFWDP (innercontents))
	  {
	    int offset = XBUFFER_OBJFWD (innercontents)->offset;
	    int idx = PER_BUFFER_IDX (offset);
	    if (idx > 0 && bindflag == SET_INTERNAL_SET
	        && !PER_BUFFER_VALUE_P (buf, idx))
	      {
		if (let_shadows_buffer_binding_p (sym))
		  set_default_internal (symbol, newval, bindflag);
		else
		  SET_PER_BUFFER_VALUE_P (buf, idx, 1);
	      }
	  }

	if (voide)
	  { /* If storing void (making the symbol void), forward only through
	       buffer-local indicator, not through Lisp_Objfwd, etc.  */
	    sym->u.s.redirect = SYMBOL_PLAINVAL;
	    SET_SYMBOL_VAL (sym, newval);
	  }
	else
	  store_symval_forwarding (/* sym, */ innercontents, newval, buf);
	break;
      }
    default: emacs_abort ();
    }
  return;
}

static void
set_symbol_trapped_write (Lisp_Object symbol, enum symbol_trapped_write trap)
{
  struct Lisp_Symbol *sym = XSYMBOL (symbol);
  if (sym->u.s.trapped_write == SYMBOL_NOWRITE)
    xsignal1 (Qtrapping_constant, symbol);
  sym->u.s.trapped_write = trap;
}

static void
restore_symbol_trapped_write (Lisp_Object symbol)
{
  set_symbol_trapped_write (symbol, SYMBOL_TRAPPED_WRITE);
}

static void
harmonize_variable_watchers (Lisp_Object alias, Lisp_Object base_variable)
{
  if (!EQ (base_variable, alias)
      && EQ (base_variable, Findirect_variable (alias)))
    set_symbol_trapped_write
      (alias, XSYMBOL (base_variable)->u.s.trapped_write);
}

DEFUN ("add-variable-watcher", Fadd_variable_watcher, Sadd_variable_watcher,
       2, 2, 0,
       doc: /* Cause WATCH-FUNCTION to be called when SYMBOL is about to be set.

It will be called with 4 arguments: (SYMBOL NEWVAL OPERATION WHERE).
SYMBOL is the variable being changed.
NEWVAL is the value it will be changed to.  (The variable still has
the old value when WATCH-FUNCTION is called.)
OPERATION is a symbol representing the kind of change, one of: `set',
`let', `unlet', `makunbound', and `defvaralias'.
WHERE is a buffer if the buffer-local value of the variable is being
changed, nil otherwise.

All writes to aliases of SYMBOL will call WATCH-FUNCTION too.  */)
  (Lisp_Object symbol, Lisp_Object watch_function)
{
  symbol = Findirect_variable (symbol);
  CHECK_SYMBOL (symbol);
  set_symbol_trapped_write (symbol, SYMBOL_TRAPPED_WRITE);
  map_obarray (Vobarray, harmonize_variable_watchers, symbol);

  Lisp_Object watchers = Fget (symbol, Qwatchers);
  Lisp_Object member = Fmember (watch_function, watchers);
  if (NILP (member))
    Fput (symbol, Qwatchers, Fcons (watch_function, watchers));
  return Qnil;
}

DEFUN ("remove-variable-watcher", Fremove_variable_watcher, Sremove_variable_watcher,
       2, 2, 0,
       doc: /* Undo the effect of `add-variable-watcher'.
Remove WATCH-FUNCTION from the list of functions to be called when
SYMBOL (or its aliases) are set.  */)
  (Lisp_Object symbol, Lisp_Object watch_function)
{
  symbol = Findirect_variable (symbol);
  Lisp_Object watchers = Fget (symbol, Qwatchers);
  watchers = Fdelete (watch_function, watchers);
  if (NILP (watchers))
    {
      set_symbol_trapped_write (symbol, SYMBOL_UNTRAPPED_WRITE);
      map_obarray (Vobarray, harmonize_variable_watchers, symbol);
    }
  Fput (symbol, Qwatchers, watchers);
  return Qnil;
}

DEFUN ("get-variable-watchers", Fget_variable_watchers, Sget_variable_watchers,
       1, 1, 0,
       doc: /* Return a list of SYMBOL's active watchers.  */)
  (Lisp_Object symbol)
{
  return (SYMBOL_TRAPPED_WRITE_P (symbol) == SYMBOL_TRAPPED_WRITE)
    ? Fget (Findirect_variable (symbol), Qwatchers)
    : Qnil;
}

void
notify_variable_watchers (Lisp_Object symbol,
                          Lisp_Object newval,
                          Lisp_Object operation,
                          Lisp_Object where)
{
  symbol = Findirect_variable (symbol);

  specpdl_ref count = SPECPDL_INDEX ();
  record_unwind_protect (restore_symbol_trapped_write, symbol);
  /* Avoid recursion.  */
  set_symbol_trapped_write (symbol, SYMBOL_UNTRAPPED_WRITE);

  if (NILP (where)
      && !EQ (operation, Qset_default) && !EQ (operation, Qmakunbound)
      && !NILP (Flocal_variable_if_set_p (symbol, Fcurrent_buffer ())))
    {
      XSETBUFFER (where, current_buffer);
    }

  if (EQ (operation, Qset_default))
    operation = Qset;

  for (Lisp_Object watchers = Fget (symbol, Qwatchers);
       CONSP (watchers);
       watchers = XCDR (watchers))
    {
      Lisp_Object watcher = XCAR (watchers);
      /* Call subr directly to avoid gc.  */
      if (SUBRP (watcher))
        {
          Lisp_Object args[] = { symbol, newval, operation, where };
          funcall_subr (XSUBR (watcher), ARRAYELTS (args), args);
        }
      else
        CALLN (Ffuncall, watcher, symbol, newval, operation, where);
    }

  unbind_to (count, Qnil);
}


/* Access or set a buffer-local symbol's default value.  */

/* Return the default value of SYMBOL, but don't check for voidness.
   Return Qunbound if it is void.  */

Lisp_Object
default_value (Lisp_Object symbol)
{
  struct Lisp_Symbol *sym;

  CHECK_SYMBOL (symbol);
  sym = XSYMBOL (symbol);

 start:
  switch (sym->u.s.redirect)
    {
    case SYMBOL_VARALIAS: sym = SYMBOL_ALIAS (sym); goto start;
    case SYMBOL_PLAINVAL: return SYMBOL_VAL (sym);
    case SYMBOL_LOCALIZED:
      {
	/* If var is set up for a buffer that lacks a local value for it,
	   the current value is nominally the default value.
	   But the `realvalue' slot may be more up to date, since
	   ordinary setq stores just that slot.  So use that.  */
	struct Lisp_Buffer_Local_Value *blv = SYMBOL_BLV (sym);
	if (blv->fwd.fwdptr && EQ (blv->valcell, blv->defcell))
	  return do_symval_forwarding (blv->fwd);
	else
	  return XCDR (blv->defcell);
      }
    case SYMBOL_FORWARDED:
      {
	lispfwd valcontents = SYMBOL_FWD (sym);

	/* For a built-in buffer-local variable, get the default value
	   rather than letting do_symval_forwarding get the current value.  */
	if (BUFFER_OBJFWDP (valcontents))
	  {
	    int offset = XBUFFER_OBJFWD (valcontents)->offset;
	    if (PER_BUFFER_IDX (offset) != 0)
	      return per_buffer_default (offset);
	  }

	/* For other variables, get the current value.  */
	return do_symval_forwarding (valcontents);
      }
    default: emacs_abort ();
    }
}

DEFUN ("default-boundp", Fdefault_boundp, Sdefault_boundp, 1, 1, 0,
       doc: /* Return t if SYMBOL has a non-void default value.
A variable may have a buffer-local value.  This function says whether
the variable has a non-void value outside of the current buffer
context.  Also see `default-value'.  */)
  (Lisp_Object symbol)
{
  register Lisp_Object value;

  value = default_value (symbol);
  return (BASE_EQ (value, Qunbound) ? Qnil : Qt);
}

DEFUN ("default-value", Fdefault_value, Sdefault_value, 1, 1, 0,
       doc: /* Return SYMBOL's default value.
This is the value that is seen in buffers that do not have their own values
for this variable.  The default value is meaningful for variables with
local bindings in certain buffers.  */)
  (Lisp_Object symbol)
{
  Lisp_Object value = default_value (symbol);
  if (!BASE_EQ (value, Qunbound))
    return value;

  xsignal1 (Qvoid_variable, symbol);
}

void
set_default_internal (Lisp_Object symbol, Lisp_Object value,
                      enum Set_Internal_Bind bindflag)
{
  CHECK_SYMBOL (symbol);
  struct Lisp_Symbol *sym = XSYMBOL (symbol);
  switch (sym->u.s.trapped_write)
    {
    case SYMBOL_NOWRITE:
      if (NILP (Fkeywordp (symbol))
          || !EQ (value, Fsymbol_value (symbol)))
        xsignal1 (Qsetting_constant, symbol);
      else
        /* Allow setting keywords to their own value.  */
        return;

    case SYMBOL_TRAPPED_WRITE:
      /* Don't notify here if we're going to call Fset anyway.  */
      if (sym->u.s.redirect != SYMBOL_PLAINVAL
          /* Setting due to thread switching doesn't count.  */
          && bindflag != SET_INTERNAL_THREAD_SWITCH)
        notify_variable_watchers (symbol, value, Qset_default, Qnil);
      break;

    case SYMBOL_UNTRAPPED_WRITE:
      break;

    default: emacs_abort ();
    }

 start:
  switch (sym->u.s.redirect)
    {
    case SYMBOL_VARALIAS: sym = SYMBOL_ALIAS (sym); goto start;
    case SYMBOL_PLAINVAL: set_internal (symbol, value, Qnil, bindflag); return;
    case SYMBOL_LOCALIZED:
      {
	struct Lisp_Buffer_Local_Value *blv = SYMBOL_BLV (sym);

	/* Store new value into the DEFAULT-VALUE slot.  */
	XSETCDR (blv->defcell, value);

	/* If the default binding is now loaded, set the REALVALUE slot too.  */
	if (blv->fwd.fwdptr && EQ (blv->defcell, blv->valcell))
	  store_symval_forwarding (blv->fwd, value, NULL);
        return;
      }
    case SYMBOL_FORWARDED:
      {
	lispfwd valcontents = SYMBOL_FWD (sym);

	/* Handle variables like case-fold-search that have special slots
	   in the buffer.
	   Make them work apparently like Lisp_Buffer_Local_Value variables.  */
	if (BUFFER_OBJFWDP (valcontents))
	  {
	    int offset = XBUFFER_OBJFWD (valcontents)->offset;
	    int idx = PER_BUFFER_IDX (offset);

	    set_per_buffer_default (offset, value);

	    /* If this variable is not always local in all buffers,
	       set it in the buffers that don't nominally have a local value.  */
	    if (idx > 0)
	      {
		Lisp_Object buf, tail;

		/* Do this only in live buffers, so that if there are
		   a lot of buffers which are dead, that doesn't slow
		   down let-binding of variables that are
		   automatically local when set, like
		   case-fold-search.  This is for Lisp programs that
		   let-bind such variables in their inner loops.  */
		FOR_EACH_LIVE_BUFFER (tail, buf)
		  {
		    struct buffer *b = XBUFFER (buf);

		    if (!PER_BUFFER_VALUE_P (b, idx))
		      set_per_buffer_value (b, offset, value);
		  }
	      }
	  }
	else
          set_internal (symbol, value, Qnil, bindflag);
        return;
      }
    default: emacs_abort ();
    }
}

DEFUN ("set-default", Fset_default, Sset_default, 2, 2, 0,
       doc: /* Set SYMBOL's default value to VALUE.  SYMBOL and VALUE are evaluated.
The default value is seen in buffers that do not have their own values
for this variable.  */)
  (Lisp_Object symbol, Lisp_Object value)
{
  set_default_internal (symbol, value, SET_INTERNAL_SET);
  return value;
}

/* Lisp functions for creating and removing buffer-local variables.  */

union Lisp_Val_Fwd
  {
    Lisp_Object value;
    lispfwd fwd;
  };

static struct Lisp_Buffer_Local_Value *
make_blv (struct Lisp_Symbol *sym, bool forwarded,
	  union Lisp_Val_Fwd valcontents)
{
  struct Lisp_Buffer_Local_Value *blv = xmalloc (sizeof *blv);
  Lisp_Object symbol;
  Lisp_Object tem;

 XSETSYMBOL (symbol, sym);
 tem = Fcons (symbol, (forwarded
                       ? do_symval_forwarding (valcontents.fwd)
                       : valcontents.value));

  /* Buffer_Local_Values cannot have as realval a buffer-local
     or keyboard-local forwarding.  */
  eassert (!(forwarded && BUFFER_OBJFWDP (valcontents.fwd)));
  eassert (!(forwarded && KBOARD_OBJFWDP (valcontents.fwd)));
  if (forwarded)
    blv->fwd = valcontents.fwd;
  else
    blv->fwd.fwdptr = NULL;
  set_blv_where (blv, Qnil);
  blv->local_if_set = 0;
  set_blv_defcell (blv, tem);
  set_blv_valcell (blv, tem);
  set_blv_found (blv, false);
  __lsan_ignore_object (blv);
  return blv;
}

DEFUN ("make-variable-buffer-local", Fmake_variable_buffer_local,
       Smake_variable_buffer_local, 1, 1, "vMake Variable Buffer Local: ",
       doc: /* Make VARIABLE become buffer-local whenever it is set.
At any time, the value for the current buffer is in effect,
unless the variable has never been set in this buffer,
in which case the default value is in effect.
Note that binding the variable with `let', or setting it while
a `let'-style binding made in this buffer is in effect,
does not make the variable buffer-local.  Return VARIABLE.

This globally affects all uses of this variable, so it belongs together with
the variable declaration, rather than with its uses (if you just want to make
a variable local to the current buffer for one particular use, use
`make-local-variable').  Buffer-local bindings are normally cleared
while setting up a new major mode, unless they have a `permanent-local'
property.

The function `default-value' gets the default value and `set-default' sets it.

See also `defvar-local'.  */)
  (register Lisp_Object variable)
{
  struct Lisp_Symbol *sym;
  struct Lisp_Buffer_Local_Value *blv = NULL;
  union Lisp_Val_Fwd valcontents UNINIT;
  bool forwarded UNINIT;

  CHECK_SYMBOL (variable);
  sym = XSYMBOL (variable);

 start:
  switch (sym->u.s.redirect)
    {
    case SYMBOL_VARALIAS: sym = SYMBOL_ALIAS (sym); goto start;
    case SYMBOL_PLAINVAL:
      forwarded = 0; valcontents.value = SYMBOL_VAL (sym);
      if (BASE_EQ (valcontents.value, Qunbound))
	valcontents.value = Qnil;
      break;
    case SYMBOL_LOCALIZED:
      blv = SYMBOL_BLV (sym);
      break;
    case SYMBOL_FORWARDED:
      forwarded = 1; valcontents.fwd = SYMBOL_FWD (sym);
      if (KBOARD_OBJFWDP (valcontents.fwd))
	error ("Symbol %s may not be buffer-local",
	       SDATA (SYMBOL_NAME (variable)));
      else if (BUFFER_OBJFWDP (valcontents.fwd))
	return variable;
      break;
    default: emacs_abort ();
    }

  if (SYMBOL_CONSTANT_P (variable))
    xsignal1 (Qsetting_constant, variable);

  if (!blv)
    {
      blv = make_blv (sym, forwarded, valcontents);
      sym->u.s.redirect = SYMBOL_LOCALIZED;
      SET_SYMBOL_BLV (sym, blv);
    }

  blv->local_if_set = 1;
  return variable;
}

DEFUN ("make-local-variable", Fmake_local_variable, Smake_local_variable,
       1, 1, "vMake Local Variable: ",
       doc: /* Make VARIABLE have a separate value in the current buffer.
Other buffers will continue to share a common default value.
\(The buffer-local value of VARIABLE starts out as the same value
VARIABLE previously had.  If VARIABLE was void, it remains void.)
Return VARIABLE.

If the variable is already arranged to become local when set,
this function causes a local value to exist for this buffer,
just as setting the variable would do.

This function returns VARIABLE, and therefore
  (set (make-local-variable \\='VARIABLE) VALUE-EXP)
works.

See also `make-variable-buffer-local'.

Do not use `make-local-variable' to make a hook variable buffer-local.
Instead, use `add-hook' and specify t for the LOCAL argument.  */)
  (Lisp_Object variable)
{
  Lisp_Object tem;
  bool forwarded UNINIT;
  union Lisp_Val_Fwd valcontents UNINIT;
  struct Lisp_Symbol *sym;
  struct Lisp_Buffer_Local_Value *blv = NULL;

  CHECK_SYMBOL (variable);
  sym = XSYMBOL (variable);

 start:
  switch (sym->u.s.redirect)
    {
    case SYMBOL_VARALIAS: sym = SYMBOL_ALIAS (sym); goto start;
    case SYMBOL_PLAINVAL:
      forwarded = 0; valcontents.value = SYMBOL_VAL (sym); break;
    case SYMBOL_LOCALIZED:
      blv = SYMBOL_BLV (sym);
      break;
    case SYMBOL_FORWARDED:
      forwarded = 1; valcontents.fwd = SYMBOL_FWD (sym);
      if (KBOARD_OBJFWDP (valcontents.fwd))
	error ("Symbol %s may not be buffer-local",
	       SDATA (SYMBOL_NAME (variable)));
      break;
    default: emacs_abort ();
    }

  if (sym->u.s.trapped_write == SYMBOL_NOWRITE)
    xsignal1 (Qsetting_constant, variable);

  if (!blv)
    {
      if (forwarded && BUFFER_OBJFWDP (valcontents.fwd))
        {
          int offset = XBUFFER_OBJFWD (valcontents.fwd)->offset;
          int idx = PER_BUFFER_IDX (offset);
          eassert (idx);
          if (idx > 0)
            /* If idx < 0, it's always buffer local, like `mode-name`.  */
            SET_PER_BUFFER_VALUE_P (current_buffer, idx, true);
          return variable;
        }
      blv = make_blv (sym, forwarded, valcontents);
      sym->u.s.redirect = SYMBOL_LOCALIZED;
      SET_SYMBOL_BLV (sym, blv);
    }

  /* Make sure this buffer has its own value of symbol.  */
  XSETSYMBOL (variable, sym);	/* Update in case of aliasing.  */
  tem = assq_no_quit (variable, BVAR (current_buffer, local_var_alist));
  if (NILP (tem))
    {
      if (let_shadows_buffer_binding_p (sym))
	{
	  AUTO_STRING (format,
		       "Making %s buffer-local while locally let-bound!");
	  CALLN (Fmessage, format, SYMBOL_NAME (variable));
	}

      if (BUFFERP (blv->where) && current_buffer == XBUFFER (blv->where))
        /* Make sure the current value is permanently recorded, if it's the
           default value.  */
        swap_in_global_binding (sym);

      bset_local_var_alist
	(current_buffer,
	 Fcons (Fcons (variable, XCDR (blv->defcell)),
		BVAR (current_buffer, local_var_alist)));

      /* If the symbol forwards into a C variable, then load the binding
         for this buffer now, to preserve the invariant that forwarded
         variables must always hold the value corresponding to the
         current buffer (they are swapped eagerly).
         Otherwise, if C code modifies the variable before we load the
         binding in, then that new value would clobber the default binding
         the next time we unload it.  See bug#34318.  */
      if (blv->fwd.fwdptr)
        swap_in_symval_forwarding (sym, blv);
    }

  return variable;
}

DEFUN ("kill-local-variable", Fkill_local_variable, Skill_local_variable,
       1, 1, "vKill Local Variable: ",
       doc: /* Make VARIABLE no longer have a separate value in the current buffer.
From now on the default value will apply in this buffer.  Return VARIABLE.  */)
  (register Lisp_Object variable)
{
  register Lisp_Object tem;
  struct Lisp_Buffer_Local_Value *blv;
  struct Lisp_Symbol *sym;

  CHECK_SYMBOL (variable);
  sym = XSYMBOL (variable);

 start:
  switch (sym->u.s.redirect)
    {
    case SYMBOL_VARALIAS: sym = SYMBOL_ALIAS (sym); goto start;
    case SYMBOL_PLAINVAL: return variable;
    case SYMBOL_FORWARDED:
      {
	lispfwd valcontents = SYMBOL_FWD (sym);
	if (BUFFER_OBJFWDP (valcontents))
	  {
	    int offset = XBUFFER_OBJFWD (valcontents)->offset;
	    int idx = PER_BUFFER_IDX (offset);

	    if (idx > 0)
	      {
		SET_PER_BUFFER_VALUE_P (current_buffer, idx, 0);
		set_per_buffer_value (current_buffer, offset,
				      per_buffer_default (offset));
	      }
	  }
	return variable;
      }
    case SYMBOL_LOCALIZED:
      blv = SYMBOL_BLV (sym);
      break;
    default: emacs_abort ();
    }

  if (sym->u.s.trapped_write == SYMBOL_TRAPPED_WRITE)
    notify_variable_watchers (variable, Qnil, Qmakunbound, Fcurrent_buffer ());

  /* Get rid of this buffer's alist element, if any.  */
  XSETSYMBOL (variable, sym);	/* Propagate variable indirection.  */
  tem = assq_no_quit (variable, BVAR (current_buffer, local_var_alist));
  if (!NILP (tem))
    bset_local_var_alist
      (current_buffer,
       Fdelq (tem, BVAR (current_buffer, local_var_alist)));

  /* If the symbol is set up with the current buffer's binding
     loaded, recompute its value.  We have to do it now, or else
     forwarded objects won't work right.  */
  {
    Lisp_Object buf; XSETBUFFER (buf, current_buffer);
    if (BASE_EQ (buf, blv->where))
      swap_in_global_binding (sym);
  }

  return variable;
}

/* Lisp functions for creating and removing buffer-local variables.  */

DEFUN ("local-variable-p", Flocal_variable_p, Slocal_variable_p,
       1, 2, 0,
       doc: /* Non-nil if VARIABLE has a local binding in buffer BUFFER.
BUFFER defaults to the current buffer.

Also see `buffer-local-boundp'.*/)
  (Lisp_Object variable, Lisp_Object buffer)
{
  struct buffer *buf = decode_buffer (buffer);
  struct Lisp_Symbol *sym;

  CHECK_SYMBOL (variable);
  sym = XSYMBOL (variable);

 start:
  switch (sym->u.s.redirect)
    {
    case SYMBOL_VARALIAS: sym = SYMBOL_ALIAS (sym); goto start;
    case SYMBOL_PLAINVAL: return Qnil;
    case SYMBOL_LOCALIZED:
      {
	Lisp_Object tmp;
	struct Lisp_Buffer_Local_Value *blv = SYMBOL_BLV (sym);
	XSETBUFFER (tmp, buf);
	XSETSYMBOL (variable, sym); /* Update in case of aliasing.  */

	if (EQ (blv->where, tmp)) /* The binding is already loaded.  */
	  return blv_found (blv) ? Qt : Qnil;
	else
	  return NILP (assq_no_quit (variable, BVAR (buf, local_var_alist)))
	    ? Qnil
	    : Qt;
      }
    case SYMBOL_FORWARDED:
      {
	lispfwd valcontents = SYMBOL_FWD (sym);
	if (BUFFER_OBJFWDP (valcontents))
	  {
	    int offset = XBUFFER_OBJFWD (valcontents)->offset;
	    int idx = PER_BUFFER_IDX (offset);
	    if (idx == -1 || PER_BUFFER_VALUE_P (buf, idx))
	      return Qt;
	  }
	return Qnil;
      }
    default: emacs_abort ();
    }
}

DEFUN ("local-variable-if-set-p", Flocal_variable_if_set_p, Slocal_variable_if_set_p,
       1, 2, 0,
       doc: /* Non-nil if VARIABLE is local in buffer BUFFER when set there.
BUFFER defaults to the current buffer.

More precisely, return non-nil if either VARIABLE already has a local
value in BUFFER, or if VARIABLE is automatically buffer-local (see
`make-variable-buffer-local').  */)
  (register Lisp_Object variable, Lisp_Object buffer)
{
  struct Lisp_Symbol *sym;

  CHECK_SYMBOL (variable);
  sym = XSYMBOL (variable);

 start:
  switch (sym->u.s.redirect)
    {
    case SYMBOL_VARALIAS: sym = SYMBOL_ALIAS (sym); goto start;
    case SYMBOL_PLAINVAL: return Qnil;
    case SYMBOL_LOCALIZED:
      {
	struct Lisp_Buffer_Local_Value *blv = SYMBOL_BLV (sym);
	if (blv->local_if_set)
	  return Qt;
	XSETSYMBOL (variable, sym); /* Update in case of aliasing.  */
	return Flocal_variable_p (variable, buffer);
      }
    case SYMBOL_FORWARDED:
      /* All BUFFER_OBJFWD slots become local if they are set.  */
      return (BUFFER_OBJFWDP (SYMBOL_FWD (sym)) ? Qt : Qnil);
    default: emacs_abort ();
    }
}

DEFUN ("variable-binding-locus", Fvariable_binding_locus, Svariable_binding_locus,
       1, 1, 0,
       doc: /* Return a value indicating where VARIABLE's current binding comes from.
If the current binding is buffer-local, the value is the current buffer.
If the current binding is global (the default), the value is nil.  */)
  (register Lisp_Object variable)
{
  struct Lisp_Symbol *sym;

  CHECK_SYMBOL (variable);
  sym = XSYMBOL (variable);

  /* Make sure the current binding is actually swapped in.  */
  find_symbol_value (variable);

 start:
  switch (sym->u.s.redirect)
    {
    case SYMBOL_VARALIAS: sym = SYMBOL_ALIAS (sym); goto start;
    case SYMBOL_PLAINVAL: return Qnil;
    case SYMBOL_FORWARDED:
      {
	lispfwd valcontents = SYMBOL_FWD (sym);
	if (KBOARD_OBJFWDP (valcontents))
	  return Fframe_terminal (selected_frame);
	else if (!BUFFER_OBJFWDP (valcontents))
	  return Qnil;
      }
      FALLTHROUGH;
    case SYMBOL_LOCALIZED:
      /* For a local variable, record both the symbol and which
	 buffer's or frame's value we are saving.  */
      if (!NILP (Flocal_variable_p (variable, Qnil)))
	return Fcurrent_buffer ();
      else if (sym->u.s.redirect == SYMBOL_LOCALIZED
	       && blv_found (SYMBOL_BLV (sym)))
	return SYMBOL_BLV (sym)->where;
      else
	return Qnil;
    default: emacs_abort ();
    }
}


/* Find the function at the end of a chain of symbol function indirections.  */

/* If OBJECT is a symbol, find the end of its function chain and
   return the value found there.  If OBJECT is not a symbol, just
   return it.  */
Lisp_Object
indirect_function (Lisp_Object object)
{
  while (SYMBOLP (object) && !NILP (object))
    object = XSYMBOL (object)->u.s.function;
  return object;
}

DEFUN ("indirect-function", Findirect_function, Sindirect_function, 1, 2, 0,
       doc: /* Return the function at the end of OBJECT's function chain.
If OBJECT is not a symbol, just return it.  Otherwise, follow all
function indirections to find the final function binding and return it.  */)
  (Lisp_Object object, Lisp_Object noerror)
{
  return indirect_function (object);
}

/* Extract and set vector and string elements.  */

DEFUN ("aref", Faref, Saref, 2, 2, 0,
       doc: /* Return the element of ARRAY at index IDX.
ARRAY may be a vector, a string, a char-table, a bool-vector, a record,
or a byte-code object.  IDX starts at 0.  */)
  (register Lisp_Object array, Lisp_Object idx)
{
  register EMACS_INT idxval;

  CHECK_FIXNUM (idx);
  idxval = XFIXNUM (idx);
  if (STRINGP (array))
    {
      int c;
      ptrdiff_t idxval_byte;

      if (idxval < 0 || idxval >= SCHARS (array))
	args_out_of_range (array, idx);
      if (! STRING_MULTIBYTE (array))
	return make_fixnum ((unsigned char) SREF (array, idxval));
      idxval_byte = string_char_to_byte (array, idxval);

      c = STRING_CHAR (SDATA (array) + idxval_byte);
      return make_fixnum (c);
    }
  else if (BOOL_VECTOR_P (array))
    {
      if (idxval < 0 || idxval >= bool_vector_size (array))
	args_out_of_range (array, idx);
      return bool_vector_ref (array, idxval);
    }
  else if (CHAR_TABLE_P (array))
    {
      CHECK_CHARACTER (idx);
      return CHAR_TABLE_REF (array, idxval);
    }
  else
    {
      ptrdiff_t size = 0;
      if (VECTORP (array))
	size = ASIZE (array);
      else if (COMPILEDP (array) || RECORDP (array))
	size = PVSIZE (array);
      else
	wrong_type_argument (Qarrayp, array);

      if (idxval < 0 || idxval >= size)
	args_out_of_range (array, idx);
      return AREF (array, idxval);
    }
}

DEFUN ("aset", Faset, Saset, 3, 3, 0,
       doc: /* Store into the element of ARRAY at index IDX the value NEWELT.
Return NEWELT.  ARRAY may be a vector, a string, a char-table or a
bool-vector.  IDX starts at 0.  */)
  (register Lisp_Object array, Lisp_Object idx, Lisp_Object newelt)
{
  register EMACS_INT idxval;

  CHECK_FIXNUM (idx);
  idxval = XFIXNUM (idx);
  if (! RECORDP (array))
    CHECK_ARRAY (array, Qarrayp);

  if (VECTORP (array))
    {
      CHECK_IMPURE (array, XVECTOR (array));
      if (idxval < 0 || idxval >= ASIZE (array))
	args_out_of_range (array, idx);
      ASET (array, idxval, newelt);
    }
  else if (BOOL_VECTOR_P (array))
    {
      if (idxval < 0 || idxval >= bool_vector_size (array))
	args_out_of_range (array, idx);
      bool_vector_set (array, idxval, !NILP (newelt));
    }
  else if (CHAR_TABLE_P (array))
    {
      CHECK_CHARACTER (idx);
      CHAR_TABLE_SET (array, idxval, newelt);
    }
  else if (RECORDP (array))
    {
      CHECK_IMPURE (array, XVECTOR (array));
      if (idxval < 0 || idxval >= PVSIZE (array))
	args_out_of_range (array, idx);
      ASET (array, idxval, newelt);
    }
  else /* STRINGP */
    {
      CHECK_IMPURE (array, XSTRING (array));
      if (idxval < 0 || idxval >= SCHARS (array))
	args_out_of_range (array, idx);
      CHECK_CHARACTER (newelt);
      int c = XFIXNAT (newelt);
      ptrdiff_t idxval_byte;
      int prev_bytes;
      unsigned char workbuf[MAX_MULTIBYTE_LENGTH], *p0 = workbuf, *p1;

      if (STRING_MULTIBYTE (array))
	{
	  idxval_byte = string_char_to_byte (array, idxval);
	  p1 = SDATA (array) + idxval_byte;
	  prev_bytes = BYTES_BY_CHAR_HEAD (*p1);
	}
      else if (SINGLE_BYTE_CHAR_P (c))
	{
	  SSET (array, idxval, c);
	  return newelt;
	}
      else
	{
	  for (ptrdiff_t i = SBYTES (array) - 1; i >= 0; i--)
	    if (!ASCII_CHAR_P (SREF (array, i)))
	      args_out_of_range (array, newelt);
	  /* ARRAY is an ASCII string.  Convert it to a multibyte string.  */
	  STRING_SET_MULTIBYTE (array);
	  idxval_byte = idxval;
	  p1 = SDATA (array) + idxval_byte;
	  prev_bytes = 1;
	}

      int new_bytes = CHAR_STRING (c, p0);
      if (prev_bytes != new_bytes)
	p1 = resize_string_data (array, idxval_byte, prev_bytes, new_bytes);

      do
	*p1++ = *p0++;
      while (--new_bytes != 0);
    }

  return newelt;
}

/* Arithmetic functions */

static Lisp_Object
check_integer_coerce_marker (Lisp_Object x)
{
  if (MARKERP (x))
    return make_fixnum (marker_position (x));
  CHECK_TYPE (INTEGERP (x), Qinteger_or_marker_p, x);
  return x;
}

static Lisp_Object
check_number_coerce_marker (Lisp_Object x)
{
  if (MARKERP (x))
    return make_fixnum (marker_position (x));
  CHECK_TYPE (NUMBERP (x), Qnumber_or_marker_p, x);
  return x;
}

Lisp_Object
arithcompare (Lisp_Object num1, Lisp_Object num2,
	      enum Arith_Comparison comparison)
{
  EMACS_INT i1 = 0, i2 = 0;
  bool lt, eq = true, gt;
  bool test;

  num1 = check_number_coerce_marker (num1);
  num2 = check_number_coerce_marker (num2);

  /* If the comparison is mostly done by comparing two doubles,
     set LT, EQ, and GT to the <, ==, > results of that comparison,
     respectively, taking care to avoid problems if either is a NaN,
     and trying to avoid problems on platforms where variables (in
     violation of the C standard) can contain excess precision.
     Regardless, set I1 and I2 to integers that break ties if the
     two-double comparison is either not done or reports
     equality.  */

  if (FLOATP (num1))
    {
      double f1 = XFLOAT_DATA (num1);
      if (FLOATP (num2))
	{
	  double f2 = XFLOAT_DATA (num2);
	  lt = f1 < f2;
	  eq = f1 == f2;
	  gt = f1 > f2;
	}
      else if (FIXNUMP (num2))
	{
	  /* Compare a float NUM1 to an integer NUM2 by converting the
	     integer I2 (i.e., NUM2) to the double F2 (a conversion that
	     can round on some platforms, if I2 is large enough), and then
	     converting F2 back to the integer I1 (a conversion that is
	     always exact), so that I1 exactly equals ((double) NUM2).  If
	     floating-point comparison reports a tie, NUM1 = F1 = F2 = I1
	     (exactly) so I1 - I2 = NUM1 - NUM2 (exactly), so comparing I1
	     to I2 will break the tie correctly.  */
	  double f2 = XFIXNUM (num2);
	  lt = f1 < f2;
	  eq = f1 == f2;
	  gt = f1 > f2;
	  i1 = f2;
	  i2 = XFIXNUM (num2);
	}
      else if (isnan (f1))
	lt = eq = gt = false;
      else
	i2 = mpz_cmp_d (*xbignum_val (num2), f1);
    }
  else if (FIXNUMP (num1))
    {
      if (FLOATP (num2))
	{
	  /* Compare an integer NUM1 to a float NUM2.  This is the
	     converse of comparing float to integer (see above).  */
	  double f1 = XFIXNUM (num1), f2 = XFLOAT_DATA (num2);
	  lt = f1 < f2;
	  eq = f1 == f2;
	  gt = f1 > f2;
	  i1 = XFIXNUM (num1);
	  i2 = f1;
	}
      else if (FIXNUMP (num2))
	{
	  i1 = XFIXNUM (num1);
	  i2 = XFIXNUM (num2);
	}
      else
	i2 = mpz_sgn (*xbignum_val (num2));
    }
  else if (FLOATP (num2))
    {
      double f2 = XFLOAT_DATA (num2);
      if (isnan (f2))
	lt = eq = gt = false;
      else
	i1 = mpz_cmp_d (*xbignum_val (num1), f2);
    }
  else if (FIXNUMP (num2))
    i1 = mpz_sgn (*xbignum_val (num1));
  else
    i1 = mpz_cmp (*xbignum_val (num1), *xbignum_val (num2));

  if (eq)
    {
      /* The two-double comparison either reported equality, or was not done.
	 Break the tie by comparing the integers.  */
      lt = i1 < i2;
      eq = i1 == i2;
      gt = i1 > i2;
    }

  switch (comparison)
    {
    case ARITH_EQUAL:
      test = eq;
      break;

    case ARITH_NOTEQUAL:
      test = !eq;
      break;

    case ARITH_LESS:
      test = lt;
      break;

    case ARITH_LESS_OR_EQUAL:
      test = lt | eq;
      break;

    case ARITH_GRTR:
      test = gt;
      break;

    case ARITH_GRTR_OR_EQUAL:
      test = gt | eq;
      break;

    default:
      eassume (false);
    }

  return test ? Qt : Qnil;
}

static Lisp_Object
arithcompare_driver (ptrdiff_t nargs, Lisp_Object *args,
                     enum Arith_Comparison comparison)
{
  for (ptrdiff_t i = 1; i < nargs; i++)
    if (NILP (arithcompare (args[i - 1], args[i], comparison)))
      return Qnil;
  return Qt;
}

DEFUN ("=", Feqlsign, Seqlsign, 1, MANY, 0,
       doc: /* Return t if args, all numbers or markers, are equal.
usage: (= NUMBER-OR-MARKER &rest NUMBERS-OR-MARKERS)  */)
  (ptrdiff_t nargs, Lisp_Object *args)
{
  return arithcompare_driver (nargs, args, ARITH_EQUAL);
}

DEFUN ("<", Flss, Slss, 1, MANY, 0,
       doc: /* Return t if each arg (a number or marker), is less than the next arg.
usage: (< NUMBER-OR-MARKER &rest NUMBERS-OR-MARKERS)  */)
  (ptrdiff_t nargs, Lisp_Object *args)
{
  if (nargs == 2 && FIXNUMP (args[0]) && FIXNUMP (args[1]))
    return XFIXNUM (args[0]) < XFIXNUM (args[1]) ? Qt : Qnil;

  return arithcompare_driver (nargs, args, ARITH_LESS);
}

DEFUN (">", Fgtr, Sgtr, 1, MANY, 0,
       doc: /* Return t if each arg (a number or marker) is greater than the next arg.
usage: (> NUMBER-OR-MARKER &rest NUMBERS-OR-MARKERS)  */)
  (ptrdiff_t nargs, Lisp_Object *args)
{
  if (nargs == 2 && FIXNUMP (args[0]) && FIXNUMP (args[1]))
    return XFIXNUM (args[0]) > XFIXNUM (args[1]) ? Qt : Qnil;

  return arithcompare_driver (nargs, args, ARITH_GRTR);
}

DEFUN ("<=", Fleq, Sleq, 1, MANY, 0,
       doc: /* Return t if each arg (a number or marker) is less than or equal to the next.
usage: (<= NUMBER-OR-MARKER &rest NUMBERS-OR-MARKERS)  */)
  (ptrdiff_t nargs, Lisp_Object *args)
{
  if (nargs == 2 && FIXNUMP (args[0]) && FIXNUMP (args[1]))
    return XFIXNUM (args[0]) <= XFIXNUM (args[1]) ? Qt : Qnil;

  return arithcompare_driver (nargs, args, ARITH_LESS_OR_EQUAL);
}

DEFUN (">=", Fgeq, Sgeq, 1, MANY, 0,
       doc: /* Return t if each arg (a number or marker) is greater than or equal to the next.
usage: (>= NUMBER-OR-MARKER &rest NUMBERS-OR-MARKERS)  */)
  (ptrdiff_t nargs, Lisp_Object *args)
{
  if (nargs == 2 && FIXNUMP (args[0]) && FIXNUMP (args[1]))
    return XFIXNUM (args[0]) >= XFIXNUM (args[1]) ? Qt : Qnil;

  return arithcompare_driver (nargs, args, ARITH_GRTR_OR_EQUAL);
}

DEFUN ("/=", Fneq, Sneq, 2, 2, 0,
       doc: /* Return t if first arg is not equal to second arg.  Both must be numbers or markers.  */)
  (register Lisp_Object num1, Lisp_Object num2)
{
  return arithcompare (num1, num2, ARITH_NOTEQUAL);
}

/* Convert the cons-of-integers, integer, or float value C to an
   unsigned value with maximum value MAX, where MAX is one less than a
   power of 2.  Signal an error if C does not have a valid format or
   is out of range.

   Although Emacs represents large integers with bignums instead of
   cons-of-integers or floats, for now this function still accepts the
   obsolete forms in case some old Lisp code still generates them.  */
uintmax_t
cons_to_unsigned (Lisp_Object c, uintmax_t max)
{
  bool valid = false;
  uintmax_t val UNINIT;

  if (FLOATP (c))
    {
      double d = XFLOAT_DATA (c);
      if (d >= 0 && d < 1.0 + max)
	{
	  val = d;
	  valid = val == d;
	}
    }
  else
    {
      Lisp_Object hi = CONSP (c) ? XCAR (c) : c;
      valid = INTEGERP (hi) && integer_to_uintmax (hi, &val);

      if (valid && CONSP (c))
	{
	  uintmax_t top = val;
	  Lisp_Object rest = XCDR (c);
	  if (top <= UINTMAX_MAX >> 24 >> 16
	      && CONSP (rest)
	      && FIXNATP (XCAR (rest)) && XFIXNAT (XCAR (rest)) < 1 << 24
	      && FIXNATP (XCDR (rest)) && XFIXNAT (XCDR (rest)) < 1 << 16)
	    {
	      uintmax_t mid = XFIXNAT (XCAR (rest));
	      val = top << 24 << 16 | mid << 16 | XFIXNAT (XCDR (rest));
	    }
	  else
	    {
	      valid = top <= UINTMAX_MAX >> 16;
	      if (valid)
		{
		  if (CONSP (rest))
		    rest = XCAR (rest);
		  valid = FIXNATP (rest) && XFIXNAT (rest) < 1 << 16;
		  if (valid)
		    val = top << 16 | XFIXNAT (rest);
		}
	    }
	}
    }

  if (! (valid && val <= max))
    error ("Not an in-range integer, integral float, or cons of integers");
  return val;
}

/* Convert the cons-of-integers, integer, or float value C to a signed
   value with extrema MIN and MAX.  MAX should be one less than a
   power of 2, and MIN should be zero or the negative of a power of 2.
   Signal an error if C does not have a valid format or is out of
   range.

   Although Emacs represents large integers with bignums instead of
   cons-of-integers or floats, for now this function still accepts the
   obsolete forms in case some old Lisp code still generates them.  */
intmax_t
cons_to_signed (Lisp_Object c, intmax_t min, intmax_t max)
{
  bool valid = false;
  intmax_t val UNINIT;

  if (FLOATP (c))
    {
      double d = XFLOAT_DATA (c);
      if (d >= min && d < 1.0 + max)
	{
	  val = d;
	  valid = val == d;
	}
    }
  else
    {
      Lisp_Object hi = CONSP (c) ? XCAR (c) : c;
      valid = INTEGERP (hi) && integer_to_intmax (hi, &val);

      if (valid && CONSP (c))
	{
	  intmax_t top = val;
	  Lisp_Object rest = XCDR (c);
	  if (top >= INTMAX_MIN >> 24 >> 16 && top <= INTMAX_MAX >> 24 >> 16
	      && CONSP (rest)
	      && FIXNATP (XCAR (rest)) && XFIXNAT (XCAR (rest)) < 1 << 24
	      && FIXNATP (XCDR (rest)) && XFIXNAT (XCDR (rest)) < 1 << 16)
	    {
	      intmax_t mid = XFIXNAT (XCAR (rest));
	      val = top << 24 << 16 | mid << 16 | XFIXNAT (XCDR (rest));
	    }
	  else
	    {
	      valid = INTMAX_MIN >> 16 <= top && top <= INTMAX_MAX >> 16;
	      if (valid)
		{
		  if (CONSP (rest))
		    rest = XCAR (rest);
		  valid = FIXNATP (rest) && XFIXNAT (rest) < 1 << 16;
		  if (valid)
		    val = top << 16 | XFIXNAT (rest);
		}
	    }
	}
    }

  if (! (valid && min <= val && val <= max))
    error ("Not an in-range integer, integral float, or cons of integers");
  return val;
}

/* Render NUMBER in decimal into BUFFER which ends right before END.
   Return the start of the string; the end is always at END.
   The string is not null-terminated.  */
char *
fixnum_to_string (EMACS_INT number, char *buffer, char *end)
{
  EMACS_INT x = number;
  bool negative = x < 0;
  if (negative)
    x = -x;
  char *p = end;
  do
    {
      eassume (p > buffer && p - 1 < end);
      *--p = '0' + x % 10;
      x /= 10;
    }
  while (x);
  if (negative)
    *--p = '-';
  return p;
}

DEFUN ("number-to-string", Fnumber_to_string, Snumber_to_string, 1, 1, 0,
       doc: /* Return the decimal representation of NUMBER as a string.
Uses a minus sign if negative.
NUMBER may be an integer or a floating point number.  */)
  (Lisp_Object number)
{
  char buffer[max (FLOAT_TO_STRING_BUFSIZE, INT_BUFSIZE_BOUND (EMACS_INT))];

  if (FIXNUMP (number))
    {
      char *end = buffer + sizeof buffer;
      char *p = fixnum_to_string (XFIXNUM (number), buffer, end);
      return make_unibyte_string (p, end - p);
    }

  if (BIGNUMP (number))
    return bignum_to_string (number, 10);

  if (FLOATP (number))
    return make_unibyte_string (buffer,
				float_to_string (buffer, XFLOAT_DATA (number)));

  wrong_type_argument (Qnumberp, number);
}

DEFUN ("string-to-number", Fstring_to_number, Sstring_to_number, 1, 2, 0,
       doc: /* Parse STRING as a decimal number and return the number.
Ignore leading spaces and tabs, and all trailing chars.  Return 0 if
STRING cannot be parsed as an integer or floating point number.

If BASE, interpret STRING as a number in that base.  If BASE isn't
present, base 10 is used.  BASE must be between 2 and 16 (inclusive).
If the base used is not 10, STRING is always parsed as an integer.  */)
  (register Lisp_Object string, Lisp_Object base)
{
  int b;

  CHECK_STRING (string);

  if (NILP (base))
    b = 10;
  else
    {
      CHECK_FIXNUM (base);
      if (! (XFIXNUM (base) >= 2 && XFIXNUM (base) <= 16))
	xsignal1 (Qargs_out_of_range, base);
      b = XFIXNUM (base);
    }

  char *p = SSDATA (string);
  while (*p == ' ' || *p == '\t')
    p++;

  Lisp_Object val = string_to_number (p, b, 0);
  return ((IEEE_FLOATING_POINT ? NILP (val) : !NUMBERP (val))
	  ? make_fixnum (0) : val);
}

enum arithop
  {
    Aadd,
    Asub,
    Amult,
    Adiv,
    Alogand,
    Alogior,
    Alogxor
  };
static bool
floating_point_op (enum arithop code)
{
  return code <= Adiv;
}

/* Return the result of applying the floating-point operation CODE to
   the NARGS arguments starting at ARGS.  If ARGNUM is positive,
   ARGNUM of the arguments were already consumed, yielding ACCUM.
   0 <= ARGNUM < NARGS, 2 <= NARGS, and NEXT is the value of
   ARGS[ARGSNUM], converted to double.  */

static Lisp_Object
floatop_arith_driver (enum arithop code, ptrdiff_t nargs, Lisp_Object *args,
		      ptrdiff_t argnum, double accum, double next)
{
  if (argnum == 0)
    {
      accum = next;
      goto next_arg;
    }

  while (true)
    {
      switch (code)
	{
	case Aadd : accum += next; break;
	case Asub : accum -= next; break;
	case Amult: accum *= next; break;
	case Adiv:
	  if (! IEEE_FLOATING_POINT && next == 0)
	    xsignal0 (Qarith_error);
	  accum /= next;
	  break;
	default: eassume (false);
	}

    next_arg:
      argnum++;
      if (argnum == nargs)
	return make_float (accum);
      next = XFLOATINT (check_number_coerce_marker (args[argnum]));
    }
}

/* Like floatop_arith_driver, except CODE might not be a floating-point
   operation, and NEXT is a Lisp float rather than a C double.  */

static Lisp_Object
float_arith_driver (enum arithop code, ptrdiff_t nargs, Lisp_Object *args,
		    ptrdiff_t argnum, double accum, Lisp_Object next)
{
  if (! floating_point_op (code))
    wrong_type_argument (Qinteger_or_marker_p, next);
  return floatop_arith_driver (code, nargs, args, argnum, accum,
			       XFLOAT_DATA (next));
}

/* Return the result of applying the arithmetic operation CODE to the
   NARGS arguments starting at ARGS.  If ARGNUM is positive, ARGNUM of
   the arguments were already consumed, yielding IACCUM.  0 <= ARGNUM
   < NARGS, 2 <= NARGS, and VAL is the value of ARGS[ARGSNUM],
   converted to integer.  */

static Lisp_Object
bignum_arith_driver (enum arithop code, ptrdiff_t nargs, Lisp_Object *args,
		     ptrdiff_t argnum, intmax_t iaccum, Lisp_Object val)
{
  mpz_t const *accum;
  if (argnum == 0)
    {
      accum = bignum_integer (&mpz[0], val);
      goto next_arg;
    }
  mpz_set_intmax (mpz[0], iaccum);
  accum = &mpz[0];

  while (true)
    {
      mpz_t const *next = bignum_integer (&mpz[1], val);

      switch (code)
	{
	case Aadd   :       mpz_add (mpz[0], *accum, *next); break;
	case Asub   :       mpz_sub (mpz[0], *accum, *next); break;
	case Amult  : emacs_mpz_mul (mpz[0], *accum, *next); break;
	case Alogand:       mpz_and (mpz[0], *accum, *next); break;
	case Alogior:       mpz_ior (mpz[0], *accum, *next); break;
	case Alogxor:       mpz_xor (mpz[0], *accum, *next); break;
	case Adiv:
	  if (mpz_sgn (*next) == 0)
	    xsignal0 (Qarith_error);
	  mpz_tdiv_q (mpz[0], *accum, *next);
	  break;
	default:
	  eassume (false);
	}
      accum = &mpz[0];

    next_arg:
      argnum++;
      if (argnum == nargs)
	return make_integer_mpz ();
      val = check_number_coerce_marker (args[argnum]);
      if (FLOATP (val))
	return float_arith_driver (code, nargs, args, argnum,
				   mpz_get_d_rounded (*accum), val);
    }
}

/* Return the result of applying the arithmetic operation CODE to the
   NARGS arguments starting at ARGS, with the first argument being the
   number VAL.  2 <= NARGS.  Check that the remaining arguments are
   numbers or markers.  */

static Lisp_Object
arith_driver (enum arithop code, ptrdiff_t nargs, Lisp_Object *args,
	      Lisp_Object val)
{
  eassume (2 <= nargs);

  ptrdiff_t argnum = 0;
  /* Set ACCUM to VAL's value if it is a fixnum, otherwise to some
     ignored value to avoid using an uninitialized variable later.  */
  intmax_t accum = XFIXNUM_RAW (val);

  if (FIXNUMP (val))
    while (true)
      {
	argnum++;
	if (argnum == nargs)
	  return make_int (accum);
	val = check_number_coerce_marker (args[argnum]);

	/* Set NEXT to the next value if it fits, else exit the loop.  */
	intmax_t next;
	if (! (INTEGERP (val) && integer_to_intmax (val, &next)))
	  break;

	/* Set ACCUM to the next operation's result if it fits,
	   else exit the loop.  */
	bool overflow;
	intmax_t a;
	switch (code)
	  {
	  case Aadd : overflow = ckd_add (&a, accum, next); break;
	  case Amult: overflow = ckd_mul (&a, accum, next); break;
	  case Asub : overflow = ckd_sub (&a, accum, next); break;
	  case Adiv:
	    if (next == 0)
	      xsignal0 (Qarith_error);
	    /* This cannot overflow, as integer overflow can
	       occur only if the dividend is INTMAX_MIN, but
	       INTMAX_MIN < MOST_NEGATIVE_FIXNUM <= accum.  */
	    accum /= next;
	    continue;
	  case Alogand: accum &= next; continue;
	  case Alogior: accum |= next; continue;
	  case Alogxor: accum ^= next; continue;
	  default: eassume (false);
	  }
	if (overflow)
	  break;
	accum = a;
      }

  return (FLOATP (val)
	  ? float_arith_driver (code, nargs, args, argnum, accum, val)
	  : bignum_arith_driver (code, nargs, args, argnum, accum, val));
}


DEFUN ("+", Fplus, Splus, 0, MANY, 0,
       doc: /* Return sum of any number of arguments, which are numbers or markers.
usage: (+ &rest NUMBERS-OR-MARKERS)  */)
  (ptrdiff_t nargs, Lisp_Object *args)
{
  if (nargs == 0)
    return make_fixnum (0);
  Lisp_Object a = check_number_coerce_marker (args[0]);
  return nargs == 1 ? a : arith_driver (Aadd, nargs, args, a);
}

DEFUN ("-", Fminus, Sminus, 0, MANY, 0,
       doc: /* Negate number or subtract numbers or markers and return the result.
With one arg, negates it.  With more than one arg,
subtracts all but the first from the first.
usage: (- &optional NUMBER-OR-MARKER &rest MORE-NUMBERS-OR-MARKERS)  */)
  (ptrdiff_t nargs, Lisp_Object *args)
{
  if (nargs == 0)
    return make_fixnum (0);
  Lisp_Object a = check_number_coerce_marker (args[0]);
  if (nargs == 1)
    {
      if (FIXNUMP (a))
	return make_int (-XFIXNUM (a));
      if (FLOATP (a))
	return make_float (-XFLOAT_DATA (a));
      mpz_neg (mpz[0], *xbignum_val (a));
      return make_integer_mpz ();
    }
  return arith_driver (Asub, nargs, args, a);
}

DEFUN ("*", Ftimes, Stimes, 0, MANY, 0,
       doc: /* Return product of any number of arguments, which are numbers or markers.
usage: (* &rest NUMBERS-OR-MARKERS)  */)
  (ptrdiff_t nargs, Lisp_Object *args)
{
  if (nargs == 0)
    return make_fixnum (1);
  Lisp_Object a = check_number_coerce_marker (args[0]);
  return nargs == 1 ? a : arith_driver (Amult, nargs, args, a);
}

DEFUN ("/", Fquo, Squo, 1, MANY, 0,
       doc: /* Divide number by divisors and return the result.
With two or more arguments, return first argument divided by the rest.
With one argument, return 1 divided by the argument.
The arguments must be numbers or markers.
usage: (/ NUMBER &rest DIVISORS)  */)
  (ptrdiff_t nargs, Lisp_Object *args)
{
  Lisp_Object a = check_number_coerce_marker (args[0]);
  if (nargs == 1)
    {
      if (FIXNUMP (a))
	{
	  if (XFIXNUM (a) == 0)
	    xsignal0 (Qarith_error);
	  return make_fixnum (1 / XFIXNUM (a));
	}
      if (FLOATP (a))
	{
	  if (! IEEE_FLOATING_POINT && XFLOAT_DATA (a) == 0)
	    xsignal0 (Qarith_error);
	  return make_float (1 / XFLOAT_DATA (a));
	}
      /* Dividing 1 by any bignum yields 0.  */
      return make_fixnum (0);
    }

  /* Do all computation in floating-point if any arg is a float.  */
  for (ptrdiff_t argnum = 2; argnum < nargs; argnum++)
    if (FLOATP (args[argnum]))
      return floatop_arith_driver (Adiv, nargs, args, 0, 0, XFLOATINT (a));
  return arith_driver (Adiv, nargs, args, a);
}

/* Return NUM % DEN (or NUM mod DEN, if MODULO).  NUM and DEN must be
   integers.  */
static Lisp_Object
integer_remainder (Lisp_Object num, Lisp_Object den, bool modulo)
{
  if (FIXNUMP (den))
    {
      EMACS_INT d = XFIXNUM (den);
      if (d == 0)
	xsignal0 (Qarith_error);

      EMACS_INT r;
      bool have_r = false;
      if (FIXNUMP (num))
	{
	  r = XFIXNUM (num) % d;
	  have_r = true;
	}
      else if (eabs (d) <= ULONG_MAX)
	{
	  mpz_t const *n = xbignum_val (num);
	  bool neg_n = mpz_sgn (*n) < 0;
	  r = mpz_tdiv_ui (*n, eabs (d));
	  if (neg_n)
	    r = -r;
	  have_r = true;
	}

      if (have_r)
	{
	  /* If MODULO and the remainder has the wrong sign, fix it.  */
	  if (modulo && (d < 0 ? r > 0 : r < 0))
	    r += d;

	  return make_fixnum (r);
	}
    }

  mpz_t const *d = bignum_integer (&mpz[1], den);
  mpz_t *r = &mpz[0];
  mpz_tdiv_r (*r, *bignum_integer (&mpz[0], num), *d);

  if (modulo)
    {
      /* If the remainder has the wrong sign, fix it.  */
      int sgn_r = mpz_sgn (*r);
      if (mpz_sgn (*d) < 0 ? sgn_r > 0 : sgn_r < 0)
	mpz_add (*r, *r, *d);
    }

  return make_integer_mpz ();
}

DEFUN ("%", Frem, Srem, 2, 2, 0,
       doc: /* Return remainder of X divided by Y.
Both must be integers or markers.  */)
  (Lisp_Object x, Lisp_Object y)
{
  x = check_integer_coerce_marker (x);
  y = check_integer_coerce_marker (y);
  return integer_remainder (x, y, false);
}

DEFUN ("mod", Fmod, Smod, 2, 2, 0,
       doc: /* Return X modulo Y.
The result falls between zero (inclusive) and Y (exclusive).
Both X and Y must be numbers or markers.  */)
  (Lisp_Object x, Lisp_Object y)
{
  x = check_number_coerce_marker (x);
  y = check_number_coerce_marker (y);
  if (FLOATP (x) || FLOATP (y))
    return fmod_float (x, y);
  return integer_remainder (x, y, true);
}

static Lisp_Object
minmax_driver (ptrdiff_t nargs, Lisp_Object *args,
	       enum Arith_Comparison comparison)
{
  Lisp_Object accum = check_number_coerce_marker (args[0]);
  for (ptrdiff_t argnum = 1; argnum < nargs; argnum++)
    {
      Lisp_Object val = check_number_coerce_marker (args[argnum]);
      if (!NILP (arithcompare (val, accum, comparison)))
	accum = val;
      else if (FLOATP (val) && isnan (XFLOAT_DATA (val)))
	return val;
    }
  return accum;
}

DEFUN ("max", Fmax, Smax, 1, MANY, 0,
       doc: /* Return largest of all the arguments (which must be numbers or markers).
The value is always a number; markers are converted to numbers.
usage: (max NUMBER-OR-MARKER &rest NUMBERS-OR-MARKERS)  */)
  (ptrdiff_t nargs, Lisp_Object *args)
{
  return minmax_driver (nargs, args, ARITH_GRTR);
}

DEFUN ("min", Fmin, Smin, 1, MANY, 0,
       doc: /* Return smallest of all the arguments (which must be numbers or markers).
The value is always a number; markers are converted to numbers.
usage: (min NUMBER-OR-MARKER &rest NUMBERS-OR-MARKERS)  */)
  (ptrdiff_t nargs, Lisp_Object *args)
{
  return minmax_driver (nargs, args, ARITH_LESS);
}

DEFUN ("logand", Flogand, Slogand, 0, MANY, 0,
       doc: /* Return bitwise-and of all the arguments.
Arguments may be integers, or markers converted to integers.
usage: (logand &rest INTS-OR-MARKERS)  */)
  (ptrdiff_t nargs, Lisp_Object *args)
{
  if (nargs == 0)
    return make_fixnum (-1);
  Lisp_Object a = check_integer_coerce_marker (args[0]);
  return nargs == 1 ? a : arith_driver (Alogand, nargs, args, a);
}

DEFUN ("logior", Flogior, Slogior, 0, MANY, 0,
       doc: /* Return bitwise-or of all the arguments.
Arguments may be integers, or markers converted to integers.
usage: (logior &rest INTS-OR-MARKERS)  */)
  (ptrdiff_t nargs, Lisp_Object *args)
{
  if (nargs == 0)
    return make_fixnum (0);
  Lisp_Object a = check_integer_coerce_marker (args[0]);
  return nargs == 1 ? a : arith_driver (Alogior, nargs, args, a);
}

DEFUN ("logxor", Flogxor, Slogxor, 0, MANY, 0,
       doc: /* Return bitwise-exclusive-or of all the arguments.
Arguments may be integers, or markers converted to integers.
usage: (logxor &rest INTS-OR-MARKERS)  */)
  (ptrdiff_t nargs, Lisp_Object *args)
{
  if (nargs == 0)
    return make_fixnum (0);
  Lisp_Object a = check_integer_coerce_marker (args[0]);
  return nargs == 1 ? a : arith_driver (Alogxor, nargs, args, a);
}

DEFUN ("logcount", Flogcount, Slogcount, 1, 1, 0,
       doc: /* Return population count of VALUE.
This is the number of one bits in the two's complement representation
of VALUE.  If VALUE is negative, return the number of zero bits in the
representation.  */)
  (Lisp_Object value)
{
  CHECK_INTEGER (value);

  if (BIGNUMP (value))
    {
      mpz_t const *nonneg = xbignum_val (value);
      if (mpz_sgn (*nonneg) < 0)
	{
	  mpz_com (mpz[0], *nonneg);
	  nonneg = &mpz[0];
	}
      return make_fixnum (mpz_popcount (*nonneg));
    }

  eassume (FIXNUMP (value));
  EMACS_INT v = XFIXNUM (value) < 0 ? -1 - XFIXNUM (value) : XFIXNUM (value);
  return make_fixnum (EMACS_UINT_WIDTH <= UINT_WIDTH
		      ? count_one_bits (v)
		      : EMACS_UINT_WIDTH <= ULONG_WIDTH
		      ? count_one_bits_l (v)
		      : count_one_bits_ll (v));
}

DEFUN ("ash", Fash, Sash, 2, 2, 0,
       doc: /* Return integer VALUE with its bits shifted left by COUNT bit positions.
If COUNT is negative, shift VALUE to the right instead.
VALUE and COUNT must be integers.
Mathematically, the return value is VALUE multiplied by 2 to the
power of COUNT, rounded down.  If the result is non-zero, its sign
is the same as that of VALUE.
In terms of bits, when COUNT is positive, the function moves
the bits of VALUE to the left, adding zero bits on the right; when
COUNT is negative, it moves the bits of VALUE to the right,
discarding bits.  */)
  (Lisp_Object value, Lisp_Object count)
{
  CHECK_INTEGER (value);
  CHECK_INTEGER (count);

  if (! FIXNUMP (count))
    {
      if (BASE_EQ (value, make_fixnum (0)))
	return value;
      if (mpz_sgn (*xbignum_val (count)) < 0)
	{
	  EMACS_INT v = (FIXNUMP (value) ? XFIXNUM (value)
			 : mpz_sgn (*xbignum_val (value)));
	  return make_fixnum (v < 0 ? -1 : 0);
	}
      overflow_error ();
    }

  if (XFIXNUM (count) <= 0)
    {
      if (XFIXNUM (count) == 0)
	return value;

      if ((EMACS_INT) -1 >> 1 == -1 && FIXNUMP (value))
	{
	  EMACS_INT shift = -XFIXNUM (count);
	  EMACS_INT result
	    = (shift < EMACS_INT_WIDTH ? XFIXNUM (value) >> shift
	       : XFIXNUM (value) < 0 ? -1 : 0);
	  return make_fixnum (result);
	}
    }

  mpz_t const *zval = bignum_integer (&mpz[0], value);
  if (XFIXNUM (count) < 0)
    {
      if (TYPE_MAXIMUM (mp_bitcnt_t) < - XFIXNUM (count))
	return make_fixnum (mpz_sgn (*zval) < 0 ? -1 : 0);
      mpz_fdiv_q_2exp (mpz[0], *zval, - XFIXNUM (count));
    }
  else
    emacs_mpz_mul_2exp (mpz[0], *zval, XFIXNUM (count));
  return make_integer_mpz ();
}

/* Return X ** Y as an integer.  X and Y must be integers, and Y must
   be nonnegative.  */

Lisp_Object
expt_integer (Lisp_Object x, Lisp_Object y)
{
  /* Special cases for -1 <= x <= 1, which never overflow.  */
  if (BASE_EQ (x, make_fixnum (1)))
    return x;
  if (BASE_EQ (x, make_fixnum (0)))
    return BASE_EQ (x, y) ? make_fixnum (1) : x;
  if (BASE_EQ (x, make_fixnum (-1)))
    return ((FIXNUMP (y) ? XFIXNUM (y) & 1 : mpz_odd_p (*xbignum_val (y)))
	    ? x : make_fixnum (1));

  unsigned long exp;
  if (FIXNUMP (y))
    {
      if (ULONG_MAX < XFIXNUM (y))
	overflow_error ();
      exp = XFIXNUM (y);
    }
  else
    {
      if (ULONG_MAX <= MOST_POSITIVE_FIXNUM
	  || !mpz_fits_ulong_p (*xbignum_val (y)))
	overflow_error ();
      exp = mpz_get_ui (*xbignum_val (y));
    }

  emacs_mpz_pow_ui (mpz[0], *bignum_integer (&mpz[0], x), exp);
  return make_integer_mpz ();
}

DEFUN ("1+", Fadd1, Sadd1, 1, 1, 0,
       doc: /* Return NUMBER plus one.  NUMBER may be a number or a marker.
Markers are converted to integers.  */)
  (Lisp_Object number)
{
  number = check_number_coerce_marker (number);

  if (FIXNUMP (number))
    return make_int (XFIXNUM (number) + 1);
  if (FLOATP (number))
    return (make_float (1.0 + XFLOAT_DATA (number)));
  mpz_add_ui (mpz[0], *xbignum_val (number), 1);
  return make_integer_mpz ();
}

DEFUN ("1-", Fsub1, Ssub1, 1, 1, 0,
       doc: /* Return NUMBER minus one.  NUMBER may be a number or a marker.
Markers are converted to integers.  */)
  (Lisp_Object number)
{
  number = check_number_coerce_marker (number);

  if (FIXNUMP (number))
    return make_int (XFIXNUM (number) - 1);
  if (FLOATP (number))
    return (make_float (-1.0 + XFLOAT_DATA (number)));
  mpz_sub_ui (mpz[0], *xbignum_val (number), 1);
  return make_integer_mpz ();
}

DEFUN ("lognot", Flognot, Slognot, 1, 1, 0,
       doc: /* Return the bitwise complement of NUMBER.  NUMBER must be an integer.  */)
  (register Lisp_Object number)
{
  CHECK_INTEGER (number);
  if (FIXNUMP (number))
    return make_fixnum (~XFIXNUM (number));
  mpz_com (mpz[0], *xbignum_val (number));
  return make_integer_mpz ();
}

DEFUN ("byteorder", Fbyteorder, Sbyteorder, 0, 0, 0,
       doc: /* Return the byteorder for the machine.
Returns 66 (ASCII uppercase B) for big endian machines or 108 (ASCII
lowercase l) for small endian machines.  */
       attributes: const)
  (void)
{
  unsigned i = 0x04030201;
  int order = *(char *)&i == 1 ? 108 : 66;

  return make_fixnum (order);
}

/* Because we round up the bool vector allocate size to word_size
   units, we can safely read past the "end" of the vector in the
   operations below.  These extra bits are always zero.  */

static bits_word
bool_vector_spare_mask (EMACS_INT nr_bits)
{
  return (((bits_word) 1) << (nr_bits % BITS_PER_BITS_WORD)) - 1;
}

/* Shift VAL right by the width of an unsigned long long.
   ULLONG_WIDTH must be less than BITS_PER_BITS_WORD.  */

static bits_word
shift_right_ull (bits_word w)
{
  /* Pacify bogus GCC warning about shift count exceeding type width.  */
  int shift = ULLONG_WIDTH - BITS_PER_BITS_WORD < 0 ? ULLONG_WIDTH : 0;
  return w >> shift;
}

/* Return the number of 1 bits in W.  */

static int
count_one_bits_word (bits_word w)
{
  if (BITS_WORD_MAX <= UINT_MAX)
    return count_one_bits (w);
  else if (BITS_WORD_MAX <= ULONG_MAX)
    return count_one_bits_l (w);
  else
    {
      int i = 0, count = 0;
      while (count += count_one_bits_ll (w),
	     (i += ULLONG_WIDTH) < BITS_PER_BITS_WORD)
	w = shift_right_ull (w);
      return count;
    }
}

enum bool_vector_op { bool_vector_exclusive_or,
                      bool_vector_union,
                      bool_vector_intersection,
                      bool_vector_set_difference,
                      bool_vector_subsetp };

static Lisp_Object
bool_vector_binop_driver (Lisp_Object a,
                          Lisp_Object b,
                          Lisp_Object dest,
                          enum bool_vector_op op)
{
  EMACS_INT nr_bits;
  bits_word *adata, *bdata, *destdata;
  ptrdiff_t i = 0;
  ptrdiff_t nr_words;

  CHECK_BOOL_VECTOR (a);
  CHECK_BOOL_VECTOR (b);

  nr_bits = bool_vector_size (a);
  if (bool_vector_size (b) != nr_bits)
    wrong_length_argument (a, b, dest);

  nr_words = bool_vector_words (nr_bits);
  adata = bool_vector_data (a);
  bdata = bool_vector_data (b);

  if (NILP (dest))
    {
      dest = make_uninit_bool_vector (nr_bits);
      destdata = bool_vector_data (dest);
    }
  else
    {
      CHECK_BOOL_VECTOR (dest);
      destdata = bool_vector_data (dest);
      if (bool_vector_size (dest) != nr_bits)
	wrong_length_argument (a, b, dest);

      switch (op)
	{
	case bool_vector_exclusive_or:
	  for (; i < nr_words; i++)
	    if (destdata[i] != (adata[i] ^ bdata[i]))
	      goto set_dest;
	  break;

	case bool_vector_subsetp:
	  for (; i < nr_words; i++)
	    if (adata[i] &~ bdata[i])
	      return Qnil;
	  return Qt;

	case bool_vector_union:
	  for (; i < nr_words; i++)
	    if (destdata[i] != (adata[i] | bdata[i]))
	      goto set_dest;
	  break;

	case bool_vector_intersection:
	  for (; i < nr_words; i++)
	    if (destdata[i] != (adata[i] & bdata[i]))
	      goto set_dest;
	  break;

	case bool_vector_set_difference:
	  for (; i < nr_words; i++)
	    if (destdata[i] != (adata[i] &~ bdata[i]))
	      goto set_dest;
	  break;
	}

      return Qnil;
    }

 set_dest:
  switch (op)
    {
    case bool_vector_exclusive_or:
      for (; i < nr_words; i++)
	destdata[i] = adata[i] ^ bdata[i];
      break;

    case bool_vector_union:
      for (; i < nr_words; i++)
	destdata[i] = adata[i] | bdata[i];
      break;

    case bool_vector_intersection:
      for (; i < nr_words; i++)
	destdata[i] = adata[i] & bdata[i];
      break;

    case bool_vector_set_difference:
      for (; i < nr_words; i++)
	destdata[i] = adata[i] &~ bdata[i];
      break;

    default:
      eassume (0);
    }

  return dest;
}

/* PRECONDITION must be true.  Return VALUE.  This odd construction
   works around a bogus GCC diagnostic "shift count >= width of type".  */

static int
pre_value (bool precondition, int value)
{
  eassume (precondition);
  return precondition ? value : 0;
}

/* Compute the number of trailing zero bits in val.  If val is zero,
   return the number of bits in val.  */
static int
count_trailing_zero_bits (bits_word val)
{
  if (BITS_WORD_MAX == UINT_MAX)
    return count_trailing_zeros (val);
  if (BITS_WORD_MAX == ULONG_MAX)
    return count_trailing_zeros_l (val);
  if (BITS_WORD_MAX == ULLONG_MAX)
    return count_trailing_zeros_ll (val);

  /* The rest of this code is for the unlikely platform where bits_word differs
     in width from unsigned int, unsigned long, and unsigned long long.  */
  val |= ~ BITS_WORD_MAX;
  if (BITS_WORD_MAX <= UINT_MAX)
    return count_trailing_zeros (val);
  if (BITS_WORD_MAX <= ULONG_MAX)
    return count_trailing_zeros_l (val);
  else
    {
      int count;
      for (count = 0;
	   count < BITS_PER_BITS_WORD - ULLONG_WIDTH;
	   count += ULLONG_WIDTH)
	{
	  if (val & ULLONG_MAX)
	    return count + count_trailing_zeros_ll (val);
	  val = shift_right_ull (val);
	}

      if (BITS_PER_BITS_WORD % ULLONG_WIDTH != 0
	  && BITS_WORD_MAX == (bits_word) -1)
	val |= (bits_word) 1 << pre_value (ULONG_MAX < BITS_WORD_MAX,
					   BITS_PER_BITS_WORD % ULLONG_WIDTH);
      return count + count_trailing_zeros_ll (val);
    }
}

static bits_word
bits_word_to_host_endian (bits_word val)
{
#ifndef WORDS_BIGENDIAN
  return val;
#else
  if (BITS_WORD_MAX >> 31 == 1)
    return bswap_32 (val);
  if (BITS_WORD_MAX >> 31 >> 31 >> 1 == 1)
    return bswap_64 (val);
  {
    int i;
    bits_word r = 0;
    for (i = 0; i < sizeof val; i++)
      {
	r = ((r << 1 << (CHAR_BIT - 1))
	     | (val & ((1u << 1 << (CHAR_BIT - 1)) - 1)));
	val = val >> 1 >> (CHAR_BIT - 1);
      }
    return r;
  }
#endif
}

DEFUN ("bool-vector-exclusive-or", Fbool_vector_exclusive_or,
       Sbool_vector_exclusive_or, 2, 3, 0,
       doc: /* Return A ^ B, bitwise exclusive or.
If optional third argument C is given, store result into C.
A, B, and C must be bool vectors of the same length.
Return the destination vector if it changed or nil otherwise.  */)
  (Lisp_Object a, Lisp_Object b, Lisp_Object c)
{
  return bool_vector_binop_driver (a, b, c, bool_vector_exclusive_or);
}

DEFUN ("bool-vector-union", Fbool_vector_union,
       Sbool_vector_union, 2, 3, 0,
       doc: /* Return A | B, bitwise or.
If optional third argument C is given, store result into C.
A, B, and C must be bool vectors of the same length.
Return the destination vector if it changed or nil otherwise.  */)
  (Lisp_Object a, Lisp_Object b, Lisp_Object c)
{
  return bool_vector_binop_driver (a, b, c, bool_vector_union);
}

DEFUN ("bool-vector-intersection", Fbool_vector_intersection,
       Sbool_vector_intersection, 2, 3, 0,
       doc: /* Return A & B, bitwise and.
If optional third argument C is given, store result into C.
A, B, and C must be bool vectors of the same length.
Return the destination vector if it changed or nil otherwise.  */)
  (Lisp_Object a, Lisp_Object b, Lisp_Object c)
{
  return bool_vector_binop_driver (a, b, c, bool_vector_intersection);
}

DEFUN ("bool-vector-set-difference", Fbool_vector_set_difference,
       Sbool_vector_set_difference, 2, 3, 0,
       doc: /* Return A &~ B, set difference.
If optional third argument C is given, store result into C.
A, B, and C must be bool vectors of the same length.
Return the destination vector if it changed or nil otherwise.  */)
  (Lisp_Object a, Lisp_Object b, Lisp_Object c)
{
  return bool_vector_binop_driver (a, b, c, bool_vector_set_difference);
}

DEFUN ("bool-vector-subsetp", Fbool_vector_subsetp,
       Sbool_vector_subsetp, 2, 2, 0,
       doc: /* Return t if every t value in A is also t in B, nil otherwise.
A and B must be bool vectors of the same length.  */)
  (Lisp_Object a, Lisp_Object b)
{
  return bool_vector_binop_driver (a, b, b, bool_vector_subsetp);
}

DEFUN ("bool-vector-not", Fbool_vector_not,
       Sbool_vector_not, 1, 2, 0,
       doc: /* Compute ~A, set complement.
If optional second argument B is given, store result into B.
A and B must be bool vectors of the same length.
Return the destination vector.  */)
  (Lisp_Object a, Lisp_Object b)
{
  EMACS_INT nr_bits;
  bits_word *bdata, *adata;
  ptrdiff_t i;

  CHECK_BOOL_VECTOR (a);
  nr_bits = bool_vector_size (a);

  if (NILP (b))
    b = make_uninit_bool_vector (nr_bits);
  else
    {
      CHECK_BOOL_VECTOR (b);
      if (bool_vector_size (b) != nr_bits)
	wrong_length_argument (a, b, Qnil);
    }

  bdata = bool_vector_data (b);
  adata = bool_vector_data (a);

  for (i = 0; i < nr_bits / BITS_PER_BITS_WORD; i++)
    bdata[i] = BITS_WORD_MAX & ~adata[i];

  if (nr_bits % BITS_PER_BITS_WORD)
    {
      bits_word mword = bits_word_to_host_endian (adata[i]);
      mword = ~mword;
      mword &= bool_vector_spare_mask (nr_bits);
      bdata[i] = bits_word_to_host_endian (mword);
    }

  return b;
}

DEFUN ("bool-vector-count-population", Fbool_vector_count_population,
       Sbool_vector_count_population, 1, 1, 0,
       doc: /* Count how many elements in A are t.
A is a bool vector.  To count A's nil elements, subtract the return
value from A's length.  */)
  (Lisp_Object a)
{
  EMACS_INT count;
  EMACS_INT nr_bits;
  bits_word *adata;
  ptrdiff_t i, nwords;

  CHECK_BOOL_VECTOR (a);

  nr_bits = bool_vector_size (a);
  nwords = bool_vector_words (nr_bits);
  count = 0;
  adata = bool_vector_data (a);

  for (i = 0; i < nwords; i++)
    count += count_one_bits_word (adata[i]);

  return make_fixnum (count);
}

DEFUN ("bool-vector-count-consecutive", Fbool_vector_count_consecutive,
       Sbool_vector_count_consecutive, 3, 3, 0,
       doc: /* Count how many consecutive elements in A equal B starting at I.
A is a bool vector, B is t or nil, and I is an index into A.  */)
  (Lisp_Object a, Lisp_Object b, Lisp_Object i)
{
  EMACS_INT count;
  EMACS_INT nr_bits;
  int offset;
  bits_word *adata;
  bits_word twiddle;
  bits_word mword; /* Machine word.  */
  ptrdiff_t pos, pos0;
  ptrdiff_t nr_words;

  CHECK_BOOL_VECTOR (a);
  CHECK_FIXNAT (i);

  nr_bits = bool_vector_size (a);
  if (XFIXNAT (i) > nr_bits) /* Allow one past the end for convenience */
    args_out_of_range (a, i);

  adata = bool_vector_data (a);
  nr_words = bool_vector_words (nr_bits);
  pos = XFIXNAT (i) / BITS_PER_BITS_WORD;
  offset = XFIXNAT (i) % BITS_PER_BITS_WORD;
  count = 0;

  /* By XORing with twiddle, we transform the problem of "count
     consecutive equal values" into "count the zero bits".  The latter
     operation usually has hardware support.  */
  twiddle = NILP (b) ? 0 : BITS_WORD_MAX;

  /* Scan the remainder of the mword at the current offset.  */
  if (pos < nr_words && offset != 0)
    {
      mword = bits_word_to_host_endian (adata[pos]);
      mword ^= twiddle;
      mword >>= offset;

      /* Do not count the pad bits.  */
      mword |= (bits_word) 1 << (BITS_PER_BITS_WORD - offset);

      count = count_trailing_zero_bits (mword);
      pos++;
      if (count + offset < BITS_PER_BITS_WORD)
        return make_fixnum (count);
    }

  /* Scan whole words until we either reach the end of the vector or
     find an mword that doesn't completely match.  twiddle is
     endian-independent.  */
  pos0 = pos;
  while (pos < nr_words && adata[pos] == twiddle)
    pos++;
  count += (pos - pos0) * BITS_PER_BITS_WORD;

  if (pos < nr_words)
    {
      /* If we stopped because of a mismatch, see how many bits match
         in the current mword.  */
      mword = bits_word_to_host_endian (adata[pos]);
      mword ^= twiddle;
      count += count_trailing_zero_bits (mword);
    }
  else if (nr_bits % BITS_PER_BITS_WORD != 0)
    {
      /* If we hit the end, we might have overshot our count.  Reduce
         the total by the number of spare bits at the end of the
         vector.  */
      count -= BITS_PER_BITS_WORD - nr_bits % BITS_PER_BITS_WORD;
    }

  return make_fixnum (count);
}


void
syms_of_data (void)
{
  Lisp_Object error_tail, arith_tail, recursion_tail;

  DEFSYM (Qquote, "quote");
  DEFSYM (Qlambda, "lambda");
  DEFSYM (Qerror_conditions, "error-conditions");
  DEFSYM (Qerror_message, "error-message");
  DEFSYM (Qtop_level, "top-level");

  DEFSYM (Qerror, "error");
  DEFSYM (Quser_error, "user-error");
  DEFSYM (Qquit, "quit");
  DEFSYM (Qminibuffer_quit, "minibuffer-quit");
  DEFSYM (Qwrong_length_argument, "wrong-length-argument");
  DEFSYM (Qwrong_type_argument, "wrong-type-argument");
  DEFSYM (Qargs_out_of_range, "args-out-of-range");
  DEFSYM (Qvoid_function, "void-function");
  DEFSYM (Qcyclic_function_indirection, "cyclic-function-indirection");
  DEFSYM (Qcyclic_variable_indirection, "cyclic-variable-indirection");
  DEFSYM (Qvoid_variable, "void-variable");
  DEFSYM (Qsetting_constant, "setting-constant");
  DEFSYM (Qtrapping_constant, "trapping-constant");
  DEFSYM (Qinvalid_read_syntax, "invalid-read-syntax");

  DEFSYM (Qinvalid_function, "invalid-function");
  DEFSYM (Qwrong_number_of_arguments, "wrong-number-of-arguments");
  DEFSYM (Qno_catch, "no-catch");
  DEFSYM (Qend_of_file, "end-of-file");
  DEFSYM (Qarith_error, "arith-error");
  DEFSYM (Qbeginning_of_buffer, "beginning-of-buffer");
  DEFSYM (Qend_of_buffer, "end-of-buffer");
  DEFSYM (Qbuffer_read_only, "buffer-read-only");
  DEFSYM (Qtext_read_only, "text-read-only");
  DEFSYM (Qmark_inactive, "mark-inactive");
  DEFSYM (Qinhibited_interaction, "inhibited-interaction");

  DEFSYM (Qrecursion_error, "recursion-error");
  DEFSYM (Qexcessive_variable_binding, "excessive-variable-binding");
  DEFSYM (Qexcessive_lisp_nesting, "excessive-lisp-nesting");

  DEFSYM (Qlistp, "listp");
  DEFSYM (Qconsp, "consp");
  DEFSYM (Qbare_symbol_p, "bare-symbol-p");
  DEFSYM (Qsymbol_with_pos_p, "symbol-with-pos-p");
  DEFSYM (Qsymbolp, "symbolp");
  DEFSYM (Qfixnump, "fixnump");
  DEFSYM (Qintegerp, "integerp");
  DEFSYM (Qbooleanp, "booleanp");
  DEFSYM (Qnatnump, "natnump");
  DEFSYM (Qwholenump, "wholenump");
  DEFSYM (Qstringp, "stringp");
  DEFSYM (Qarrayp, "arrayp");
  DEFSYM (Qsequencep, "sequencep");
  DEFSYM (Qbufferp, "bufferp");
  DEFSYM (Qvectorp, "vectorp");
  DEFSYM (Qrecordp, "recordp");
  DEFSYM (Qbool_vector_p, "bool-vector-p");
  DEFSYM (Qchar_or_string_p, "char-or-string-p");
  DEFSYM (Qmarkerp, "markerp");
  DEFSYM (Quser_ptrp, "user-ptrp");
  DEFSYM (Qbuffer_or_string_p, "buffer-or-string-p");
  DEFSYM (Qinteger_or_marker_p, "integer-or-marker-p");
  DEFSYM (Qfboundp, "fboundp");

  DEFSYM (Qfloatp, "floatp");
  DEFSYM (Qnumberp, "numberp");
  DEFSYM (Qnumber_or_marker_p, "number-or-marker-p");

  DEFSYM (Qchar_table_p, "char-table-p");
  DEFSYM (Qvector_or_char_table_p, "vector-or-char-table-p");
  DEFSYM (Qfixnum_or_symbol_with_pos_p, "fixnum-or-symbol-with-pos-p");
  DEFSYM (Qoclosure_interactive_form, "oclosure-interactive-form");

  DEFSYM (Qsubrp, "subrp");
  DEFSYM (Qunevalled, "unevalled");
  DEFSYM (Qmany, "many");

  DEFSYM (Qcar, "car");
  DEFSYM (Qcdr, "cdr");
  DEFSYM (Qnth, "nth");
  DEFSYM (Qelt, "elt");
  DEFSYM (Qsetcar, "setcar");
  DEFSYM (Qsetcdr, "setcdr");
  DEFSYM (Qaref, "aref");
  DEFSYM (Qaset, "aset");

  error_tail = pure_cons (Qerror, Qnil);

  /* ERROR is used as a signaler for random errors for which nothing else is
     right.  */

  Fput (Qerror, Qerror_conditions,
	error_tail);
  Fput (Qerror, Qerror_message,
	build_pure_c_string ("error"));

#define PUT_ERROR(sym, tail, msg)			\
  Fput (sym, Qerror_conditions, pure_cons (sym, tail)); \
  Fput (sym, Qerror_message, build_pure_c_string (msg))

  PUT_ERROR (Qquit, Qnil, "Quit");
  PUT_ERROR (Qminibuffer_quit, pure_cons (Qquit, Qnil), "Quit");

  PUT_ERROR (Quser_error, error_tail, "");
  PUT_ERROR (Qwrong_length_argument, error_tail, "Wrong length argument");
  PUT_ERROR (Qwrong_type_argument, error_tail, "Wrong type argument");
  PUT_ERROR (Qargs_out_of_range, error_tail, "Args out of range");
  PUT_ERROR (Qvoid_function, error_tail,
	     "Symbol's function definition is void");
  PUT_ERROR (Qcyclic_function_indirection, error_tail,
	     "Symbol's chain of function indirections contains a loop");
  PUT_ERROR (Qcyclic_variable_indirection, error_tail,
	     "Symbol's chain of variable indirections contains a loop");
  DEFSYM (Qcircular_list, "circular-list");
  PUT_ERROR (Qcircular_list, error_tail, "List contains a loop");
  PUT_ERROR (Qvoid_variable, error_tail, "Symbol's value as variable is void");
  PUT_ERROR (Qsetting_constant, error_tail,
	     "Attempt to set a constant symbol");
  PUT_ERROR (Qtrapping_constant, error_tail,
             "Attempt to trap writes to a constant symbol");
  PUT_ERROR (Qinvalid_read_syntax, error_tail, "Invalid read syntax");
  PUT_ERROR (Qinvalid_function, error_tail, "Invalid function");
  PUT_ERROR (Qwrong_number_of_arguments, error_tail,
	     "Wrong number of arguments");
  PUT_ERROR (Qno_catch, error_tail, "No catch for tag");
  PUT_ERROR (Qend_of_file, error_tail, "End of file during parsing");

  arith_tail = pure_cons (Qarith_error, error_tail);
  Fput (Qarith_error, Qerror_conditions, arith_tail);
  Fput (Qarith_error, Qerror_message, build_pure_c_string ("Arithmetic error"));

  PUT_ERROR (Qbeginning_of_buffer, error_tail, "Beginning of buffer");
  PUT_ERROR (Qend_of_buffer, error_tail, "End of buffer");
  PUT_ERROR (Qbuffer_read_only, error_tail, "Buffer is read-only");
  PUT_ERROR (Qtext_read_only, pure_cons (Qbuffer_read_only, error_tail),
	     "Text is read-only");
  PUT_ERROR (Qinhibited_interaction, error_tail,
	     "User interaction while inhibited");

  DEFSYM (Qrange_error, "range-error");
  DEFSYM (Qdomain_error, "domain-error");
  DEFSYM (Qsingularity_error, "singularity-error");
  DEFSYM (Qoverflow_error, "overflow-error");
  DEFSYM (Qunderflow_error, "underflow-error");

  PUT_ERROR (Qdomain_error, arith_tail, "Arithmetic domain error");

  PUT_ERROR (Qrange_error, arith_tail, "Arithmetic range error");

  PUT_ERROR (Qsingularity_error, Fcons (Qdomain_error, arith_tail),
	     "Arithmetic singularity error");

  PUT_ERROR (Qoverflow_error, Fcons (Qrange_error, arith_tail),
	     "Arithmetic overflow error");
  PUT_ERROR (Qunderflow_error, Fcons (Qrange_error, arith_tail),
	     "Arithmetic underflow error");

  recursion_tail = pure_cons (Qrecursion_error, error_tail);
  Fput (Qrecursion_error, Qerror_conditions, recursion_tail);
  Fput (Qrecursion_error, Qerror_message, build_pure_c_string
	("Excessive recursive calling error"));

  PUT_ERROR (Qexcessive_lisp_nesting, recursion_tail,
	     "Lisp nesting exceeds `max-lisp-eval-depth'");
  /* Error obsolete (from 29.1), kept for compatibility.  */
  PUT_ERROR (Qexcessive_variable_binding, recursion_tail,
	     "Variable binding depth exceeds max-specpdl-size");

  /* Types that type-of returns.  */
  DEFSYM (Qinteger, "integer");
  DEFSYM (Qsymbol, "symbol");
  DEFSYM (Qstring, "string");
  DEFSYM (Qcons, "cons");
  DEFSYM (Qmarker, "marker");
  DEFSYM (Qsymbol_with_pos, "symbol-with-pos");
  DEFSYM (Qoverlay, "overlay");
  DEFSYM (Qfinalizer, "finalizer");
  DEFSYM (Qmodule_function, "module-function");
  DEFSYM (Qnative_comp_unit, "native-comp-unit");
  DEFSYM (Quser_ptr, "user-ptr");
  DEFSYM (Qfloat, "float");
  DEFSYM (Qwindow_configuration, "window-configuration");
  DEFSYM (Qprocess, "process");
  DEFSYM (Qwindow, "window");
  DEFSYM (Qsubr, "subr");
  DEFSYM (Qcompiled_function, "compiled-function");
  DEFSYM (Qbuffer, "buffer");
  DEFSYM (Qframe, "frame");
  DEFSYM (Qvector, "vector");
  DEFSYM (Qrecord, "record");
  DEFSYM (Qchar_table, "char-table");
  DEFSYM (Qsub_char_table, "sub-char-table");
  DEFSYM (Qbool_vector, "bool-vector");
  DEFSYM (Qhash_table, "hash-table");
  DEFSYM (Qthread, "thread");
  DEFSYM (Qmutex, "mutex");
  DEFSYM (Qcondition_variable, "condition-variable");
  DEFSYM (Qfont_spec, "font-spec");
  DEFSYM (Qfont_entity, "font-entity");
  DEFSYM (Qfont_object, "font-object");
  DEFSYM (Qterminal, "terminal");
  DEFSYM (Qxwidget, "xwidget");
  DEFSYM (Qxwidget_view, "xwidget-view");
  DEFSYM (Qtreesit_parser, "treesit-parser");
  DEFSYM (Qtreesit_node, "treesit-node");
  DEFSYM (Qtreesit_compiled_query, "treesit-compiled-query");
  DEFSYM (Qobarray, "obarray");

  DEFSYM (Qdefun, "defun");
  DEFSYM (Qbyte_run__early_defalias, "byte-run--early-defalias");

  DEFSYM (Qinteractive_form, "interactive-form");
  DEFSYM (Qdefalias_fset_function, "defalias-fset-function");
  DEFSYM (Qfunction_history, "function-history");

  DEFSYM (Qbyte_code_function_p, "byte-code-function-p");

  defsubr (&Sindirect_variable);
  defsubr (&Sinteractive_form);
  defsubr (&Scommand_modes);
  defsubr (&Seq);
  defsubr (&Snull);
  defsubr (&Stype_of);
  defsubr (&Slistp);
  defsubr (&Snlistp);
  defsubr (&Sconsp);
  defsubr (&Satom);
  defsubr (&Sintegerp);
  defsubr (&Sinteger_or_marker_p);
  defsubr (&Snumberp);
  defsubr (&Snumber_or_marker_p);
  defsubr (&Sfloatp);
  defsubr (&Snatnump);
  defsubr (&Sbare_symbol_p);
  defsubr (&Ssymbol_with_pos_p);
  defsubr (&Ssymbolp);
  defsubr (&Skeywordp);
  defsubr (&Sstringp);
  defsubr (&Smultibyte_string_p);
  defsubr (&Svectorp);
  defsubr (&Srecordp);
  defsubr (&Schar_table_p);
  defsubr (&Svector_or_char_table_p);
  defsubr (&Sbool_vector_p);
  defsubr (&Sarrayp);
  defsubr (&Ssequencep);
  defsubr (&Sbufferp);
  defsubr (&Smarkerp);
  defsubr (&Ssubrp);
  defsubr (&Sbyte_code_function_p);
  defsubr (&Smodule_function_p);
  defsubr (&Schar_or_string_p);
  defsubr (&Sthreadp);
  defsubr (&Smutexp);
  defsubr (&Scondition_variable_p);
  defsubr (&Scar);
  defsubr (&Scdr);
  defsubr (&Scar_safe);
  defsubr (&Scdr_safe);
  defsubr (&Ssetcar);
  defsubr (&Ssetcdr);
  defsubr (&Ssymbol_function);
  defsubr (&Sindirect_function);
  defsubr (&Ssymbol_plist);
  defsubr (&Ssymbol_name);
  defsubr (&Sbare_symbol);
  defsubr (&Ssymbol_with_pos_pos);
  defsubr (&Sremove_pos_from_symbol);
  defsubr (&Sposition_symbol);
  defsubr (&Smakunbound);
  defsubr (&Sfmakunbound);
  defsubr (&Sboundp);
  defsubr (&Sfboundp);
  defsubr (&Sfset);
  defsubr (&Sdefalias);
  Fput (Qdefalias, Qbyte_run_defined_form, make_fixnum (1));
  defsubr (&Ssetplist);
  defsubr (&Ssymbol_value);
  defsubr (&Sset);
  defsubr (&Sdefault_boundp);
  defsubr (&Sdefault_value);
  defsubr (&Sset_default);
  defsubr (&Smake_variable_buffer_local);
  defsubr (&Smake_local_variable);
  defsubr (&Skill_local_variable);
  defsubr (&Slocal_variable_p);
  defsubr (&Slocal_variable_if_set_p);
  defsubr (&Svariable_binding_locus);
  defsubr (&Saref);
  defsubr (&Saset);
  defsubr (&Snumber_to_string);
  defsubr (&Sstring_to_number);
  defsubr (&Seqlsign);
  defsubr (&Slss);
  defsubr (&Sgtr);
  defsubr (&Sleq);
  defsubr (&Sgeq);
  defsubr (&Sneq);
  defsubr (&Splus);
  defsubr (&Sminus);
  defsubr (&Stimes);
  defsubr (&Squo);
  defsubr (&Srem);
  defsubr (&Smod);
  defsubr (&Smax);
  defsubr (&Smin);
  defsubr (&Slogand);
  defsubr (&Slogior);
  defsubr (&Slogxor);
  defsubr (&Slogcount);
  defsubr (&Sash);
  defsubr (&Sadd1);
  defsubr (&Ssub1);
  defsubr (&Slognot);
  defsubr (&Sbyteorder);
  defsubr (&Ssubr_arity);
  defsubr (&Ssubr_name);
  defsubr (&Ssubr_native_elisp_p);
  defsubr (&Ssubr_native_lambda_list);
  defsubr (&Ssubr_type);
#ifdef HAVE_NATIVE_COMP
  defsubr (&Ssubr_native_comp_unit);
  defsubr (&Snative_comp_unit_file);
  defsubr (&Snative_comp_unit_set_file);
#endif
#ifdef HAVE_MODULES
  defsubr (&Suser_ptrp);
#endif

  defsubr (&Sbool_vector_exclusive_or);
  defsubr (&Sbool_vector_union);
  defsubr (&Sbool_vector_intersection);
  defsubr (&Sbool_vector_set_difference);
  defsubr (&Sbool_vector_not);
  defsubr (&Sbool_vector_subsetp);
  defsubr (&Sbool_vector_count_consecutive);
  defsubr (&Sbool_vector_count_population);

  DEFVAR_LISP ("most-positive-fixnum", Vmost_positive_fixnum,
	       doc: /* The greatest integer that is represented efficiently.
This variable cannot be set; trying to do so will signal an error.  */);
  Vmost_positive_fixnum = make_fixnum (MOST_POSITIVE_FIXNUM);
  make_symbol_constant (intern_c_string ("most-positive-fixnum"));

  DEFVAR_LISP ("most-negative-fixnum", Vmost_negative_fixnum,
	       doc: /* The least integer that is represented efficiently.
This variable cannot be set; trying to do so will signal an error.  */);
  Vmost_negative_fixnum = make_fixnum (MOST_NEGATIVE_FIXNUM);
  make_symbol_constant (intern_c_string ("most-negative-fixnum"));

  DEFSYM (Qsymbols_with_pos_enabled, "symbols-with-pos-enabled");
  DEFVAR_BOOL ("symbols-with-pos-enabled", symbols_with_pos_enabled,
               doc: /* If non-nil, a symbol with position ordinarily behaves as its bare symbol.
Bind this to non-nil in applications such as the byte compiler.  */);
  symbols_with_pos_enabled = false;

  DEFSYM (Qwatchers, "watchers");
  DEFSYM (Qmakunbound, "makunbound");
  DEFSYM (Qunlet, "unlet");
  DEFSYM (Qset, "set");
  DEFSYM (Qset_default, "set-default");
  DEFSYM (Qcommand_modes, "command-modes");
  defsubr (&Sadd_variable_watcher);
  defsubr (&Sremove_variable_watcher);
  defsubr (&Sget_variable_watchers);
}<|MERGE_RESOLUTION|>--- conflicted
+++ resolved
@@ -800,17 +800,11 @@
 Ignore `symbols-with-pos-enabled'.  */)
   (register Lisp_Object sym)
 {
-<<<<<<< HEAD
-  if (!SYMBOL_WITH_POS_P (sym))
-    CHECK_SYMBOL (sym);
-  return BARE_SYMBOL_P (sym) ? sym : XSYMBOL_WITH_POS_SYM (sym);
-=======
   if (BARE_SYMBOL_P (sym))
     return sym;
   if (SYMBOL_WITH_POS_P (sym))
     return XSYMBOL_WITH_POS_SYM (sym);
   xsignal2 (Qwrong_type_argument, list2 (Qsymbolp, Qsymbol_with_pos_p), sym);
->>>>>>> 3ed5777f
 }
 
 DEFUN ("symbol-with-pos-pos", Fsymbol_with_pos_pos, Ssymbol_with_pos_pos, 1, 1, 0,
@@ -871,7 +865,7 @@
   eassert (valid_lisp_object_p (definition));
 
   /* Ensure non-circularity.  */
-  for (Lisp_Object s = definition; SYMBOLP (s) && !NILP (s);
+  for (Lisp_Object s = definition; SYMBOLP (s) && !NILP (s);,
        s = XSYMBOL (s)->u.s.function)
     if (EQ (s, symbol))
       xsignal1 (Qcyclic_function_indirection, symbol);
