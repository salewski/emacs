<<<<<<< HEAD
2012-05-14  Michael Albinus  <michael.albinus@gmx.de>

	* keyboard.c (kbd_buffer_get_event): Read special events also in
	batch mode.  (Bug#11415)

2012-05-12  Glenn Morris  <rgm@gnu.org>

	* ns.mk: Update for ns_appbindir no longer having trailing "/".

2012-05-12  Eli Zaretskii  <eliz@gnu.org>

	* lisp.mk (lisp): Add newcomment.elc.

2012-05-12  Glenn Morris  <rgm@gnu.org>

	* Makefile.in (MKDIR_P): New, set by configure.
	* ns.mk (${ns_appdir}, ${ns_appbindir}Emacs): Use $MKDIR_P.

2012-05-11  Paul Eggert  <eggert@cs.ucla.edu>

	Remove unused function hourglass_started.
	* dispextern.h (hourglass_started):
	* w32fns.c (hourglass_started):
	* xdisp.c (hourglass_started): Remove.

2012-05-10  Juanma Barranquero  <lekktu@gmail.com>

	* makefile.w32-in ($(BLD)/gmalloc.$(O), $(BLD)/w32menu.$(O)):
	Update dependencies.

2012-05-10  Paul Eggert  <eggert@cs.ucla.edu>

	* xgselect.c (xg_select): Put maxfds+1 into a var.
	This is slightly clearer, and pacifies Ubuntu 12.04 gcc.

	* sound.c (DEFAULT_ALSA_SOUND_DEVICE): Define only if HAVE_ALSA.

2012-05-10  Dave Abrahams  <dave@boostpro.com>

	* filelock.c (syms_of_filelock): New boolean create-lockfiles.
	(lock_file): If create_lockfiles is 0, do nothing.  (Bug#11227)

2012-05-09  Michael Albinus  <michael.albinus@gmx.de>

	* dbusbind.c (xd_registered_buses): New internal Lisp object.
	Rename all occurences of Vdbus_registered_buses to xd_registered_buses.
	(syms_of_dbusbind): Remove declaration of Vdbus_registered_buses.
	Initialize xd_registered_buses.

2012-05-09  Paul Eggert  <eggert@cs.ucla.edu>

	Untag more efficiently if USE_LSB_TAG.
	This is based on a proposal by YAMAMOTO Mitsuharu in
	<http://lists.gnu.org/archive/html/emacs-devel/2008-01/msg01876.html>.
	For an admittedly artificial (nth 8000 longlist) benchmark on
	Fedora 15 x86-64, this yields a 25% CPU speedup.  Also, it shrinks
	Emacs's overall text size by 1%.
	* lisp.h (XUNTAG): New macro.
	(XCONS, XVECTOR, XSTRING, XSYMBOL, XFLOAT, XMISC, XPROCESS, XWINDOW)
	(XTERMINAL, XSUBR, XBUFFER, XCHAR_TABLE, XSUB_CHAR_TABLE, XBOOL_VECTOR)
	(XSETTYPED_PSEUDOVECTOR, XHASH_TABLE, TYPED_PSEUDOVECTORP): Use it.
	* eval.c (Fautoload):
	* font.h (XFONT_SPEC, XFONT_ENTITY, XFONT_OBJECT):
	* frame.h (XFRAME): Use XUNTAG.

	Port recent dbusbind.c changes to 32-bit --with-wide-int.
	* dbusbind.c (xd_append_arg, xd_retrieve_arg, Fdbus_message_internal):
	Remove unportable assumptions about print widths of types like
	dbus_uint32_t.
	(xd_get_connection_address, Fdbus_init_bus): Cast Emacs integer to
	intptr_t when converting between pointer and integer, to avoid GCC
	warnings about wrong width.

2012-05-09  Eli Zaretskii  <eliz@gnu.org>
=======
2012-05-13  Eli Zaretskii  <eliz@gnu.org>

	* xdisp.c (handle_stop): Don't call get_overlay_strings_1 if we
	already have overlays loaded.
	(handle_single_display_spec): Before returning without displaying
	fringe bitmap, synchronize the bidi iterator with the main display
	iterator, by calling iterate_out_of_display_property.
	(iterate_out_of_display_property): Detect buffer iteration by
	testing that it->string is a Lisp string.
	(get_next_display_element): When the current object is exhausted,
	and there's something on it->stack, call set_iterator_to_next to
	proceed with what's on the stack, instead of returning zero.
	(set_iterator_to_next): If called at the end of a Lisp string,
	proceed to consider_string_end without incrementing string
	position.  Don't increment display vector index past the end of
	the display vector.  (Bug#11417)
	(pos_visible_p): Don't report a position visible when move_it_to
	stopped at the last line of window, which happens to be scanned
	backwards by the bidi iteration.  (Bug#11464)

2012-05-11  Eli Zaretskii  <eliz@gnu.org>

	* xdisp.c (handle_single_display_spec): Return 1 for left-margin
	and right-margin display specs even if the spec is invalid or we
	are on a TTY, and thus unable to display on the fringes.  That's
	because the text with the property will not be displayed anyway,
	so we need to signal to the caller that this is a "replacing"
	display spec.  This fixes display when the spec is invalid or we
	are on a TTY.

2012-05-09  Paul Eggert  <eggert@cs.ucla.edu>

	* unexaix.c (make_hdr): Fix typo in prototype.
	This bug broke the build on AIX.  Problem reported by Gilles Pion.

2012-05-05  Eli Zaretskii  <eliz@gnu.org>
>>>>>>> c8fb9dc6

	* w32proc.c (new_child): Force Windows to reserve only 64KB of
	stack for each reader_thread, instead of defaulting to 8MB
	determined by the linker.  This avoids failures in creating
	subprocesses on Windows 7, see the discussion in this thread:
	http://lists.gnu.org/archive/html/emacs-devel/2012-03/msg00119.html.

2012-05-07  Jérémy Compostella  <jeremy.compostella@gmail.com>

	Fix up display of the *Minibuf-0* buffer in the mini window.
	* keyboard.c (read_char): Don't clear the echo area if there's no
	message to clear.
	* xdisp.c (redisplay_internal): Redisplay the mini window (with the
	contents of *Minibuf-0*) if there's no message displayed in its stead.

2012-05-07  Michael Albinus  <michael.albinus@gmx.de>

	* dbusbind.c (XD_DEBUG_MESSAGE): Don't print message twice in
	batch mode.

2012-05-06  Chong Yidong  <cyd@gnu.org>

	* lisp.mk (lisp): Update.

2012-05-05  Jim Meyering  <meyering@redhat.com>

	* w32font.c (fill_in_logfont): NUL-terminate a string (Bug#11372).

2012-05-04  Stefan Monnier  <monnier@iro.umontreal.ca>

	* data.c (PUT_ERROR): New macro.
	(syms_of_data): Use it.  Add new error type `user-error'.
	* undo.c (user_error): New function.
	(Fprimitive_undo): Use it.
	* print.c (print_error_message): Adjust print style for `user-error'.
	* keyboard.c (user_error): New function.
	(Fexit_recursive_edit, Fabort_recursive_edit): Use it.

2012-05-03  Paul Eggert  <eggert@cs.ucla.edu>

	Do not limit current-time-string to years 1000..9999.
	* editfns.c (TM_YEAR_IN_ASCTIME_RANGE): Remove.
	(Fcurrent_time_string): Support any year that is supported by the
	underlying localtime representation.  Don't use asctime, as it
	has undefined behavior for years outside the range -999..9999.

2012-05-02  Paul Eggert  <eggert@cs.ucla.edu>

	Fix race conditions involving setenv, gmtime, localtime, asctime.
	Without this fix, interrupts could mess up code that uses these
	nonreentrant functions, since setting TZ invalidates existing
	tm_zone or tzname values, and since most of these functions return
	pointers to static storage.
	* editfns.c (format_time_string, Fdecode_time, Fencode_time)
	(Fcurrent_time_string, Fcurrent_time_zone, Fset_time_zone_rule):
	Grow the critical sections to include not just invoking
	localtime/gmtime, but also accessing these functions' results
	including their tm_zone values if any, and any related TZ setting.
	(format_time_string): Last arg is now struct tm *, not struct tm **,
	so that the struct tm is saved in the critical section.
	All callers changed.  Simplify allocation of initial buffer, partly
	motivated by the fact that memory allocation needs to be outside
	the critical section.

2012-05-02  Dmitry Antipov  <dmantipov@yandex.ru>

	* intervals.c (adjust_intervals_for_insertion): Initialize `newi'
	with RESET_INTERVAL.

	* buffer.c (Fget_buffer_create, Fmake_indirect_buffer):
	Remove duplicated buffer name initialization.

2012-05-02  Jim Meyering  <jim@meyering.net>

	* xterm.c (x_term_init): Use memcpy instead of strncpy (Bug#11373).

	* xfns.c (x_window): Use xstrdup (Bug#11375).

2012-05-02  Eli Zaretskii  <eliz@gnu.org>

	* xdisp.c (pos_visible_p): If already at a newline from the
	display string before the 'while' loop, don't walk back the glyphs
	from it3.glyph_row.  Solves assertion violation when the display
	string begins with a newline (egg.el).  (Bug#11367)

2012-05-01  Stefan Monnier  <monnier@iro.umontreal.ca>

	* keyboard.c (Fexecute_extended_command, Vsuggest_key_bindings):
	Move to simple.el.

2012-05-01  Glenn Morris  <rgm@gnu.org>

	* syssignal.h: Remove reference to BROKEN_SIGINFO (last used in
	s/ptx4.h), BROKEN_SIGTSTP (last used in m/ustation.h, m/dpx2.h),
	and BROKEN_SIGURG (was in s/gnu-linux.h prior to 2008-02-10).
	All were removed before 23.1.

	* dispnew.c: Remove HAVE_LIBNCURSES test;
	it is always true on relevant platforms.

	* Makefile.in (LD_SWITCH_X_SITE_RPATH):
	Rename from LD_SWITCH_X_SITE_AUX_RPATH.

	* Makefile.in (LD_SWITCH_X_SITE_AUX): Remove; no longer used.

2012-04-30  Andreas Schwab  <schwab@linux-m68k.org>

	* .gdbinit (xpr): Remove checks for no longer existing misc types.
	(xintfwd, xboolfwd, xobjfwd, xbufobjfwd, xkbobjfwd, xbuflocal):
	Remove.

2012-04-28  Paul Eggert  <eggert@cs.ucla.edu>

	Do not avoid creating empty evaporating overlays (Bug#9642).
	* buffer.c (Fmove_overlay): Revert the change of 2012-04-23.
	That is, do not delete an evaporating overlay if it becomes
	empty after its bounds are adjusted to fit within its buffer.
	This fix caused other problems, and I'm reverting it until we get
	to the bottom of them.

2012-04-27  Chong Yidong  <cyd@gnu.org>

	* xselect.c (x_convert_selection): Initialize a pointer (Bug#11315).

2012-04-27  Eli Zaretskii  <eliz@gnu.org>

	* xdisp.c (pos_visible_p): If the window start position is beyond
	ZV, start the display from buffer beginning.  Prevents assertion
	violation in init_iterator when the minibuffer window is scrolled
	via the scroll bar.

	* window.c (window_scroll_pixel_based): Likewise.

2012-04-27  Chong Yidong  <cyd@gnu.org>

	* keymap.c (where_is_internal): Doc fix (Bug#10872).

2012-04-27  Glenn Morris  <rgm@gnu.org>

	* fileio.c (Fcopy_file, Fset_file_selinux_context):
	Ignore ENOTSUP failures from setfilecon functions.  (Bug#11245)

2012-04-27  Eli Zaretskii  <eliz@gnu.org>

	* dispnew.c (swap_glyph_pointers, copy_row_except_pointers):
	Don't overrun array limits of glyph row's used[] array.  (Bug#11288)

2012-04-26  Eli Zaretskii  <eliz@gnu.org>

	* xdisp.c (IT_DISPLAYING_WHITESPACE): In addition to the loaded
	display element, check also the underlying string or buffer
	character.  (Bug#11341)

	* w32menu.c: Include w32heap.h.
	(add_menu_item): If the call to AppendMenuW (via
	unicode_append_menu) fails, disable Unicode menus only if we are
	running on Windows 9X/Me.

2012-04-24  Andreas Schwab  <schwab@linux-m68k.org>

	* .gdbinit (xpr): Handle USE_2_TAGS_FOR_INTS.
	(xgetint): Add missing shift for LSB tags.

2012-04-24  Martin Rudalics  <rudalics@gmx.at>

	* keyboard.c (read_char): Don't wipe echo area for select window
	events: These might get delayed via `mouse-autoselect-window'
	(Bug#11304).

2012-04-24  Juanma Barranquero  <lekktu@gmail.com>

	* gnutls.c (init_gnutls_functions): Protect against (unlikely)
	manipulation of :loaded-from data.

2012-04-23  Juanma Barranquero  <lekktu@gmail.com>

	* gnutls.c (init_gnutls_functions): The value of :loaded-from is
	now a cons (bug#11311).

2012-04-23  Paul Eggert  <eggert@cs.ucla.edu>

	Do not create empty overlays with the evaporate property (Bug#9642).
	* buffer.c (Fmove_overlay): Delete an evaporating overlay
	if it becomes empty after its bounds are adjusted to fit within
	its buffer.  Without this fix, in a nonempty buffer (let ((o
	(make-overlay 1 2))) (overlay-put o 'evaporate t) (move-overlay o 0 1))
	yields an empty overlay that has the evaporate property, which is
	not supposed to happen.

	Fix minor GTK3 problems found by static checking.
	* emacsgtkfixed.c (EMACS_TYPE_FIXED, EMACS_FIXED, EmacsFixed)
	(EmacsFixedPrivate, EmacsFixedClass, struct _EmacsFixed)
	(struct _EmacsFixedClass, emacs_fixed_get_type):
	Move decls here from emacsgtkfixed.h, since they needn't be public.
	(emacs_fixed_get_type): Now static.
	(emacs_fixed_class_init): Omit unused local.
	(emacs_fixed_child_type): Remove; unused.
	* emacsgtkfixed.h (EMACS_TYPE_FIXED, EMACS_FIXED, EmacsFixed)
	(EmacsFixedPrivate, EmacsFixedClass, struct _EmacsFixed)
	(struct _EmacsFixedClass): Move to emacsgtkfixed.c.
	(EMACS_FIXED_CLASS, EMACS_IS_FIXED, EMACS_IS_FIXED_CLASS)
	(EMACS_FIXED_GET_CLASS): Remove; unused.
	* gtkutil.c (xg_create_frame_widgets) [!HAVE_GTK3]: Omit unused local.

	* keyboard.c (handle_async_input): Define only if SYNC_INPUT || SIGIO.
	Problem reported by Juanma Barranquero for Windows -Wunused-function.

2012-04-22  Paul Eggert  <eggert@cs.ucla.edu>

	Modernize and clean up gmalloc.c to assume C89 (Bug#9119).
	* gmalloc.c: (_MALLOC_INTERNAL, _MALLOC_H, _PP, __ptr_t)
	(__malloc_size_t, __malloc_ptrdiff_t):
	Remove.  All uses removed, replaced by the definiens if needed,
	since we can assume C89 or better now.
	Include <stdint.h>, for PTRDIFF_MAX, uintptr_t.
	(protect_malloc_state, align, get_contiguous_space)
	(malloc_atfork_handler_prepare, malloc_atfork_handler_parent)
	(malloc_atfork_handler_child, malloc_enable_thread)
	(malloc_initialize_1, __malloc_initialize, morecore_nolock)
	(_malloc_internal_nolock, _malloc_internal, malloc, _malloc)
	(_free, _realloc, _free_internal_nolock, _free_internal, free, cfree)
	(special_realloc, _realloc_internal_nolock, _realloc_internal)
	(realloc, calloc, __default_morecore, memalign, valloc, checkhdr)
	(freehook, mallochook, reallochook, mabort, mcheck, mprobe):
	Define using prototypes, not old style.
	(align, _malloc_internal_nolock, _free_internal_nolock, memalign):
	Don't assume ptrdiff_t and uintptr_t are no wider than unsigned long.
	(align): Don't assume that signed integer overflow wraps around.
	Omit unused local var.
	(malloc_initialize_1, morecore_nolock, _malloc_internal_nolock)
	(_free_internal_nolock, memalign, mallochook, reallochook):
	Omit no-longer-needed casts.
	(valloc): Use getpagesize, not __getpagesize.
	(MAGICWORD, MAGICFREE): Now randomish size_t values, not 32-bit.
	(struct hdr): The 'magic' member is now size_t, not unsigned long.

	* dbusbind.c (XD_DBUS_VALIDATE_OBJECT): Define only if needed.

2012-04-22  Michael Albinus  <michael.albinus@gmx.de>

	Move functions from C to Lisp.  Make non-blocking method calls
	the default.  Implement further D-Bus standard interfaces.

	* dbusbind.c (DBUS_NUM_MESSAGE_TYPES): Declare.
	(QCdbus_request_name_allow_replacement)
	(QCdbus_request_name_replace_existing)
	(QCdbus_request_name_do_not_queue)
	(QCdbus_request_name_reply_primary_owner)
	(QCdbus_request_name_reply_in_queue)
	(QCdbus_request_name_reply_exists)
	(QCdbus_request_name_reply_already_owner): Move to dbus.el.
	(QCdbus_registered_serial, QCdbus_registered_method)
	(QCdbus_registered_signal): New Lisp objects.
	(XD_DEBUG_MESSAGE): Use sizeof.
	(XD_MESSAGE_TYPE_TO_STRING, XD_OBJECT_TO_STRING)
	(XD_DBUS_VALIDATE_BUS_ADDRESS, XD_DBUS_VALIDATE_OBJECT)
	(XD_DBUS_VALIDATE_BUS_NAME, XD_DBUS_VALIDATE_PATH)
	(XD_DBUS_VALIDATE_INTERFACE, XD_DBUS_VALIDATE_MEMBER): New macros.
	(XD_CHECK_DBUS_SERIAL): Rename from CHECK_DBUS_SERIAL_GET_SERIAL.
	(xd_signature, xd_append_arg): Allow float for integer types.
	(xd_get_connection_references): New function.
	(xd_get_connection_address): Rename from xd_initialize.
	Return cached address.
	(xd_remove_watch): Do not unset $DBUS_SESSION_BUS_ADDRESS.
	(xd_close_bus): Rename from Fdbus_close_bus.  Not needed on Lisp
	level.
	(Fdbus_init_bus): New optional arg PRIVATE.  Cache address.
	Return number of refcounts.
	(Fdbus_get_unique_name): Make stronger parameter check.
	(Fdbus_message_internal): New defun.
	(Fdbus_call_method, Fdbus_call_method_asynchronously)
	(Fdbus_method_return_internal, Fdbus_method_error_internal)
	(Fdbus_send_signal, Fdbus_register_service)
	(Fdbus_register_signal, Fdbus_register_method): Move to dbus.el.
	(xd_read_message_1): Obey new structure of Vdbus_registered_objects.
	(xd_read_queued_messages): Obey new structure of Vdbus_registered_buses.
	(Vdbus_compiled_version, Vdbus_runtime_version)
	(Vdbus_message_type_invalid, Vdbus_message_type_method_call)
	(Vdbus_message_type_method_return, Vdbus_message_type_error)
	(Vdbus_message_type_signal): New defvars.
	(Vdbus_registered_buses, Vdbus_registered_objects_table):
	Adapt docstring.

2012-04-22  Paul Eggert  <eggert@cs.ucla.edu>

	Fix GC_MALLOC_CHECK debugging output on 64-bit hosts.
	* alloc.c (emacs_blocked_malloc) [GC_MALLOC_CHECK]:
	Do not assume ptrdiff_t is the same width as 'int'.

	* alloc.c: Handle unusual debugging option combinations.
	(GC_CHECK_MARKED_OBJECTS): Undef if ! GC_MARK_STACK,
	since the two debugging options are incompatible.
	(GC_MALLOC_CHECK): Similarly, undef if GC_CHECK_MARKED_OBJECTS
	is defined.
	(mem_init, mem_insert, mem_insert_fixup):
	Define if GC_MARK_STACK || GC_MALLOC_CHECK.
	(NEED_MEM_INSERT): Remove; no longer needed.

2012-04-22  Leo Liu  <sdl.web@gmail.com>

	* sysdep.c (list_system_processes): Support Darwin (Bug#5725).

2012-04-22  Paul Eggert  <eggert@cs.ucla.edu>

	* sysdep.c [__FreeBSD__]: Minor cleanups.
	(list_system_processes, system_process_attributes) [__FreeBSD__]:
	Use Emacs indenting style more consistently.  Avoid some casts.
	Use 'double' consistently rather than mixing 'float' and 'double'.

2012-04-21  Eduard Wiebe  <usenet@pusto.de>

	* sysdep.c (list_system_processes, system_process_attributes):
	Add implementation for FreeBSD (Bug#5243).

2012-04-21  Andreas Schwab  <schwab@linux-m68k.org>

	* lisp.mk (lisp): Update.

2012-04-20  Paul Eggert  <eggert@cs.ucla.edu>

	* keyboard.c (process_pending_signals): Define only if SYNC_INPUT.
	It is never used otherwise.

2012-04-20  Stefan Monnier  <monnier@iro.umontreal.ca>

	* print.c (print_preprocess): Only check print_depth if print-circle
	is nil.
	(print_object): Check for cycles even when print-circle is nil and
	print-gensym is t, but only check print_depth if print-circle is nil.

2012-04-20  Chong Yidong  <cyd@gnu.org>

	* process.c (wait_reading_process_output): If EIO occurs on a pty,
	set the status to "failed" and ensure that sentinel is run.

2012-04-20  Glenn Morris  <rgm@gnu.org>

	* process.c (Fset_process_inherit_coding_system_flag)
	(Fset_process_query_on_exit_flag): Doc fix (mention return value).
	(Fmake_network_process, Fmake_serial_process): Doc fix.

2012-04-20  Eli Zaretskii  <eliz@gnu.org>

	* xdisp.c (string_buffer_position_lim): Limit starting position to
	BEGV.
	(set_cursor_from_row): If called for a mode-line or header-line
	row, return zero immediately.
	(try_cursor_movement): If inside continuation line, don't back up
	farther than the first row after the header line, if any.
	Don't consider the header-line row as "partially visible", even if
	MATRIX_ROW_PARTIALLY_VISIBLE_P returns non-zero.  (Bug#11261)

2012-04-20  Atsuo Ohki  <ohki@gssm.otsuka.tsukuba.ac.jp>  (tiny change)

	* lread.c (lisp_file_lexically_bound_p): Fix hang at ";-*-\n"
	(bug#11238).

2012-04-20  Teodor Zlatanov  <tzz@lifelogs.com>
2012-04-18  Paul Eggert  <eggert@cs.ucla.edu>

	configure: new option --enable-gcc-warnings (Bug#11207)
	* Makefile.in (C_WARNINGS_SWITCH): Remove.
	(WARN_CFLAGS, WERROR_CFLAGS): New macros.
	(ALL_CFLAGS): Use new macros rather than old.
	* process.c: Ignore -Wstrict-overflow to work around GCC bug 52904.
	* regex.c: Ignore -Wstrict-overflow.  If !emacs, also ignore
	-Wunused-but-set-variable, -Wunused-function, -Wunused-macros,
	-Wunused-result, -Wunused-variable.  This should go away once
	the Emacs and Gnulib regex code is merged.
	(xmalloc, xrealloc): Now static.

2012-04-17  Paul Eggert  <eggert@cs.ucla.edu>

	* dired.c (Fsystem_groups): Remove unused local.

2012-04-17  Glenn Morris  <rgm@gnu.org>

	* dired.c (Fsystem_users): Doc fix.

2012-04-17  Dmitry Antipov  <dmantipov@yandex.ru>

	* dired.c (Fsystem_users, Fsystem_groups): New functions.  (Bug#7900)
	(syms_of_dired): Add them.

2012-04-16  Paul Eggert  <eggert@cs.ucla.edu>

	Fix minor alloc.c problems found by static checking.
	* alloc.c (_malloc_internal, _free_internal) [!DOUG_LEA_MALLOC]:
	New extern decls, to avoid calling undeclared functions.
	(dont_register_blocks): Define if ((!SYSTEM_MALLOC && !SYNC_INPUT)
	&& GC_MALLOC_CHECK), not if ((GC_MARK_STACK || defined
	GC_MALLOC_CHECK) && GC_MALLOC_CHECK), to match when it's used.
	(NEED_MEM_INSERT): New macro.
	(mem_insert, mem_insert_fixup) [!NEED_MEM_INSERT]: Remove; unused.
	Remove one incorrect comment and fix another.

	Fix minor ralloc.c problems found by static checking.
	See http://lists.gnu.org/archive/html/emacs-devel/2011-12/msg00720.html
	* ralloc.c (ALIGNED, ROUND_TO_PAGE, HEAP_PTR_SIZE)
	(r_alloc_size_in_use, r_alloc_freeze, r_alloc_thaw): Remove; unused.
	(r_alloc_sbrk): Now static.

	Improve ralloc.c interface checking.
	See http://lists.gnu.org/archive/html/emacs-devel/2011-12/msg00720.html
	* buffer.c (ralloc_reset_variable, r_alloc, r_re_alloc)
	(r_alloc_free) [REL_ALLOC]: Move decls from here ...
	* lisp.h (r_alloc, r_alloc_free, r_re_alloc, r_alloc_reset_variable)
	[REL_ALLOC]: ... to here, to check interface.
	* m/ia64.h (r_alloc, r_alloc_free) [REL_ALLOC && !_MALLOC_INTERNAL]:
	Remove decls.  This fixes an "It stinks!".

	* alloc.c (which_symbols): Fix alignment issue / type clash.

2012-04-15  Andreas Schwab  <schwab@linux-m68k.org>

	* lisp.h (struct Lisp_Symbol): Remove explicit padding.
	(struct Lisp_Misc_Any): Likewise.
	(struct Lisp_Free): Likewise.
	* alloc.c (union aligned_Lisp_Symbol): Define.
	(SYMBOL_BLOCK_SIZE, struct symbol_block): Use union
	aligned_Lisp_Symbol instead of struct Lisp_Symbol.
	(union aligned_Lisp_Misc): Define.
	(MARKER_BLOCK_SIZE, struct marker_block): Use union
	aligned_Lisp_Misc instead of union Lisp_Misc.
	(Fmake_symbol, allocate_misc, gc_sweep): Adjust.

2012-04-14  Paul Eggert  <eggert@cs.ucla.edu>

	Make GC_MAKE_GCPROS_NOOPS the default (Bug#9926).
	* lisp.h (GC_MARK_STACK): Default to GC_MAKE_GCPROS_NOOPS.
	* s/cygwin.h, s/darwin.h, s/freebsd.h, s/gnu.h, s/irix6-5.h, s/msdos.h:
	* s/netbsd.h, s/sol2-6.h:
	Remove definition of GC_MARK_STACK, since the default now works.
	* s/aix4-2.h, s/hpux10-20.h, s/unixware.h:
	Define GC_MARK_STACK to GC_USE_GCPROS_AS_BEFORE, since that's
	no longer the default.
	* s/gnu-linux.h (GC_MARK_STACK): Adjust to change in default.

2012-04-14  Atsuo Ohki  <ohki@gssm.otsuka.tsukuba.ac.jp>  (tiny change)

	* lread.c (lisp_file_lexically_bound_p):
	Fix hang at ";-*-\n" (bug#11238).

2012-04-14  Eli Zaretskii  <eliz@gnu.org>

	* xdisp.c (find_last_unchanged_at_beg_row): Don't consider a row
	"unchanged" if its end.pos is beyond ZV.  (Bug#11199)

2012-04-14  Jan Djärv  <jan.h.d@swipnet.se>

	* nsterm.m (constrainFrameRect): Always constrain when there is only
	one screen (Bug#10962).

2012-04-13  Ken Brown  <kbrown@cornell.edu>

	* s/cygwin.h (PTY_OPEN): Don't try to close a bogus file descriptor.

2012-04-13  Reuben Thomas  <rrt@sc3d.org>

	* indent.c (Fmove_to_column): Change interactive spec (Bug#739).

2012-04-11  Daniel Colascione  <dancol@dancol.org>

	* s/cygwin.h: The vfork the #define in cygwin.h was protecting
	against is gone.  It's better to use vfork now so that when Cygwin
	gains a new, working vfork, we use it automatically (bug#10398).

2012-04-11  Stefan Monnier  <monnier@iro.umontreal.ca>

	* window.c (save_window_save): Obey window-point-insertion-type.

2012-04-11  Glenn Morris  <rgm@gnu.org>

	* Makefile.in (GNUSTEP_CFLAGS): Rename from C_SWITCH_X_SYSTEM.

2012-04-11  Stefan Monnier  <monnier@iro.umontreal.ca>

	* alloc.c (lisp_align_malloc): Remove unneeded prototype.

2012-04-10  Jason S. Cornez  <jcornez@ravenpack.com>  (tiny change)

	* keyboard.c: Override inhibit-quit after the third C-g (bug#6585).
	(force_quit_count): New var.
	(handle_interrupt): Use it.

2012-04-10  Juanma Barranquero  <lekktu@gmail.com>

	* w32.c (w32_delayed_load): Record the full path of the library
	being loaded (bug#10424).

2012-04-09  Glenn Morris  <rgm@gnu.org>

	* doc.c (Fsnarf_documentation): Check variables, functions are bound,
	not just in the obarray, before snarfing them.  (Bug#11036)

	* Makefile.in ($(leimdir)/leim-list.el):
	Pass EMACS rather than BUILT_EMACS.

2012-04-09  Teodor Zlatanov  <tzz@lifelogs.com>

	* process.c (make_process):
	* process.h: Add integer `gnutls_handshakes_tried' member to
	process struct.

	* gnutls.h: Add `GNUTLS_EMACS_HANDSHAKES_LIMIT' upper limit.
	Add convenience `GNUTLS_LOG2i' macro.

	* gnutls.c (gnutls_log_function2i): Convenience log function.
	(emacs_gnutls_read): Use new log functions,
	`gnutls_handshakes_tried' process member, and
	`GNUTLS_EMACS_HANDSHAKES_LIMIT' to limit the number of handshake
	attempts per process (connection).

2012-04-09  Chong Yidong  <cyd@gnu.org>

	* eval.c (Fuser_variable_p, user_variable_p_eh)
	(lisp_indirect_variable): Functions deleted.
	(Fdefvar): Caller changed.

	* callint.c (Finteractive, Fcall_interactively):
	* minibuf.c (Fread_variable): Callers changed.

2012-04-09  Eli Zaretskii  <eliz@gnu.org>

	* xdisp.c (set_cursor_from_row): If the display string appears in
	the buffer at position that is closer to point than the position
	after the display string, display the cursor on the first glyph of
	the display string.  Fixes cursor display when a 'display' text
	property immediately follows invisible text.  (Bug#11094)

2012-04-09  Paul Eggert  <eggert@cs.ucla.edu>

	composite.c: use 'double' consistently
	* composite.c (get_composition_id): Use 'double' consistently
	instead of converting 'float' to 'double' and vice versa; this is
	easier to understand and avoids a GCC warning.

2012-04-09  Glenn Morris  <rgm@gnu.org>

	* Makefile.in: Generate leim-list with bootstrap-emacs, in
	preparation for dumping it with emacs.  (Bug#4789)
	(leimdir): New variable.
	($(leimdir)/leim-list.el): New rule.
	(emacs$(EXEEXT)): Depend on leim-list.el.

	* buffer.c (Qucs_set_table_for_input): Remove.  (Bug#9821)
	(Fget_buffer_create): Don't call Qucs_set_table_for_input.
	(init_buffer_once, syms_of_buffer): Remove Qucs_set_table_for_input.

2012-04-08  Andreas Schwab  <schwab@linux-m68k.org>

	* lisp.h (struct Lisp_Symbol): Add explicit padding to ensure
	proper alignment.

2012-04-07  Juanma Barranquero  <lekktu@gmail.com>

	* xml.c (init_libxml2_functions) [WINDOWSNT]:
	Remove unused local variable.

2012-04-07  Paul Eggert  <eggert@cs.ucla.edu>

	Avoid unnecessary pointer scanning in garbage collection (Bug#10780).
	* alloc.c (POINTERS_MIGHT_HIDE_IN_OBJECTS): New macro.
	(mark_memory): Mark Lisp_Objects only if pointers might hide in
	objects, as mark_maybe_pointer will catch them otherwise.
	(GC_LISP_OBJECT_ALIGNMENT): Remove; no longer needed.
	* s/gnu-linux.h (GC_LISP_OBJECT_ALIGNMENT) [__mc68000__]: Likewise.

2012-04-07  Paul Eggert  <eggert@cs.ucla.edu>

	Fix typo that broke non-Windows builds.
	* xml.c (libxml2_loaded_p) [!!WINDOWSNT]: 'inine' -> 'inline'.

2012-04-07  Eli Zaretskii  <eliz@gnu.org>

	Support building on MS-Windows with libxml2.

	* makefile.w32-in (OBJ2): Add xml.$(O).
	(GLOBAL_SOURCES): Add xml.c.
	($(BLD)/xml.$(O)): New dependency list.

	* xml.c (DEF_XML2_FN, LOAD_XML2_FN) [WINDOWSNT]: New macros.
	(fn_htmlReadMemory, fn_xmlReadMemory, fn_xmlDocGetRootElement)
	(fn_xmlFreeDoc, fn_xmlCleanupParser, fn_xmlCheckVersion)
	[!WINDOWSNT]: New macros.
	(init_libxml2_functions, libxml2_loaded_p): New functions.
	(parse_region): Call fn_xmlCheckVersion instead of using the macro
	LIBXML_TEST_VERSION.  Call libxml2 functions via the fn_* macros.
	(xml_cleanup_parser): New function, export for fn_xmlCleanupParser.
	Calls xmlCleanupParser only if libxml2 was loaded (or statically
	linked in).
	(Flibxml_parse_html_region, Flibxml_parse_xml_region):
	Call init_libxml2_functions before calling libxml2 functions.
	(syms_of_xml) <Qlibxml2_dll>: DEFSYM it.

	* emacs.c: Don't include libxml/parser.h.
	(shut_down_emacs): Call xml_cleanup_parser, instead of calling
	xmlCleanupParser directly.

	* lisp.h [HAVE_LIBXML2]: Add prototype for xml_cleanup_parser.

2012-04-07  Eli Zaretskii  <eliz@gnu.org>

	* indent.c (Fvertical_motion): If there is a display string at
	point, use it.vpos to compute how many lines to backtrack after
	move_it_to point.  (Bug#11133)

2012-04-06  Eli Zaretskii  <eliz@gnu.org>

	* buffer.h (FETCH_CHAR, FETCH_MULTIBYTE_CHAR):
	* character.h (STRING_CHAR, STRING_CHAR_AND_LENGTH): Add comments
	about subtle differences between FETCH_CHAR* and STRING_CHAR*
	macros related to unification of CJK characters.  For the details,
	see the discussion following the message here:
	http://debbugs.gnu.org/cgi/bugreport.cgi?bug=11073#14.

2012-04-04  Chong Yidong  <cyd@gnu.org>

	* keyboard.c (Vdelayed_warnings_list): Doc fix.

2012-04-01  Eli Zaretskii  <eliz@gnu.org>

	* w32menu.c (simple_dialog_show, add_menu_item): Use SAFE_ALLOCA
	instead of alloca.  (Bug#11138)

2012-04-01  Andreas Schwab  <schwab@linux-m68k.org>

	* w32menu.c (is_simple_dialog): Properly check lisp types.
	(Bug#11141)

2012-03-31  Eli Zaretskii  <eliz@gnu.org>

	* xdisp.c (move_it_by_lines): When DVPOS is positive, and the
	position we get to after a call to move_it_to fails the
	IS_POS_VALID_AFTER_MOVE_P test, move to the next buffer position
	only if we wind up in a string from display property.  (Bug#11063)

	* window.c (Fdelete_other_windows_internal): Invalidate the row
	and column information about mouse highlight, so that redisplay
	restores it after reallocating the glyph matrices.  (Bug#7464)

	* xdisp.c (set_cursor_from_row): If `cursor' property on a display
	string comes from a `display' text property, use the buffer
	position of that property as if we actually saw that position in
	the row's glyphs.
	(move_it_by_lines): Remove the assertion that
	"it->current_x == 0 && it->hpos == 0" which can be legitimately
	violated when there's a before-string at the beginning of a line.
	(Bug#11063)

2012-03-30  Eli Zaretskii  <eliz@gnu.org>

	* xdisp.c (append_space_for_newline): If the default face was
	remapped, use the remapped face for the appended newline.
	(extend_face_to_end_of_line): Use the remapped default face for
	extending the face to the end of the line.
	(display_line): Call extend_face_to_end_of_line when the default
	face was remapped.  (Bug#11068)

2012-03-29  Eli Zaretskii  <eliz@gnu.org>

	* s/ms-w32.h: Discourage from defining HAVE_GETCWD.

2012-03-28  Stefan Monnier  <monnier@iro.umontreal.ca>

	* keyboard.c (safe_run_hooks_error): Don't unquote strings.

2012-03-27  Glenn Morris  <rgm@gnu.org>

	* search.c (Fword_search_backward_lax, Fword_search_forward_lax):
	Doc fixes.

2012-03-26  Kenichi Handa  <handa@m17n.org>

	* dispextern.h (struct glyph): Fix previous change.  Change the
	bit length of glyphless.ch to 25 (Bug#11082).

2012-03-26  Chong Yidong  <cyd@gnu.org>

	* keyboard.c (Vselection_inhibit_update_commands): New variable.
	(command_loop_1): Use it; inhibit selection update for
	handle-select-window too (Bug#8996).

2012-03-25  Fabrice Popineau  <fabrice.popineau@supelec.fr>

	* w32heap.c (_heap_init, _heap_term): Remove dead MSVC-specific code.

2012-03-25  Kenichi Handa  <handa@m17n.org>

	* dispextern.h (struct glyph): Change the bit length of
	glyphless.ch to 22 to make the member glyphless fit in 32 bits.

2012-03-24  Eli Zaretskii  <eliz@gnu.org>

	* s/ms-w32.h (tzname): Include time.h before redirecting to
	_tzname.  Fixes the MSVC build.  (Bug#9960)

2012-03-24  Andreas Schwab  <schwab@linux-m68k.org>

	* xdisp.c (produce_glyphless_glyph): Limit length of acronym to 6
	characters.

	* xterm.c (XTread_socket): Only modify handling_signal if
	!SYNC_INPUT.  (Bug#11080)

2012-03-23  Eli Zaretskii  <eliz@gnu.org>

	* bidi.c (bidi_fetch_char): Use STRING_CHAR_AND_LENGTH instead of
	FETCH_MULTIBYTE_CHAR followed by CHAR_BYTES.  Prevents crashes
	when fetching a multibyte character consumes more bytes than
	CHAR_BYTES returns, due to unification of CJK characters in
	string_char.  (Bug#11073)

2012-03-23  Troels Nielsen  <bn.troels@gmail.com>  (tiny change)

	* process.c (wait_reading_process_output): Handle pty disconnect
	by refraining from sending oneself a SIGCHLD (bug#10933).

2012-03-22  Chong Yidong  <cyd@gnu.org>

	* dispextern.h (struct it): New member string_from_prefix_prop_p.

	* xdisp.c (push_prefix_prop): Rename from push_display_prop.
	Mark string as coming from a prefix property.
	(handle_face_prop): Use default face for prefix strings (Bug#4281).
	(pop_it, reseat_1): Save and restore string_from_prefix_prop_p.

2012-03-21  Chong Yidong  <cyd@gnu.org>

	* xfaces.c (Vface_remapping_alist): Doc fix.

2012-03-20  Eli Zaretskii  <eliz@gnu.org>

	* w32proc.c (Fw32_set_console_codepage)
	(Fw32_set_console_output_codepage, Fw32_get_codepage_charset):
	Doc fixes.

2012-03-20  Chong Yidong  <cyd@gnu.org>

	* dispnew.c (Fredisplay, Vredisplay_preemption_period): Update doc
	to reflect default non-nil value of redisplay-dont-pause.

2012-03-19  Kenichi Handa  <handa@m17n.org>

	* ftfont.c (ftfont_drive_otf): Mask bits of character code to make
	it fit in a valid range (Bug#11003).

2012-03-18  Eli Zaretskii  <eliz@gnu.org>

	* xdisp.c (cursor_row_p): Even if the glyph row ends in a string
	that is not from display property, accept the row as a "cursor
	row" if one of the string's character has a non-nil `cursor'
	property.  Fixes cursor positioning when there are newlines in
	overlay strings, e.g. in icomplete.el.  (Bug#11035)

2012-03-12  Paul Eggert  <eggert@cs.ucla.edu>

	* buffer.c (compare_overlays): Don't assume args differ (Bug#6830).

2012-03-12  Chong Yidong  <cyd@gnu.org>

	* eval.c (inhibit_lisp_code): Rename from
	inhibit_window_configuration_change_hook; move from window.c.

	* xfns.c (unwind_create_frame_1, Fx_create_frame):
	* window.c (run_window_configuration_change_hook)
	(syms_of_window): Callers changed.

2012-03-11  Chong Yidong  <cyd@gnu.org>

	* keymap.c (Fkey_description): Doc fix (Bug#9700).

	* editfns.c (Fconstrain_to_field): Doc fix (Bug#9452).

2012-03-10  Chong Yidong  <cyd@gnu.org>

	* frame.c (other_visible_frames): Don't assume the selected frame
	is visible (Bug#10955).

2012-03-09  Stefan Monnier  <monnier@iro.umontreal.ca>

	* buffer.c (compare_overlays): Avoid qsort's instability (bug#6830).

2012-03-08  Jan Djärv  <jan.h.d@swipnet.se>

	* gtkutil.c (x_wm_set_size_hint): Use one row in call to
	FRAME_TEXT_LINES_TO_PIXEL_HEIGHT so base_height is greater than
	zero (Bug#10954).

2012-03-03  Glenn Morris  <rgm@gnu.org>

	* alloc.c (Fgarbage_collect, misc-objects-consed): Doc fixes.

2012-03-02  Eli Zaretskii  <eliz@gnu.org>

	* xdisp.c (try_window_reusing_current_matrix): Don't move cursor
	position past the first glyph_row that ends at ZV.  (Bug#10902)
	(redisplay_window, next_element_from_string): Fix typos in
	comments.
	(redisplay_window): Pass to move_it_vertically the margin in
	pixels, not in screen lines.

2012-03-02  Glenn Morris  <rgm@gnu.org>

	* buffer.c (buffer-list-update-hook): Doc fix.

2012-02-29  Eli Zaretskii  <eliz@gnu.org>

	* xdisp.c (get_overlay_strings_1): Under bidi redisplay, call
	push_it before setting up the iterator for the first overlay
	string, even if we have an empty string loaded.
	(next_overlay_string): If there's an empty string on the iterator
	stack, pop the stack.  (Bug#10903)

2012-02-25  Paul Eggert  <eggert@cs.ucla.edu>

	Generalize fix for crash due to non-contiguous EMACS_INT (Bug#10780).
	Suggested by Stefan Monnier in
	<http://lists.gnu.org/archive/html/emacs-devel/2012-02/msg00692.html>.
	* alloc.c (widen_to_Lisp_Object): New static function.
	(mark_memory): Also mark Lisp_Objects by fetching pointer words
	and widening them to Lisp_Objects.  This would work even if
	USE_LSB_TAG is defined and wide integers are used, which might
	happen in a future version of Emacs.

2012-02-25  Chong Yidong  <cyd@gnu.org>

	* fileio.c (Ffile_selinux_context, Fset_file_selinux_context):
	Doc fix.

	* xselect.c (Fx_selection_exists_p): Doc fix.
	(x_clipboard_manager_save_all): Print an informative message
	before saving to clipboard manager.

2012-02-24  Chong Yidong  <cyd@gnu.org>

	* keyboard.c (process_special_events): Handle all X selection
	requests in kbd_buffer, not just the next one (Bug#8869).

2012-02-23  Chong Yidong  <cyd@gnu.org>

	* xfns.c (Fx_create_frame): Avoid window-configuration-change-hook
	call when setting menu-bar-lines and tool-bar-lines parameters.
	(unwind_create_frame_1): New helper function.

	* window.c (inhibit_window_configuration_change_hook): New var.
	(run_window_configuration_change_hook): Obey it.
	(syms_of_window): Initialize it.

2012-02-22  Chong Yidong  <cyd@gnu.org>

	* xterm.c (x_draw_image_relief): Add missing type check for
	Vtool_bar_button_margin (Bug#10743).

2012-02-21  Chong Yidong  <cyd@gnu.org>

	* fileio.c (Vfile_name_handler_alist): Doc fix.

	* buffer.c (Fget_file_buffer): Protect against invalid file
	handler return value.

2012-02-20  Paul Eggert  <eggert@cs.ucla.edu>

	* .gdbinit (xreload): Don't assume EMACS_INT fits in 'long'
	when computing $valmask.

	Fix crash due to non-contiguous EMACS_INT (Bug#10780).
	* lisp.h (VALBITS): Move definition up, so that USE_LSB_TAG can use it.
	(USE_LSB_TAG): Do not define if UINTPTR_MAX >> VALBITS == 0.
	It's useless in that case, and it can cause problems on hosts
	that allocate halves of EMACS_INT values separately.
	Reported by Dan Horák.  Diagnosed by Andreas Schwab in
	<http://debbugs.gnu.org/cgi/bugreport.cgi?bug=10780#30>.
	* mem-limits.h (EXCEEDS_LISP_PTR): Define to 0 on hosts where
	UINTPTR_MAX >> VALBITS == 0.  This is required by the above change;
	it avoids undefined behavior on hosts where shifting right by more
	than the word width has undefined behavior.

2012-02-19  Chong Yidong  <cyd@gnu.org>

	* fileio.c (Ffile_name_directory, Ffile_name_nondirectory)
	(Funhandled_file_name_directory, Ffile_name_as_directory)
	(Fdirectory_file_name, Fexpand_file_name)
	(Fsubstitute_in_file_name): Protect against invalid file handler
	return values (Bug#10845).

2012-02-18  Eli Zaretskii  <eliz@gnu.org>

	* .gdbinit (pitx): Fix incorrect references to fields of the
	iterator stack.

2012-02-17  Chong Yidong  <cyd@gnu.org>

	* syntax.c (Fscan_lists): Doc fix (Bug#10833).

2012-02-15  Paul Eggert  <eggert@cs.ucla.edu>

	* image.c (MAX_IMAGE_SIZE): Increase from 6.0 to 10.0; see
	<http://lists.gnu.org/archive/html/emacs-devel/2012-02/msg00540.html>.

2012-02-15  Chong Yidong  <cyd@gnu.org>

	* eval.c (Fdefvar, Fdefconst): Doc fix; note that the variable is
	marked as special.  Also, starting docstrings with * is obsolete.

2012-02-13  Andreas Schwab  <schwab@linux-m68k.org>

	* gnutls.c (emacs_gnutls_write): Fix last change.

2012-02-13  Lars Ingebrigtsen  <larsi@gnus.org>

	* gnutls.c (emacs_gnutls_write): Set errno appropriately for
	send_process.

2012-02-13  Stefan Monnier  <monnier@iro.umontreal.ca>

	* keymap.c (Fsingle_key_description): Handle char ranges.

2012-02-12  Chong Yidong  <cyd@gnu.org>

	* xdisp.c (handle_stop): Avoid assigning -1 to it->face_id here,
	as that creates a dangerous corner case.

	* window.c (Fdelete_window_internal): Invalidate the mouse
	highlight (Bug#9904).

2012-02-12  Glenn Morris  <rgm@gnu.org>

	* xselect.c (Fx_own_selection_internal)
	(Fx_get_selection_internal, Fx_disown_selection_internal)
	(Fx_selection_owner_p, Fx_selection_exists_p): Doc fixes.
	* nsselect.m (Fx_own_selection_internal)
	(Fx_disown_selection_internal, Fx_selection_exists_p)
	(Fx_selection_owner_p, Fx_get_selection_internal):
	Sync docs and argument specs with the xselect.c versions.

2012-02-11  Lars Ingebrigtsen  <larsi@gnus.org>

	* gnutls.c (emacs_gnutls_write): Don't infloop if sendto fails.

2012-02-11  Eli Zaretskii  <eliz@gnu.org>

	* w32select.c (Fx_selection_exists_p): Sync doc string and
	argument list with xselect.c.  (Bug#10783)

	* w16select.c (Fx_selection_exists_p): Sync doc string and
	argument list with xselect.c.  (Bug#10783)

2012-02-10  Glenn Morris  <rgm@gnu.org>

	* fns.c (Fsecure_hash): Doc fix.

2012-02-09  Kenichi Handa  <handa@m17n.org>

	* coding.c (produce_chars): Fix updating of src_end (Bug#10701).

2012-02-07  Chong Yidong  <cyd@gnu.org>

	* buffer.c (Fbuffer_local_variables)
	(buffer_lisp_local_variables): Handle unbound vars correctly;
	don't let Qunbound leak into Lisp.

2012-02-07  Glenn Morris  <rgm@gnu.org>

	* image.c (Fimagemagick_types): Doc fix.

	* image.c (imagemagick-render-type): Change it from a lisp object
	to an integer.  Move the doc here from the lisp manual.
	Treat all values not equal to 0 the same.

2012-02-06  Chong Yidong  <cyd@gnu.org>

	* doc.c (store_function_docstring): Avoid applying docstring of
	alias to base function (Bug#2603).

2012-02-04  Andreas Schwab  <schwab@linux-m68k.org>

	* .gdbinit (pp1, pv1): Remove redundant defines.
	(pr): Use pp.

2012-02-04  Chong Yidong  <cyd@gnu.org>

	* nsterm.m: Declare a global (Bug#10694).

2012-02-04  Eli Zaretskii  <eliz@gnu.org>

	* w32.c (get_emacs_configuration_options):
	Include --enable-checking, if specified, in the return value.

2012-02-04  Martin Rudalics  <rudalics@gmx.at>

	* dispnew.c (change_frame_size_1): Calculate new_frame_total_cols
	after rounding frame sizes.  (Bug#9723)

2012-02-04  Eli Zaretskii  <eliz@gnu.org>

	* keyboard.c (adjust_point_for_property): Don't position point
	before BEGV.  (Bug#10696)

2012-02-03  Paul Eggert  <eggert@cs.ucla.edu>

	Handle overflow when computing char display width (Bug#9496).
	* character.c (char_width): Return EMACS_INT, not int.
	(char_width, c_string_width): Check for overflow when
	computing the width; this is possible now that individual
	characters can have unbounded width.  Problem introduced
	by merge from Emacs 23 on 2012-01-19.

2012-02-02  Michael Albinus  <michael.albinus@gmx.de>

	* dbusbind.c (Fdbus_register_method): Mention the return value
	:ignore in the docstring.

2012-02-02  Glenn Morris  <rgm@gnu.org>

	* callproc.c (Fcall_process, Fcall_process_region): Doc fix.

	* nsterm.m (syms_of_nsterm) <x-toolkit-scroll-bars>:
	Unconditionally set to t.  (Bug#10673)
	* nsterm.m (syms_of_nsterm) <x-toolkit-scroll-bars>:
	* w32term.c (syms_of_w32term) <x-toolkit-scroll-bars>:
	* xterm.c (syms_of_xterm) <x-toolkit-scroll-bars>: Doc fix.

2012-02-02  Kenichi Handa  <handa@m17n.org>

	(x_produce_glyphs): Cancel previous change.  If cmp->glyph_len is
	0, do not call append_composite_glyph.

2012-02-02  Kenichi Handa  <handa@m17n.org>

	* xdisp.c (BUILD_COMPOSITE_GLYPH_STRING): Initialize first_s to
	NULL (Bug#6988).
	(x_produce_glyphs): If the component of a composition is a null
	string, set it->pixel_width to 1 to avoid zero-width glyph.

2012-02-01  Eli Zaretskii  <eliz@gnu.org>

	* ralloc.c (resize_bloc, r_alloc_sbrk): Don't call memmove if its
	first 2 arguments are identical.  This makes inserting large
	output from a subprocess an order of magnitude faster on
	MS-Windows, where all sbrk'ed memory is always contiguous.

2012-01-31  Glenn Morris  <rgm@gnu.org>

	* nsterm.m (syms_of_nsterm) <x-toolkit-scroll-bars>:
	* w32term.c (syms_of_w32term) <x-toolkit-scroll-bars>:
	* xterm.c (syms_of_xterm) <x-toolkit-scroll-bars>: Sync docs.

2012-01-29  Glenn Morris  <rgm@gnu.org>

	* gnutls.c (syms_of_gnutls): More doc (from etc/NEWS).

2012-01-28  Samuel Thibault  <sthibault@debian.org>  (tiny change)

	* s/gnu.h: Define POSIX_SIGNALS (Bug#10552).

2012-01-28  Chong Yidong  <cyd@gnu.org>

	* minibuf.c (syms_of_minibuf): Doc fix (Bug#10550).

2012-01-26  Chong Yidong  <cyd@gnu.org>

	* keyboard.c (Vecho_keystrokes): Document zero value (Bug#10503).

	* search.c (Fsearch_forward, Fsearch_backward): Document negative
	repeat counts (Bug#10507).

2012-01-26  Glenn Morris  <rgm@gnu.org>

	* lread.c (syms_of_lread): Doc fix.

2012-01-25  HIROSHI OOTA  <nil@mad.dog.cx>  (tiny change)

	* coding.c (encode_designation_at_bol): Change return value to
	EMACS_INT.

2012-01-25  Chong Yidong  <cyd@gnu.org>

	* eval.c (Fuser_variable_p): Doc fix; mention custom-variable-p.

2012-01-21  Chong Yidong  <cyd@gnu.org>

	* floatfns.c (Fcopysign): Make the second argument non-optional,
	since nil is not allowed anyway.

2012-01-21  Andreas Schwab  <schwab@linux-m68k.org>

	* process.c (read_process_output): Use p instead of XPROCESS (proc).
	(send_process): Likewise.

2012-01-19  Martin Rudalics  <rudalics@gmx.at>

	* window.c (save_window_save, Fcurrent_window_configuration)
	(Vwindow_persistent_parameters): Do not use Qstate.
	Rewrite doc-strings.

2012-01-19  Kenichi Handa  <handa@m17n.org>

	* character.c (char_width): New function.
	(Fchar_width, c_string_width, lisp_string_width):
	Use char_width (Bug#9496).

2012-01-16  Martin Rudalics  <rudalics@gmx.at>

	* window.c (Vwindow_persistent_parameters): New variable.
	(Fset_window_configuration, save_window_save): Handle persistent
	window parameters.

2012-01-14  Eli Zaretskii  <eliz@gnu.org>

	* w32fns.c (signal_user_input): Don't do a QUIT, to avoid
	thrashing the stack of the thread.  (Bug#9087)

2012-01-12  Paul Eggert  <eggert@cs.ucla.edu>

	* xdisp.c (rows_from_pos_range): Add parens as per gcc -Wparentheses.

2012-01-11  Eli Zaretskii  <eliz@gnu.org>

	* xdisp.c (rows_from_pos_range): Handle the case where the
	highlight ends on a newline.  (Bug#10464)
	(mouse_face_from_buffer_pos): Fix off-by-one error in calculating
	he end column for display of highlight that ends on a newline
	before a R2L line.

2012-01-11  Glenn Morris  <rgm@gnu.org>

	* lread.c (init_lread): If no-site-lisp, remove site-lisp dirs
	from load-path also when installation-directory is nil.  (Bug#10208)

2012-01-10  Glenn Morris  <rgm@gnu.org>

	* emacs.c (syms_of_emacs) <installation-directory>: Doc fix.

	* epaths.in (PATH_LOADSEARCH, PATH_EXEC, PATH_DATA, PATH_DOC):
	Update template values to be closer to their typical values these days.

2012-01-09  Eli Zaretskii  <eliz@gnu.org>

	* xdisp.c (rows_from_pos_range): Accept additional argument
	DISP_STRING, and accept any glyph in a row whose object is that
	string as eligible for mouse highlight.  Fixes mouse highlight of
	display strings from overlays.  (Bug#10464)

2012-01-07  Paul Eggert  <eggert@cs.ucla.edu>

	emacs: fix an auto-save permissions race condition (Bug#10400)
	* fileio.c (auto_saving_dir_umask): New static var.
	(Fmake_directory_internal): Use it.
	(do_auto_save_make_dir): Set it, instead of invoking chmod after
	creating the directory.  The old code temporarily assigns
	too-generous permissions to the directory.
	(do_auto_save_eh): Clear it.
	(Fdo_auto_save): Catch all errors, not just file errors, so
	that the var is always cleared.

2012-01-07  Eli Zaretskii  <eliz@gnu.org>

	* search.c (scan_buffer): Pass character positions to
	know_region_cache, not byte positions.  (Bug#6540)

2012-01-07  LynX  <_LynX@bk.ru>  (tiny change)

	* w32.c (sys_rename): Report EXDEV when rename of a directory
	fails because the target is on another logical disk.  (Bug#10284)

2012-01-07  David Benjamin  <davidben@mit.edu>  (tiny change)

	* xterm.c (x_embed_request_focus): New function.

	* xterm.h: Add prototype.

	* xfns.c (Fx_focus_frame): Use it for embedded frames (Bug#9977).

2012-01-05  Glenn Morris  <rgm@gnu.org>

	* emacs.c (emacs_copyright): Update short copyright year to 2012.

2012-01-01  Eli Zaretskii  <eliz@gnu.org>

	* gnutls.c (init_gnutls_functions): Load gnutls_check_version.
	Load gnutls_transport_set_lowat only if GnuTLS version is below
	2.11.1.
	(emacs_gnutls_handshake): Call gnutls_transport_set_lowat only for
	GnuTLS versions below 2.11.1.

2011-12-31  Antoine Levitt  <antoine.levitt@gmail.com>

	* xdisp.c (syms_of_xdisp) <window-scroll-functions>: Add warning
	to the doc string advising against its use for altering the way
	windows are scrolled.

2011-12-28  Kenichi Handa  <handa@m17n.org>

	* coding.c (Fdefine_coding_system_internal): Make an utf-8 base
	coding-system ASCII compatible only when it does not produce BOM
	on encoding (Bug#10383).

2011-12-26  Jan Djärv  <jan.h.d@swipnet.se>

	* xmenu.c (x_menu_wait_for_event): Use xg_select for Gtk3 so menus
	can scroll.
	(create_and_show_popup_menu): Always use menu_position_func for
	Gtk3 (Bug#10361).

2011-12-24  Andreas Schwab  <schwab@linux-m68k.org>

	* callint.c (Fcall_interactively): Don't truncate prompt string.

2011-12-23  Eli Zaretskii  <eliz@gnu.org>

	* xdisp.c (handle_invisible_prop): Handle correctly an invisible
	property that ends at ZV, so that the bidi iteration could be
	resumed from there (after widening).  (Bug#10360)

2011-12-22  Jan Djärv  <jan.h.d@swipnet.se>

	* nsfont.m (ns_spec_to_descriptor): Do not autorelease fdesc.

2011-12-21  Jan Djärv  <jan.h.d@swipnet.se>

	* nsterm.m (x_free_frame_resources):
	Release f->output_data.ns->miniimage.
	(ns_index_color): Fix indentation.  Do not retain
	color_table->colors[i].

	* nsmenu.m (ns_update_menubar): Call free_menubar_widget_value_tree
	before returning.

	* nsfns.m (x_set_background_color): Assign return value from
	ns_index_color to face-background instead of NSColor*.
	(ns_implicitly_set_icon_type): Fix indentation.
	Change assignment in for loop to comparison.

	* emacs.c (ns_pool): New variable.
	(main): Assign ns_pool.
	(Fkill_emacs): Call ns_release_autorelease_pool.

	* nsfont.m (ns_spec_to_descriptor): Fix indentation,
	autorelease fdesc, release fdAttrs and tdict.
	(ns_get_covering_families): Release charset.
	(ns_findfonts): Release NSFontDescriptor created with new.
	(ns_uni_to_glyphs): Fix indentation.
	(setString): Release attrStr before assigning new value.

2011-12-18  Jan Djärv  <jan.h.d@swipnet.se>

	* nsmenu.m (NSMenuDidBeginTrackingNotification): Declare if OSX < 10.5
	and NS_IMPL_COCOA.
	(trackingNotification): Surround with ifdef NS_IMPL_COCOA.
	(syms_of_nsmenu): Set trackingMenu to 1 if not NS_IMPL_COCOA.

2011-12-18  David Reitter  <reitter@cmu.edu>

	* nsterm.m (ns_term_init): Subscribe for notifications
	NSMenuDidBeginTrackingNotification and NSMenuDidEndTrackingNotification
	to method trackingNotification in EmacsMenu.

	* nsmenu.m (trackingMenu): New variable.
	(trackingNotification): New method (from Aquamacs).
	(menuNeedsUpdate): Expand comment and return if trackingMenu is 0,
	from Aquamacs (Bug#7030).

2011-12-18  Jan Djärv  <jan.h.d@swipnet.se>

	* nsselect.m (CUT_BUFFER_SUPPORT): Remove define.
	(symbol_to_nsstring): Fix indentation.
	(ns_symbol_to_pb): New function.
	(Fns_get_selection_internal): Rename from Fns_get_cut_buffer_internal.
	(Fns_rotate_cut_buffers_internal): Remove.
	(Fns_store_selection_internal): Rename from
	Fns_store_cut_buffer_internal.
	(ns_get_foreign_selection, Fx_own_selection_internal)
	(Fx_disown_selection_internal, Fx_selection_exists_p)
	(Fns_get_selection_internal, Fns_store_selection_internal):
	Use ns_symbol_to_pb and check if return value is nil.
	(syms_of_nsselect): Remove ifdef CUT_BUFFER_SUPPORT.  Remove defsubr
	Sns_rotate_cut_buffers_internal.  Sns_get_cut_buffer_internal
	renamed to Sns_get_selection_internal, Sns_store_cut_buffer_internal
	renamed to Sns_store_selection_internal.
	(ns_handle_selection_request): Move code to Fx_own_selection_internal
	and remove this function.
	(ns_handle_selection_clear): Remove, never used.
	(Fx_own_selection_internal): Move code from ns_handle_selection_request
	here.

2011-12-17  Ken Brown  <kbrown@cornell.edu>

	* fileio.c (check_writable) [CYGWIN]: Return non-zero if UID or
	GID is unknown (Bug#10257).

2011-12-17  Paul Eggert  <eggert@cs.ucla.edu>

	* s/gnu-linux.h: Fix mark_memory typo (Bug#10286).
	(GC_MARK_SECONDARY_STACK): Omit removed 3rd arg to mark_memory,
	which caused a build failure on GNU/Linux IA-64.  This problem was
	introduced by my 2011-10-07 patch.

2011-12-15  Juri Linkov  <juri@jurta.org>

	* image.c (imagemagick_error): New function.  (Bug#10112)
	(imagemagick_load_image): Comment out `MagickSetResolution' call.
	Use `imagemagick_error' where ImageMagick functions return
	`MagickFalse'.
	(Fimagemagick_types): Add `Fnreverse' to return the list in the
	proper order.

2011-12-15  YAMAMOTO Mitsuharu  <mituharu@math.s.chiba-u.ac.jp>

	* xftfont.c (xftfont_draw): Use the font metrics of s->font to
	fill background (Bug#8992).

2011-12-13  Martin Rudalics  <rudalics@gmx.at>

	* window.c (Vwindow_combination_resize)
	(Vwindow_combination_limit): Use t instead of non-nil in
	doc-strings.
	(Vrecenter_redisplay): Add first sentence of doc-string on
	separate line.
	(Frecenter): Fix doc-string typo.

2011-12-11  Kenichi Handa  <handa@m17n.org>

	* coding.c (Funencodable_char_position): Pay attention to the
	buffer text relocation (Bug#9389).

2011-12-10  Jan Djärv  <jan.h.d@swipnet.se>

	* xterm.c (x_term_init): Move call to gdk_window_add_filter before
	gtk_init (Bug#10100).

2011-12-10  Eli Zaretskii  <eliz@gnu.org>

	* xdisp.c (RECORD_MAX_MIN_POS): Use IT->cmp_it.charpos only if
	IT->string is nil.  (Bug#10263)

2011-12-10  Jan Djärv  <jan.h.d@swipnet.se>

	* nsterm.h (x_free_frame_resources): Declare.

	* nsfns.m (ns_get_defaults_value): New function (Bug#10103).
	(Fns_get_resource, x_get_string_resource): Call ns_get_defaults_value.

	* nsterm.h (ns_get_defaults_value): Declare.

	* nsterm.m (ns_default): Call ns_get_defaults_value.

2011-12-09  Eli Zaretskii  <eliz@gnu.org>

	* xdisp.c (try_scrolling): Don't set scroll_down_p if dy is zero.
	(Bug#10170)

2011-12-09  YAMAMOTO Mitsuharu  <mituharu@math.s.chiba-u.ac.jp>

	* unexelf.c (unexec) [NS_IMPL_GNUSTEP]: Take account of the case
	that where the value of an _OBJC_* symbol points to is in the .bss
	section (Bug#10240).

2011-12-08  Kazuhiro Ito  <kzhr@d1.dion.ne.jp>  (tiny change)

	* coding.c (encode_coding_ccl): Check (charbuf < charbuf_end)
	after the loop to call ccl_driver at least once (Bug#8619).

2011-12-08  Kenichi Handa  <handa@m17n.org>

	* ftfont.c (get_adstyle_property): Fix previous change
	(Bug#10233).

2011-12-07  Juanma Barranquero  <lekktu@gmail.com>

	* w32.c (init_environment): If no_site_lisp, remove site-lisp
	dirs from the default value of EMACSLOADPATH (bug#10208).

2011-12-07  Glenn Morris  <rgm@gnu.org>

	* lread.c (init_lread): If no_site_lisp, exclude site-lisp/ in
	installation and source directories as well.  (Bug#10208)

2011-12-06  Chong Yidong  <cyd@gnu.org>

	* minibuf.c (Fread_from_minibuffer): Doc fix (Bug#10228).

2011-12-06  Glenn Morris  <rgm@gnu.org>

	* process.c (start_process_unwind): Treat any pid <= 0, except -2,
	as an error, not just -1.  (Bug#10217)

2011-12-05  Chong Yidong  <cyd@gnu.org>

	* keyboard.c (process_special_events): New function.
	(swallow_events, Finput_pending_p): Use it (Bug#10195).

2011-12-05  Paul Eggert  <eggert@cs.ucla.edu>

	* coding.c (encode_designation_at_bol): Don't use uninitialized
	local variable (Bug#9318).

2011-12-05  Kenichi Handa  <handa@m17n.org>

	* ftfont.c (get_adstyle_property): If the font is not BDF nor PCF,
	return Qnil (Bug#8046, Bug#10193).

2011-12-05  Kenichi Handa  <handa@m17n.org>

	* coding.c (encode_designation_at_bol): New args charbuf_end and
	dst.  Return the number of produced bytes.  Callers changed.
	(coding_set_source): Return how many bytes coding->source was
	relocated.
	(coding_set_destination): Return how many bytes
	coding->destination was relocated.
	(CODING_DECODE_CHAR, CODING_ENCODE_CHAR, CODING_CHAR_CHARSET)
	(CODING_CHAR_CHARSET_P): Adjust for the avove changes.

2011-12-05  Kazuhiro Ito  <kzhr@d1.dion.ne.jp>  (tiny change)

	* coding.c (CODING_CHAR_CHARSET_P): New macro.
	(encode_coding_emacs_mule, encode_coding_iso_2022): Use the above
	macro (Bug#9318).

2011-12-05  Andreas Schwab  <schwab@linux-m68k.org>

	The following changes are to fix Bug#9318.

	* coding.c (CODING_ENCODE_CHAR, CODING_CHAR_CHARSET): New macros.
	(encode_coding_emacs_mule, ENCODE_ISO_CHARACTER)
	(encode_coding_iso_2022, encode_coding_sjis)
	(encode_coding_big5, encode_coding_charset): Use the above macros.

2011-12-05  Juanma Barranquero  <lekktu@gmail.com>

	* lisp.h (process_quit_flag): Fix external declaration.

2011-12-04  Stefan Monnier  <monnier@iro.umontreal.ca>

	Don't macro-inline non-performance-critical code.
	* eval.c (process_quit_flag): New function.
	* lisp.h (QUIT): Use it.

2011-12-04  Jan Djärv  <jan.h.d@swipnet.se>

	* nsfns.m (get_geometry_from_preferences): New function.
	(Fx_create_frame): Call get_geometry_from_preferences (Bug#10103).

2011-12-04  Andreas Schwab  <schwab@linux-m68k.org>

	* emacs.c (Qkill_emacs): Define.
	(syms_of_emacs): Initialize it.
	* keyboard.c (interrupt_signal): Don't call Fkill_emacs here, set
	Qquit_flag to `kill-emacs' instead.
	(quit_throw_to_read_char): Add parameter `from_signal'.
	All callers changed.  Call Fkill_emacs if requested and safe.
	* lisp.h (QUIT): Call Fkill_emacs if requested.

2011-12-03  Jan Djärv  <jan.h.d@swipnet.se>

	* widget.c (update_wm_hints): Return if wmshell is null.
	(widget_update_wm_size_hints): New function.

	* widget.h (widget_update_wm_size_hints): Declare.

	* xterm.c (x_wm_set_size_hint): If USE_X_TOOLKIT, call
	widget_update_wm_size_hints (Bug#10104).

2011-12-03  Eli Zaretskii  <eliz@gnu.org>

	* xdisp.c (handle_invisible_prop): If the invisible text ends just
	before a newline, prepare the bidi iterator for consuming the
	newline, and keep the current paragraph direction.  (Bug#10183)
	(redisplay_window): Don't let `margin' become negative.  (Bug#10192)

2011-12-02  Juri Linkov  <juri@jurta.org>

	* search.c (Fword_search_regexp): New Lisp function created from
	`wordify'.  Change type of arg `lax' from `int' to `Lisp_Object'.
	(Fword_search_backward, Fword_search_forward)
	(Fword_search_backward_lax, Fword_search_forward_lax):
	Use `Fword_search_regexp' instead of `wordify'.  Doc fix.
	(syms_of_search): Define `Sword_search_regexp'.  (Bug#10145)

2011-12-01  Stefan Monnier  <monnier@iro.umontreal.ca>

	* fileio.c (Finsert_file_contents): Move after-change-function call
	to before the "handled:" label, since all "goto handled" appear in
	cases where the *-change-functions have already been properly called
	(bug#10117).

2011-12-01  Andreas Schwab  <schwab@linux-m68k.org>

	* keyboard.c (interrupt_signal): Don't call kill-emacs when
	waiting for input.  (Bug#10169)

2011-11-30  Eli Zaretskii  <eliz@gnu.org>

	* dispnew.c (adjust_glyph_matrix): Remove the assertion that
	verifies glyph row's hash code--we have just reallocated the
	glyphs, so their contents can be complete garbage.  (Bug#10164)

2011-11-30  Juanma Barranquero  <lekktu@gmail.com>

	* dispnew.c (adjust_glyph_matrix) [XASSERTS]: Add missing check.

2011-11-30  Eli Zaretskii  <eliz@gnu.org>

	* dispnew.c (adjust_glyph_matrix) [XASSERTS]: Ensure ROW's
	attributes are tested _before_ calling verify_row_hash, to protect
	against GCC re-ordering of the tests.  (Bug#10164)

2011-11-29  Jan Djärv  <jan.h.d@swipnet.se>

	* xterm.h (struct x_output): net_wm_state_hidden_seen is new.

	* xterm.c (handle_one_xevent): Only set async_visible and friends
	if net_wm_state_hidden_seen is non-zero (Bug#10002)
	(get_current_wm_state): Set net_wm_state_hidden_seen to 1 if
	_NET_WM_STATE_HIDDEN is in NET_WM_STATE.

2011-11-28  Paul Eggert  <eggert@cs.ucla.edu>

	Remove GCPRO-related macros that exist only to avoid shadowing locals.
	* lisp.h (GCPRO1_VAR, GCPRO2_VAR, GCPRO3_VAR, GCPRO4_VAR, GCPRO5_VAR)
	(GCPRO6_VAR, UNGCPRO_VAR): Remove.  See
	<http://lists.gnu.org/archive/html/emacs-diffs/2011-11/msg00265.html>.
	All uses changed to use GCPRO1 etc.
	(GCPRO1, GCPRO2, GCPRO3, GCPRO4, GCPRO5, GCPRO6, UNGCPRO):
	Revert to old implementation (i.e., before 2011-03-11).

2011-11-28  YAMAMOTO Mitsuharu  <mituharu@math.s.chiba-u.ac.jp>

	* dispnew.c (scrolling_window): Truncate overlaps in copy destination
	of scroll runs so as to avoid assigning disabled bogus rows and
	unnecessary graphics copy operations.

2011-11-27  Eli Zaretskii  <eliz@gnu.org>

	* s/ms-w32.h (utimbuf) [_MSC_VER]: Don't define.
	(snprintf) [_MSC_VER]: Redirect to _snprintf.
	(strtoll) [_MSC_VER]: Redirect to _strtoi64.
	(malloc, free, realloc, calloc): Redirect to e_* only when
	compiling Emacs.

	* lisp.h (GCTYPEBITS): Move before first use.
	(ALIGN_GCTYPEBITS) [_MSC_VER]: Define.
	(DECL_ALIGN) [_MSC_VER]: Use it, as MSVC doesn't like bit ops in
	this macro definition.

	* s/ms-w32.h (tzname): Redirect to _tzname for all values of
	_MSC_VER.

2011-11-27  Jan Djärv  <jan.h.d@swipnet.se>

	* gtkutil.c (xg_create_frame_widgets):
	Call gtk_window_set_has_resize_grip (FALSE) if that function is
	present with Gtk+ 2.0.

2011-11-26  Paul Eggert  <eggert@cs.ucla.edu>

	* fileio.c (Finsert_file_contents): Undo previous change; see
	<http://lists.gnu.org/archive/html/emacs-diffs/2011-11/msg00265.html>.

2011-11-26  Paul Eggert  <eggert@cs.ucla.edu>

	Rename locals to avoid shadowing.
	* fileio.c (Finsert_file_contents):
	Rename inner 'gcpro1' to 'inner_gcpro1' to avoid shadowing.
	* process.c (wait_reading_process_output):
	Rename inner 'proc' to 'p' to avoid shadowing.
	Indent for consistency with usual Emacs style.

2011-11-25  Eli Zaretskii  <eliz@gnu.org>

	* xdisp.c (redisplay_window): If cursor row is not fully visible
	after recentering, and scroll-conservatively is set to a large
	number, scroll window by a few more lines to make the cursor fully
	visible and out of scroll-margin.  (Bug#10105)
	(start_display): Don't move to the next line if the display should
	start at a newline that is part of a display vector or an overlay
	string.  (Bug#10119)

2011-11-24  Juri Linkov  <juri@jurta.org>

	* image.c (imagemagick_load_image): Move `MagickSetResolution' down
	after the `MagickPingImage' call.  (Bug#10112)

2011-11-23  Chong Yidong  <cyd@gnu.org>

	* window.c (Fcoordinates_in_window_p): Accept only live windows.

2011-11-23  Martin Rudalics  <rudalics@gmx.at>

	* buffer.c (Fkill_buffer): Run replace_buffer_in_windows before
	making another buffer current.  (Bug#10114)

2011-11-23  Glenn Morris  <rgm@gnu.org>

	* font.c (font_find_for_lface) [HAVE_NS]: Ignore case.  (Bug#2526)

2011-11-23  Chong Yidong  <cyd@gnu.org>

	* xdisp.c (compute_stop_pos): Check validity of end_charpos before
	using it (Bug#5984).

2011-11-22  Eli Zaretskii  <eliz@gnu.org>

	* dispnew.c (adjust_glyph_matrix): Don't verify hash code of mode-
	and header-lines, as they don't have one computed for them.
	(Bug#10098)

	* .gdbinit (prow): Make displayed values more self-explaining.
	Add row's hash code.

2011-11-21  Lars Magne Ingebrigtsen  <larsi@gnus.org>

	* process.c (wait_reading_process_output): Fix asynchrounous
	GnuTLS socket handling on some versions of the GnuTLS library.
	(wait_reading_process_output): Add comment and URL.

2011-11-21  Jan Djärv  <jan.h.d@swipnet.se>

	* xterm.c (x_clear_frame): Reinstate the XClearWindow call.

2011-11-21  Chong Yidong  <cyd@gnu.org>

	* window.c (Fnext_window, Fprevious_window): Doc fix.

2011-11-20  Stefan Monnier  <monnier@iro.umontreal.ca>

	* window.c (get_phys_cursor_glyph): Fix Lisp_Object/int mixup.

2011-11-20  Juanma Barranquero  <lekktu@gmail.com>

	* nsfont.m (syms_of_nsfont) <ns-reg-to-script>: Fix typo.

2011-11-20  Martin Rudalics  <rudalics@gmx.at>

	* window.c (Fset_window_combination_limit): Rename argument
	STATUS to LIMIT.
	(Vwindow_combination_limit): Remove "status" from doc-string.

2011-11-20  Andreas Schwab  <schwab@linux-m68k.org>

	* m/ibms390.h: Remove.
	* m/ibms390x.h: Don't include "ibms390.h".

2011-11-20  Stefan Monnier  <monnier@iro.umontreal.ca>

	* fileio.c (Finsert_file_contents): Add missing gcpro1 variable.
	Suggested by Dmitry Antipov <dmantipov@yandex.ru>.

2011-11-20  Juanma Barranquero  <lekktu@gmail.com>

	* casetab.c (Fset_case_table):
	* charset.c (Fcharset_after): Fix typos.

2011-11-20  Paul Eggert  <eggert@cs.ucla.edu>

	Standardize on VIRT_ADDR_VARIES behavior (Bug#10042).
	Otherwise, valgrind does not work on some platforms.
	Problem reported by Andreas Schwab in
	<http://lists.gnu.org/archive/html/emacs-devel/2011-11/msg00081.html>.
	* puresize.h (pure, PURE_P): Always behave as if VIRT_ADDR_VARIES
	is set, removing the need for VIRT_ADDRESS_VARIES.
	(PURE_P): Use a more-efficient implementation that needs just one
	comparison, not two: on x86-64 with GCC 4.6.2, this cut down the
	number of instructions from 6 (xorl, cmpq, jge, xorl, cmpq, setge)
	to 4 (xorl, subq, cmpq, setbe).
	* alloc.c (pure): Always extern now, since that's the
	VIRT_ADDR_VARIES behavior.
	(PURE_POINTER_P): Use a single comparison, not two, for
	consistency with the new puresize.h.
	* lisp.h (PNTR_COMPARISON_TYPE): Remove; no longer needed.
	* m/ibms390.h, m/intel386.h, m/template.h, s/cygwin.h, s/hpux10-20.h:
	Remove VIRT_ADDR_VARIES no longer needed.

2011-11-19  Eli Zaretskii  <eliz@gnu.org>

	* xdisp.c (x_write_glyphs, draw_phys_cursor_glyph)
	(erase_phys_cursor, update_window_cursor, show_mouse_face)
	(cursor_in_mouse_face_p): If the cursor position is out of bounds,
	behave as if the cursor position were at the window margin.

	* window.c (get_phys_cursor_glyph): If the window is hscrolled,
	and the cursor position is out of bounds, behave as if the cursor
	position were at the window margin.  (Bug#10075)

2011-11-18  Chong Yidong  <cyd@gnu.org>

	* window.c (Fwindow_combination_limit): Make first argument
	non-optional, since it is meaningless for live windows like the
	selected window.

2011-11-18  Dmitry Antipov  <dmantipov@yandex.ru>

	* keymap.c (Fwhere_is_internal): Add missing RETURN_UNGCPROs.

2011-11-18  Stefan Monnier  <monnier@iro.umontreal.ca>

	* intervals.c: Fix grafting over the whole buffer (bug#10071).
	(graft_intervals_into_buffer): Simplify.

2011-11-18  Eli Zaretskii  <eliz@gnu.org>

	* dispnew.c (swap_glyph_pointers): Swap the used[] arrays and the
	hash values of the two rows.
	(copy_row_except_pointers): Preserve the used[] arrays and the
	hash values of the two rows.  (Bug#10035)
	(add_row_entry): Add xassert to verify that ROW's hash code is valid.

	* xdisp.c (row_hash): New function, body extracted from
	compute_line_metrics.
	(compute_line_metrics): Call row_hash, instead of computing the
	hash code inline.

	* dispnew.c (verify_row_hash): Call row_hash for computing the
	hash code of a row, instead of duplicating code from xdisp.c.

	* dispextern.h (row_hash): Add prototype.

2011-11-18  Tassilo Horn  <tassilo@member.fsf.org>

	* frame.c (delete_frame): Don't delete the terminal when the last
	X frame is closed if emacs is built with GTK toolkit.

2011-11-17  Juanma Barranquero  <lekktu@gmail.com>

	* window.c (syms_of_window) <window-combination-resize>: Fix typo.

2011-11-17  Martin Rudalics  <rudalics@gmx.at>

	* window.c (Vwindow_splits): Rename to
	Vwindow_combination_resize.  Suggested by Juri Linkov.
	(Fsplit_window_internal): Use Vwindow_combination_resize instead
	of Vwindow_splits.

2011-11-16  Juanma Barranquero  <lekktu@gmail.com>

	* nsfns.m (Fns_font_name):
	* window.c (syms_of_window) <window-combination-limit>: Fix typos.

2011-11-16  Martin Rudalics  <rudalics@gmx.at>

	* window.h (window): Rename slot "nest" to "combination_limit".
	* window.c (Fwindow_nest): Rename to Fwindow_combination_limit.
	(Fset_window_nest): Rename to Fset_window_combination_limit.
	(Vwindow_nest): Rename to Vwindow_combination_limit.
	(recombine_windows, make_parent_window, make_window)
	(Fsplit_window_internal, saved_window)
	(Fset_window_configuration, save_window_save): Rename all
	occurrences of window_nest to window_combination_limit.

2011-11-15  Juanma Barranquero  <lekktu@gmail.com>

	* image.c (imagemagick_load_image): Fix typo.

2011-11-14  Eli Zaretskii  <eliz@gnu.org>

	* xdisp.c (display_line): Move the call to
	highlight_trailing_whitespace before the call to
	compute_line_metrics, since the latter needs to see the final
	faces of all the glyphs to compute ROW's hash value.
	Fixes assertion violations in row_equal_p.  (Bug#10035)

2011-11-14  Juanma Barranquero  <lekktu@gmail.com>

	* w32proc.c (reader_thread): Don't check pending input if cp->fd < 0,
	just return (bug#10044).

2011-11-12  Eli Zaretskii  <eliz@gnu.org>

	* makefile.w32-in (HEAPSIZE): New variable, allows to build temacs
	with user-defined heap size.  Bump the default size of the temacs
	heap to 27MB, to avoid memory warning when running temacs.
	($(TEMACS)): Use HEAPSIZE instead of a hardcoded value.

	* dispnew.c (scrolling_window): Fix incorrect indices in accessing
	current_matrix and desired_matrix.  (Bug#9990)
	(verify_row_hash) [XASSERTS]: New function.
	(adjust_glyph_matrix, row_equal_p): Use it in xassert to verify
	that the hash value of glyph rows is correct.

2011-11-12  Martin Rudalics  <rudalics@gmx.at>

	* window.h (window): Remove splits slot.
	* window.c (Fwindow_splits, Fset_window_splits): Remove.
	(Fdelete_other_windows_internal, make_parent_window)
	(make_window, Fsplit_window_internal, Fdelete_window_internal)
	(Fset_window_configuration, save_window_save): Don't deal with
	split status of windows.
	(saved_window): Remove splits slot.
	(Vwindow_splits): Rewrite doc-string.

2011-11-11  Jan Djärv  <jan.h.d@swipnet.se>

	* xfns.c (unwind_create_frame):
	* nsfns.m (unwind_create_frame):
	* w32fns.c (unwind_create_frame): Use Fmemq to check if frame is in
	Vframe_list (Bug#9999).

2011-11-11  Dmitry Antipov  <dmantipov@yandex.ru>

	* xdisp.c (syms_of_xdisp): Remove duplicated definition of Qtext.

2011-11-11  Kenichi Handa  <handa@m17n.org>

	* callproc.c (Fcall_process): Set the member dst_multibyte of
	process_coding.

2011-11-11  Johan Bockgård  <bojohan@gnu.org>

	* xdisp.c (fill_composite_glyph_string): Always set s->face, to
	avoid a crash (bug#9496).

2011-11-09  Chong Yidong  <cyd@gnu.org>

	* window.c (Fwindow_inside_edges, Fwindow_inside_pixel_edges)
	(Fwindow_inside_absolute_pixel_edges): Only allow live windows.

2011-11-08  Paul Eggert  <eggert@cs.ucla.edu>

	* s/gnu.h (GC_MARK_STACK): Define to GC_MAKE_GCPROS_NOOPS (Bug#9926).

2011-11-08  Paul Eggert  <eggert@cs.ucla.edu>

	Avoid some portability problems by eschewing 'extern inline' functions.
	The trivial performance wins aren't worth the portability hassles; see
	<http://lists.gnu.org/archive/html/emacs-devel/2011-11/msg00084.html>
	et seq.
	* dispextern.h (window_box, window_box_height, window_text_bottom_y)
	(window_box_width, window_box_left, window_box_left_offset)
	(window_box_right, window_box_right_offset): Undo previous change,
	by removing the "extern"s.
	* intervals.c (adjust_intervals_for_insertion)
	(adjust_intervals_for_deletion): Undo previous change,
	making these static again.
	(offset_intervals, temp_set_point_both, temp_set_point)
	(copy_intervals_to_string): No longer inline.
	* xdisp.c (window_text_bottom_y, window_box_width)
	(window_box_height, window_box_left_offset)
	(window_box_right_offset, window_box_left, window_box_right)
	(window_box): No longer inline.

2011-11-08  Chong Yidong  <cyd@gnu.org>

	* window.c (Fwindow_left_column, Fwindow_top_line): Doc fix.
	(Fwindow_body_height, Fwindow_body_width): Move from Lisp.
	Signal an error if not a live window.
	(Fwindow_total_width, Fwindow_total_height): Move from Lisp.
	(Fwindow_total_size, Fwindow_body_size): Move to Lisp.

2011-11-07  Juanma Barranquero  <lekktu@gmail.com>

	* lisp.h (syms_of_abbrev): Remove declaration.
	Reported by CHENG Gao <chenggao@royau.me>.

2011-11-07  Eli Zaretskii  <eliz@gnu.org>

	* w32.c (check_windows_init_file): Don't look for term/w32-win.el
	if Vpurify_flag is non-nil.  Fixes a crash when running w32 build
	of temacs in GUI mode.

2011-11-07  Martin Rudalics  <rudalics@gmx.at>

	* window.h: Declare delete_all_child_windows instead of
	delete_all_subwindows.
	* window.c (Fwindow_nest, Fset_window_nest)
	(Fset_window_new_total, Fset_window_new_normal)
	(Fwindow_resize_apply): Don't use term subwindow in doc-strings.
	(delete_all_subwindows): Rename to delete_all_child_windows.
	(Fdelete_other_windows_internal, Fset_window_configuration):
	Call delete_all_child_windows instead of delete_all_subwindows.
	* frame.c (delete_frame): Call delete_all_child_windows instead
	of delete_all_subwindows.

2011-11-07  Paul Eggert  <eggert@cs.ucla.edu>

	* alloc.c (DEADP): New macro, for porting to GNU/Hurd (Bug#9926).
	This is also needed for porting to any host where GC_MARK_STACK is
	not GC_MAKE_GCPROS_NOOPS.
	(which_symbols): Use it.

2011-11-07  Kenichi Handa  <handa@m17n.org>

	* coding.c (coding_set_destination): Check coding->src_pos only
	when coding->src_object is a buffer (bug#9910).

	* process.c (send_process): Set the member src_multibyte of coding
	to 0 (bug#9911) when sending a unibyte text.

	* callproc.c (Fcall_process): Set the member src_multibyte of
	process_coding to 0 (bug#9912).

2011-11-06  YAMAMOTO Mitsuharu  <mituharu@math.s.chiba-u.ac.jp>

	* xmenu.c (cleanup_widget_value_tree): New function.
	(xmenu_show, xdialog_show): Use it in record_unwind_protect instead of
	calling free_menubar_widget_value_tree directly (Bug#9830).

2011-11-06  Paul Eggert  <eggert@cs.ucla.edu>

	Fix some portability problems with 'inline'.
	* dispextern.h (window_box, window_box_height, window_text_bottom_y)
	(window_box_width, window_box_left, window_box_left_offset)
	(window_box_right, window_box_right_offset): Declare extern.
	Otherwise, these inline functions do not conform to C99 and
	are miscompiled by Microsoft compilers.  Reported by Eli Zaretskii in
	<http://lists.gnu.org/archive/html/emacs-devel/2011-11/msg00084.html>.
	* intervals.c (adjust_intervals_for_insertion)
	(adjust_intervals_for_deletion): Now extern, because otherwise the
	extern inline functions 'offset_intervals' couldn't refer to it.
	(static_offset_intervals): Remove.
	(offset_intervals): Rewrite using the old contents of
	static_offset_intervals.  The old version didn't conform to C99
	because an extern inline function contained a reference to an
	identifier with static linkage.

2011-11-06  Andreas Schwab  <schwab@linux-m68k.org>

	* keyboard.c (interrupt_signal): Don't call kill-emacs while in
	GC.

2011-11-06  Eli Zaretskii  <eliz@gnu.org>

	* xdisp.c (init_iterator, reseat_to_string): Don't set the
	iterator's bidi_p flag if Vpurify_flag is non-nil.  (Bug#9963)
	(Fcurrent_bidi_paragraph_direction): If Vpurify_flag is non-nil,
	return Qleft_to_right.

2011-11-06  Chong Yidong  <cyd@gnu.org>

	* window.c (Fwindow_live_p, Fwindow_frame, Fframe_root_window)
	(Fminibuffer_window, Fwindow_buffer, Fwindow_splits)
	(Fset_window_splits, Fwindow_nest, Fset_window_nest)
	(Fwindow_use_time, Fwindow_total_size, Fwindow_normal_size)
	(Fwindow_new_normal, Fwindow_left_column, Fwindow_top_line)
	(Fwindow_margins, Fwindow_fringes, Fwindow_scroll_bars)
	(Fwindow_vscroll): Doc fix.
	(Fwindow_top_child, Fwindow_left_child): Eliminate a nil default
	argument, since it makes no sense to pass a live window and for
	consistency with window-child.

2011-11-05  Christoph Scholtes  <cschol2112@googlemail.com>

	* makefile.w32-in ($(TEMACS), (gl-stamp)): Use $(THISDIR) to
	support MSVC.

2011-11-05  Jason Rumney  <jasonr@gnu.org>

	* w32font.c (font_matches_spec): Filter out non-Japanese kana fonts.
	(add_font_entity_to_list): Filter out non-Japanese Shift-JIS
	fonts (Bug#6029).
	(add_font_entity_to_list): Fix logic errors in mixed boolean and
	bitwise arithmetic preventing use of unicode-sip and non-truetype
	opentype fonts.

2011-11-05  Eli Zaretskii  <eliz@gnu.org>

	* s/ms-w32.h (fstat, stat, utime): Move redirections to
	"emacs"-only part.

	* w32fns.c (x_create_tip_frame, Fx_create_frame): Rearrange
	initialization code to keep similarity to xfns.c after changes
	from 2011-11-05.

2011-11-05  Jan Djärv  <jan.h.d@swipnet.se>

	* nsfns.m: Declare image_cache_refcount if GLYPH_DEBUG.
	(unwind_create_frame): New function (Bug#9943).
	(Fx_create_frame): Restructure code to be more similar to the one in
	xfns.c.  Call record_unwind_protect with unwind_create_frame (Bug#9943).
	Initialize image_cache_refcount if GLYPH_DEBUG (Bug#9943).
	Move terminal->reference_count++ just before making the frame official
	(Bug#9943).

	* nsterm.m (x_free_frame_resources): New function.
	(x_destroy_window): Move code to x_free_frame_resources.

	* xfns.c (unwind_create_frame): Fix comment.
	(Fx_create_frame, x_create_tip_frame):
	Move terminal->reference_count++ just before making the frame
	official.  Move initialization of image_cache_refcount and
	dpyinfo_refcount before calling init_frame_faces (Bug#9943).

2011-11-05  Eli Zaretskii  <eliz@gnu.org>

	Support MSVC build with newer versions of Visual Studio.
	* makefile.w32-in (TAGS-gmake): Don't use $(patsubst ...), as
	Nmake barfs on that.  Use $(OBJ*_c) variables instead, defined on
	nt/gmake.defs.

	* lisp.h (ENUM_BF): New macro, for enumerated types in bitfields,
	which are not supported by MSVC.
	(Lisp_Symbol, Lisp_Misc_Any, Lisp_Marker, Lisp_Misc_Overlay)
	(Lisp_Save_Value, Lisp_Free): Use ENUM_BF for enumerated types in
	bitfields.
	(Lisp_Object) [USE_LISP_UNION_TYPE]: Use ENUM_BF for enumerated
	types in bitfields.
	(DEFUN) [_MSC_VER]: Define in a different way for MSVC.

	* w32fns.c [_MSC_VER]: DECLARE_HANDLE for any MSVC version.

2011-11-05  Fabrice Popineau  <fabrice.popineau@supelec.fr>  (tiny change)

	Support MSVC build with newer versions of Visual Studio.
	* w32.c: Don't include w32api.h for MSVC.
	(init_environment) [_MSC_VER]: Call sys_access, not _access.

	* s/ms-w32.h <sigset_t, ssize_t> [_MSC_VER]: Typedefs for MSVC.
	[_MSC_VER]: Include sys/timeb.h, sys/stat.h, and signal.h.
	(fstat, stat, utime) [_MSC_VER]: Redirect to their sys_* cousins.
	(malloc, free, realloc, calloc) [_MSC_VER]: Always redirect to the
	e_* cousins.
	(alloca) [_MSC_VER]: Define to _alloca.

	* lisp.h (DECL_ALIGN) [_MSC_VER]: Define for MSVC.

	* regex.c <re_char> [_MSC_VER]: A separate definition for MSVC.

2011-11-04  Eli Zaretskii  <eliz@gnu.org>

	* xdisp.c (note_mouse_highlight): If either of
	previous/next-single-property-change returns nil, treat that as
	the beginning or the end of the buffer.  (Bug#9955)

2011-11-04  Jan Djärv  <jan.h.d@swipnet.se>

	* gtkutil.c (xg_make_tool_item): Add callbacks if one of wimage or
	label is not null (Bug#9951).
	(xg_tool_item_stale_p): Handle the fact that wimage and/or wlbl
	may be NULL.

2011-11-04  Eli Zaretskii  <eliz@gnu.org>

	* window.c (Fwindow_body_size): Mention in the doc string that the
	return value is in frame's canonical units.  (Bug#9949)

2011-11-03  Eli Zaretskii  <eliz@gnu.org>

	* xdisp.c (note_mouse_highlight): Initialize `area'.  (Bug#9947)

	* w32fns.c (unwind_create_frame): If needed, free the glyph
	matrices of the partially constructed frame.  (Bug#9943)
	* xfns.c (unwind_create_frame): Likewise.

2011-11-01  Eli Zaretskii  <eliz@gnu.org>

	* xdisp.c (mouse_face_from_buffer_pos): Fix a typo in a comment.
	Don't stop backward scan on the continuation glyph, even though
	its CHARPOS is positive.
	(mouse_face_from_buffer_pos, note_mouse_highlight):
	Rename cover_string to disp_string.

2011-11-01  Martin Rudalics  <rudalics@gmx.at>

	* window.c (temp_output_buffer_show): Don't use
	Vtemp_buffer_show_specifiers.
	(Vtemp_buffer_show_specifiers): Remove unused variable.

2011-10-30  Eli Zaretskii  <eliz@gnu.org>

	* xdisp.c (try_cursor_movement): Make sure ROW isn't decremented
	past the beginning of the current glyph matrix.

2011-10-30  Adam Sjøgren  <asjo@koldfront.dk>  (tiny change)

	* xterm.c: Include X11/Xproto.h if HAVE_GTK3.
	(x_error_handler): Ignore BadMatch for X_SetInputFocus for
	HAVE_GTK3 (Bug#9869).

	* gtkutil.c (xg_win_to_widget, xg_event_is_for_menubar): Initialize
	type to GDK_NOTHING so valgrind does not complain (Bug#9901).

	* xterm.h (x_display_info): Add Xatom_net_wm_state_hidden (Bug#9893).

	* xterm.c: Declare x_handle_net_wm_state to return int.
	(handle_one_xevent): Check if we are iconified but don't have
	_NET_WM_STATE_HIDDEN.  If do, treat as deiconify (Bug#9893).
	(get_current_wm_state): Return non-zero if not hidden,
	check for _NET_WM_STATE_HIDDEN (Bug#9893).
	(do_ewmh_fullscreen): Ignore return value from get_current_wm_state.
	(x_handle_net_wm_state): Return what get_current_wm_state returns.
	(x_term_init): Initialize dpyinfo->Xatom_net_wm_state_hidden.

2011-10-29  Paul Eggert  <eggert@cs.ucla.edu>

	* alloc.c (which_symbols): Declare EXTERNALLY_VISIBLE,
	so that this new function doesn't get optimized away by a
	whole-program optimizer.  Make the 2nd arg EMACS_INT, not int.

2011-10-29  Andreas Schwab  <schwab@linux-m68k.org>

	* frame.h (MOUSE_HL_INFO): Remove excess parens.

2011-10-29  Eli Zaretskii  <eliz@gnu.org>

	Fix the `xbytecode' command.
	* .gdbinit (xprintbytestr): New command.
	(xwhichsymbols): Rename from `which'; all callers changed.
	(xbytecode): Print the byte-code string as well.

2011-10-29  Kim Storm  <storm@cua.dk>

	* alloc.c (which_symbols): New function.

2011-10-29  Andreas Schwab  <schwab@linux-m68k.org>

	* minibuf.c (read_minibuf_noninteractive): Allow reading empty
	line.  (Bug#9903)

2011-10-29  Glenn Morris  <rgm@gnu.org>

	* process.c (wait_reading_process_output): Revert 2009-08-30 change.
	Not clear what it was for, and it causes various bugs.  (Bug#9839)

2011-10-28  Eli Zaretskii  <eliz@gnu.org>

	* xdisp.c (note_mouse_highlight): Initialize `part', to avoid a
	possible random value that matches one of those tested as
	condition to clear the mouse face.

2011-10-28  Chong Yidong  <cyd@gnu.org>

	* xdisp.c (note_mouse_highlight): Fix use of uninitialized var.

2011-10-28  Dan Nicolaescu  <dann@ics.uci.edu>

	* window.c (make_window): Initialize phys_cursor_on_p.

2011-10-28  Stefan Monnier  <monnier@iro.umontreal.ca>

	* lisp.h (struct Lisp_Symbol): Update comments.

2011-10-28  Juanma Barranquero  <lekktu@gmail.com>

	* w32font.c (w32_load_unicows_or_gdi32): Add missing return.

2011-10-28  Eli Zaretskii  <eliz@gnu.org>

	Fix Emacs on Windows 9X (bug#8562).  Thanks to oslsachem
	<oslsachem@gmail.com> for helping to debug this.

	* w32font.c (g_b_init_is_w9x, g_b_init_get_outline_metrics_w)
	(g_b_init_get_text_metrics_w, g_b_init_get_glyph_outline_w)
	(g_b_init_get_glyph_outline_w): New static variables.
	(GetOutlineTextMetricsW_Proc, GetTextMetricsW_Proc)
	(GetGlyphOutlineW_Proc): New typedefs.
	(w32_load_unicows_or_gdi32, get_outline_metrics_w)
	(get_text_metrics_w, get_glyph_outline_w, globals_of_w32font):
	New functions.
	(w32font_open_internal, compute_metrics):
	Call get_outline_metrics_w, get_text_metrics_w, and get_glyph_outline_w
	instead of calling the "wide" APIs directly.

	* emacs.c (main) [HAVE_NTGUI]: Call globals_of_w32font.

	* w32.h (syms_of_w32font): Add prototype.

2011-10-27  Juanma Barranquero  <lekktu@gmail.com>

	* window.c (Fframe_root_window, Fframe_first_window, Fwindow_end)
	(Fframe_selected_window, Ftemp_output_buffer_show, Fnext_window)
	(Fdelete_window_internal, Fwindow_parameters): Fix typos in docstrings.
	(Fmove_to_window_line): Doc fix.

2011-10-27  Chong Yidong  <cyd@gnu.org>

	* process.c (make_process): Set gnutls_state to NULL.

	* gnutls.c (emacs_gnutls_deinit): Deinit the gnutls_state if it is
	non-NULL, regardless of GNUTLS_INITSTAGE.
	(Fgnutls_boot): Cleanups.  Call emacs_gnutls_deinit if we signal
	an error.  Set process slots as soon as we allocate them.

	* gnutls.h (GNUTLS_LOG, GNUTLS_LOG2): Fix macros.

2011-10-27  Chong Yidong  <cyd@gnu.org>

	* gnutls.c (emacs_gnutls_deinit): New function.
	Deallocate credentials structures as well as calling gnutls_deinit.
	(Fgnutls_deinit, Fgnutls_boot): Use it.

	* process.c (make_process): Initialize GnuTLS credentials to NULL.
	(deactivate_process): Call emacs_gnutls_deinit.

2011-10-27  Juanma Barranquero  <lekktu@gmail.com>

	* image.c (x_create_x_image_and_pixmap):
	* w32.c (sys_rename, w32_delayed_load):
	* w32font.c (fill_in_logfont):
	* w32reg.c (x_get_string_resource): Silence compiler warnings.

2011-10-26  Juanma Barranquero  <lekktu@gmail.com>

	* w32fns.c (w32_default_color_map): New function,
	extracted from Fw32_default_color_map.
	(Fw32_default_color_map, Fx_open_connection): Use it.  (Bug#9785)

2011-10-25  Paul Eggert  <eggert@cs.ucla.edu>

	* dispextern.h (Fcontrolling_tty_p): New decl (Bug#6649 part 2).

2011-10-25  Stefan Monnier  <monnier@iro.umontreal.ca>

	* keyboard.c (test_undefined): New function (bug#9751).
	(read_key_sequence): Use it to detect when a key is bound to `undefined'.

2011-10-25  Enami Tsugutomo  <tsugutomo.enami@jp.sony.com>

	* sysdep.c (init_sys_modes): Fix the check for the controlling
	terminal (Bug#6649).

2011-10-20  Eli Zaretskii  <eliz@gnu.org>

	* dispextern.h (struct bidi_it): New member next_en_type.

	* bidi.c (bidi_line_init): Initialize the next_en_type member.
	(bidi_resolve_explicit_1): When next_en_pos is valid for the
	current character, check also for next_en_type being WEAK_EN.
	(bidi_resolve_weak): Don't enter the expensive loop if the current
	position is before next_en_pos.  Record the bidi type of the first
	non-ET, non-BN character we find, in addition to its position.
	(bidi_level_of_next_char): Invalidate next_en_type when
	next_en_pos is over-stepped.

2011-10-20  Paul Eggert  <eggert@cs.ucla.edu>

	Time zone name fixes for non-ASCII locales (Bug#641, Bug#9794)
	* editfns.c: Rewrite current-time-zone so that it invokes
	the equivalent of (format-time-string "%Z") to get the time zone name.
	This fixes a bug when the time zone name contains characters that
	need converting from the system time locale to Emacs internal format.
	This fixes a shortcoming that I introduced in my 1999-10-19 patch:
	that patch fixed format-time-string to do the conversion, but
	I forgot to fix current-time-zone.
	(format_time_string): New function, containing most of
	what Fformat_time_string used to contain.
	(Fformat_time_string): Rewrite in terms of format_time_string.
	This doesn't change this function's behavior.
	(current-time-zone): Rewrite to use format_time_string.
	This fixes the bug reported by Michael Schierl in
	<http://lists.gnu.org/archive/html/emacs-devel/2007-06/msg00334.html>.
	Jason Rumney's 2007-06-07 change worked around this bug, but
	didn't fix it.
	* systime.h (tzname, timezone): Remove no-longer-used declarations.

2011-10-19  Eli Zaretskii  <eliz@gnu.org>

	* xdisp.c (start_display): If the character at POS is displayed
	via a display vector, reset IT->current.dpvec_index to zero.
	(try_window_reusing_current_matrix): If a line ends in a display
	vector or the next line starts in a display vector, continue
	redrawing the window even though the character position of
	start_row was reached.
	(Bug#9771, part 2)

2011-10-18  Chong Yidong  <cyd@gnu.org>

	* xdisp.c (get_next_display_element): Handle U+2010 and U+2011
	with nobreak-char-display too.

2011-10-18  Eli Zaretskii  <eliz@gnu.org>

	Fix part 3 of bug#9771.
	* bidi.c (bidi_line_init): Initialize next_en_pos to zero, not -1.
	(bidi_resolve_neutral): Don't enter the expensive loop looking for
	non-neutral characters if the current character is a paragraph
	separator (a.k.a. Newline).  This avoids running the same
	expensive loop twice, once when we consume the preceding newline
	and the other time when the line actually needs to be displayed.
	Avoid the loop when we see neutrals on the base embedding level
	following a character whose directionality is the same as the
	paragraph's.  This avoids running the expensive loop when a line
	ends in a long sequence of neutrals, like control characters.
	Add assertion against STRONG_AL type.  Slightly rearrange code
	that determines the type of a neutral given the first non-neutral
	that follows it.
	(bidi_level_of_next_char): Set next_en_pos to zero when
	invalidating its info.

2011-10-17  Eli Zaretskii  <eliz@gnu.org>

	* xdisp.c (push_display_prop): Determine whether to record string
	or buffer position by IT->string, not by IT->method.  Allow
	GET_FROM_DISPLAY_VECTOR as IT->method on entry.  (Bug#9771, part 4)
	(move_it_vertically_backward): Don't look for character position
	immediately after the newline when in a continuation line.
	(Bug#9771, part 1)

2011-10-15  Martin Rudalics  <rudalics@gmx.at>

	* window.c (coordinates_in_window): Rewrite and delabelize
	vertical border check.  (Bug#5357) (Bug#9618)

2011-10-14  Stefan Monnier  <monnier@iro.umontreal.ca>

	* xterm.c (frame_highlight, frame_unhighlight): Ignore unexplained
	errors in XSetWindowBorder (bug#9310).

2011-10-13  Dmitry Antipov  <dmantipov@yandex.ru>

	* editfns.c (Fset_time_zone_rule): Replace free with xfree to
	avoid crash when xmalloc overrun checking is enabled.

2011-10-13  Eli Zaretskii  <eliz@gnu.org>

	* xdisp.c (Fcurrent_bidi_paragraph_direction): Initialize
	itb.paragraph_dir to NEUTRAL_DIR.  Fixes an occasional incorrect
	cursor motion with <left> and <right> arrow keys.

	* bidi.c (bidi_init_it): Don't initialize paragraph_dir here, as
	some callers set that themselves.

2011-10-12  Eli Zaretskii  <eliz@gnu.org>

	* xdisp.c (find_row_edges): Handle the case where ROW comes from a
	display string and the previous row comes from the same string and
	is empty.  (Bug#9739)  (Bug#9738)

2011-10-12  Stefan Monnier  <monnier@iro.umontreal.ca>

	* doc.c (get_doc_string): Encode file name (bug#9735).

2011-10-12  Eli Zaretskii  <eliz@gnu.org>

	* bidi.c (bidi_level_of_next_char):
	* xdisp.c (get_visually_first_element): Remove old incorrect
	comments regarding the Unicode Line Separator character.

	* bidi.c (bidi_init_it): Initialize paragraph_dir to NEUTRAL_DIR.

2011-10-12  Dmitry Antipov  <dmantipov@yandex.ru>

	* alloc.c (Fgc_status): Do not access beyond zombies array
	boundary if nzombies > MAX_ZOMBIES.
	* alloc.c (dump_zombies): Add missing format specifier.

2011-10-12  Paul Eggert  <eggert@cs.ucla.edu>

	* xdisp.c (set_cursor_from_row): Simplify conditionals,
	to pacify GCC 4.6.1 x86-64 with -O2 -Wstrict-overflow.

	* lread.c (read_escape): Allow hex escapes as large as ?\xfffffff.
	Some packages use them to denote characters with modifiers.

2011-10-11  Andreas Schwab  <schwab@linux-m68k.org>

	* lisp.h (GCPRO1_VAR, GCPRO2_VAR, GCPRO3_VAR, GCPRO4_VAR)
	(GCPRO5_VAR, GCPRO6_VAR, UNGCPRO_VAR): Add whitespace to avoid
	matching a pp-number.  Rename parameter var to var1.

2011-10-11  Stefan Monnier  <monnier@iro.umontreal.ca>

	* minibuf.c (Finternal_complete_buffer): Fix last change (bug#9709).

2011-10-08  Glenn Morris  <rgm@gnu.org>

	* callint.c (Fcall_interactively): Give a more explicit error for the
	'c' case with a non-character input.  (Bug#8479)

2011-10-08  Eli Zaretskii  <eliz@gnu.org>

	* xdisp.c (hscroll_window_tree): Support hscroll in right-to-left
	lines.
	(set_cursor_from_row): Fix cursor positioning in mixed L2R+R2L
	lines that are hscrolled on the left.

	* dispnew.c (buffer_posn_from_coords): Account for a possible
	presence of header-line.  (Bug#4426)

2011-10-07  Stefan Monnier  <monnier@iro.umontreal.ca>

	* buffer.c (syms_of_buffer) <enable-multibyte-characters>:
	Don't advertise functionality which we discourage or doesn't work.

2011-10-07  Paul Eggert  <eggert@cs.ucla.edu>

	* alloc.c (GC_LISP_OBJECT_ALIGNMENT): Use offsetof, not __alignof__
	or sizeof.  __alignof__ gives the wrong answer on Fedora x86-64
	with GCC 4.6.1 when configured with CC='gcc -m32' --with-wide-int;
	this makes Emacs dump core during garbage collection on rare
	occasions.  sizeof is obviously inferior to offsetof here, so
	stick with offsetof.
	(GC_POINTER_ALIGNMENT): New macro.
	(mark_memory): Omit 3rd (offset) arg; caller changed.
	Don't assume EMACS_INT alignment is the same as pointer alignment.

2011-10-03  Stefan Monnier  <monnier@iro.umontreal.ca>

	* keyboard.c (read_key_sequence_remapped): New var.
	(read_key_sequence): Compute remapping in the right buffer.
	(command_loop_1): Use read_key_sequence's remapping directly.

2011-10-02  Stefan Monnier  <monnier@iro.umontreal.ca>

	* dired.c (file_name_completion): Don't expand file name.
	(Ffile_name_completion, Ffile_name_all_completions): Expand file name
	before checking file name handler.

	* minibuf.c (Finternal_complete_buffer): Only show internal buffers if
	they've been requested explicitly (bug#9591).

2011-10-01  Andreas Schwab  <schwab@linux-m68k.org>

	* keymap.c (Fsingle_key_description): Use make_specified_string
	instead of build_string to build string from push_key_description.
	(Bug#5193)

2011-09-30  Paul Eggert  <eggert@cs.ucla.edu>

	* buffer.h (struct buffer): Use time_t, not int, for a time stamp.
	This fixes a Y2038 bug on 64-bit hosts.
	* buffer.c (reset_buffer):
	* fileio.c (Fdo_auto_save, Fset_buffer_auto_saved)
	(Fclear_buffer_auto_save_failure):
	Use 0, not -1, to represent an unset failure time, since time_t
	might not be signed.

	Remove dependency on glibc malloc internals.
	* alloc.c (XMALLOC_OVERRUN_CHECK_OVERHEAD, XMALLOC_OVERRUN_CHECK_SIZE):
	Move back here from lisp.h, but with their new implementations.
	(XMALLOC_BASE_ALIGNMENT, COMMON_MULTIPLE, XMALLOC_HEADER_ALIGNMENT)
	(XMALLOC_OVERRUN_SIZE_SIZE): Move these new lisp.h macros here.
	* charset.c (charset_table_init): New static var.
	(syms_of_charset): Use it instead of xmalloc.  This removes a
	dependency on glibc malloc internals.  See Eli Zaretskii's comment in
	<http://lists.gnu.org/archive/html/emacs-devel/2011-09/msg00815.html>.
	* lisp.h (XMALLOC_OVERRUN_CHECK_OVERHEAD, XMALLOC_OVERRUN_CHECK_SIZE):
	Move back to alloc.c.
	(XMALLOC_BASE_ALIGNMENT, COMMON_MULTIPLE, XMALLOC_HEADER_ALIGNMENT)
	(XMALLOC_OVERRUN_SIZE_SIZE): Move to alloc.c.

2011-09-30  Jan Djärv  <jan.h.d@swipnet.se>

	* nsterm.m (windowDidResize): Call x_set_window_size only when
	ns_in_resize is true.  Otherwise set pixelwidth/height and
	call change_frame_size (Bug#9628).

2011-09-30  Paul Eggert  <eggert@cs.ucla.edu>

	Port --enable-checking=all to Fedora 14 x86-64.
	* charset.c (syms_of_charset): Also account for glibc malloc's
	internal overhead when calculating the initial malloc maximum.

	Port --enable-checking=all to Fedora 14 x86.
	* alloc.c (XMALLOC_OVERRUN_CHECK_OVERHEAD, XMALLOC_OVERRUN_CHECK_SIZE):
	Move to lisp.h.
	(xmalloc_put_size, xmalloc_get_size, overrun_check_malloc)
	(overrun_check_realloc, overrun_check_free):
	Use XMALLOC_OVERRUN_SIZE_SIZE, not sizeof (size_t).
	That way, xmalloc returns a properly-aligned pointer even if
	XMALLOC_OVERRUN_CHECK is defined.  The old debugging code happened
	to align OK on typical 64-bit hosts, but not on Fedora 14 x86.
	* charset.c (syms_of_charset): Take XMALLOC_OVERRUN_CHECK_OVERHEAD
	into account when calculating the initial malloc maximum.
	* lisp.h (XMALLOC_OVERRUN_CHECK_OVERHEAD, XMALLOC_OVERRUN_CHECK_SIZE):
	Move here from alloc.c, so that charset.c can use it too.
	Properly align; the old code wasn't right for common 32-bit hosts
	when configured with --enable-checking=all.
	(XMALLOC_BASE_ALIGNMENT, COMMON_MULTIPLE, XMALLOC_HEADER_ALIGNMENT)
	(XMALLOC_OVERRUN_SIZE_SIZE): New macros.

2011-09-29  Eli Zaretskii  <eliz@gnu.org>

	* sysdep.c (snprintf) [!EOVERFLOW]: If EOVERFLOW is not defined,
	use EDOM.

2011-09-28  Eli Zaretskii  <eliz@gnu.org>

	* xdisp.c (compute_display_string_end): If there's no display
	string at CHARPOS, return -1.

	* bidi.c (bidi_fetch_char): When compute_display_string_end
	returns a negative value, treat the character as a normal
	character not covered by a display string.  (Bug#9624)

2011-09-28  Juanma Barranquero  <lekktu@gmail.com>

	* lread.c (Fread_from_string): Fix typo in docstring.

2011-09-27  Eli Zaretskii  <eliz@gnu.org>

	* xdisp.c (handle_invisible_prop): If invisible text ends on a
	newline, reseat the iterator instead of bidi-iterating there one
	character at a time.  (Bug#9610)
	(BUFFER_POS_REACHED_P, move_it_in_display_line_to): Bail when past
	TO_CHARPOS if the bidi iterator is at base embedding level.

2011-09-27  Andreas Schwab  <schwab@linux-m68k.org>

	* lread.c (readevalloop): Use correct code for NBSP.
	(read1): Likewise.  (Bug#9608)

2011-09-25  Michael Albinus  <michael.albinus@gmx.de>

	* dbusbind.c (Fdbus_register_signal): When service is not
	registered, use nil in Vdbus_registered_objects_table.  (Bug#9581)

2011-09-25  Glenn Morris  <rgm@gnu.org>

	* buffer.c (truncate-lines): Doc fix.

2011-09-24  Chong Yidong  <cyd@stupidchicken.com>

	* window.c (Fwindow_prev_buffers, Fset_window_prev_buffers)
	(Fset_window_next_buffers): Doc fix.

2011-09-24  Glenn Morris  <rgm@gnu.org>

	* minibuf.c (read_minibuf): Disable line truncation.  (Bug#5715)

2011-09-24  Paul Eggert  <eggert@cs.ucla.edu>

	Fix minor problems found by static checking.
	* xdisp.c (string_from_display_spec): Don't assume vecsize fits in int.
	* indent.c (Fvertical_motion): Fix == vs = typo.

2011-09-24  Eli Zaretskii  <eliz@gnu.org>

	* dispnew.c (syms_of_display) <redisplay-dont-pause>:
	Default value is now t.  Doc fix.

	* indent.c (Fvertical_motion): Compute and apply the overshoot
	logic when moving up, not only when moving down.  Fix the
	confusing name and values of the it_overshoot_expected variable;
	logic changes accordingly.  (Bug#9254) (Bug#9549)

	* xdisp.c (pos_visible_p): Produce correct pixel coordinates when
	CHARPOS is covered by a display string which includes newlines.
	(move_it_vertically_backward): Avoid inflooping when START_CHARPOS
	is covered by a display string with embedded newlines.

2011-09-24  Michael Albinus  <michael.albinus@gmx.de>

	* dbusbind.c (Fdbus_register_signal): Add match rule to
	Vdbus_registered_objects_table.  (Bug#9581)
	(Fdbus_register_method, Vdbus_registered_objects_table):
	Fix docstring.

2011-09-24  Jim Meyering  <meyering@redhat.com>

	do not ignore write error for any output size
	The previous change was incomplete.
	While it makes emacs --batch detect the vast majority of stdout
	write failures, errors were still ignored whenever the output size is
	k * (BUFSIZ+1) - 4.  E.g., on a system with BUFSIZ of 4096,
	  $ emacs --batch --eval '(print (format "%4093d" 0))' > /dev/full \
	      && echo FAIL: ignored write error
	  FAIL: ignored write error
	  $ emacs --batch --eval '(print (format "%20481d" 0))' > /dev/full \
	      && echo FAIL: ignored write error
	  FAIL: ignored write error
	* emacs.c (Fkill_emacs): Also test ferror.  (Bug#9574)

2011-09-23  Andreas Schwab  <schwab@linux-m68k.org>

	* emacs.c (Fkill_emacs): In noninteractive mode exit
	non-successfully if a write error occurred on stdout.  (Bug#9574)

2011-09-21  Eli Zaretskii  <eliz@gnu.org>

	* xdisp.c (pop_it): Allow it->object that is a cons cell to pass
	the xassert test.

	* dispextern.h (struct it): Update the comment documenting what
	can it->OBJECT be.

2011-09-20  Eli Zaretskii  <eliz@gnu.org>

	* xdisp.c (set_cursor_from_row): If the row ends in a newline from
	a display string, extend search for cursor position to end of row.
	(find_row_edges): If the row ends in a newline from a display
	string, increment its MATRIX_ROW_END_CHARPOS by one.  (Bug#9549)
	Handle the case of a display string with multiple newlines.
	(Fcurrent_bidi_paragraph_direction): Fix search for previous
	non-empty line.  Fixes confusing cursor motion with arrow keys at
	the beginning of a line that starts with whitespace.

2011-09-19  Lars Magne Ingebrigtsen  <larsi@gnus.org>

	* lread.c (Fread_from_string): Document what FINAL-STRING-INDEX is
	(bug#9493).

2011-09-18  Chong Yidong  <cyd@stupidchicken.com>

	* xfns.c (Fx_create_frame): Handle the bitmapIcon resource as
	boolean (Bug#9154).

2011-09-18  Eli Zaretskii  <eliz@gnu.org>

	* xdisp.c (display_line): Record maximum and minimum buffer
	positions even if no glyphs were produced (e.g., by a zero-width
	stretch).  Fixes bug#9530 on a TTY.  Under word-wrap, don't record
	buffer positions that will be removed from the glyph row because
	they don't fit.
	(produce_stretch_glyph): Fix a bug in :align-to on a TTY when the
	column is beyond frame width: don't subtract 1 "pixel" when
	computing width of the stretch.
	(reseat_at_next_visible_line_start): Undo the change made on
	2011-09-17 that saved paragraph information and restored it after
	the call to `reseat'.  (Bug#9545)

2011-09-18  YAMAMOTO Mitsuharu  <mituharu@math.s.chiba-u.ac.jp>

	* xdisp.c (expose_window): Save original value of phys_cursor_on_p
	and turn window cursor on if cleared (Bug#9415).

2011-09-18  Andreas Schwab  <schwab@linux-m68k.org>

	* search.c (boyer_moore): Take unibyte characters from pattern
	literally.  (Bug#9458)

2011-09-18  Eli Zaretskii  <eliz@gnu.org>

	* xdisp.c (reseat_at_next_visible_line_start): Fix last change.

2011-09-18  Paul Eggert  <eggert@cs.ucla.edu>

	Fix minor problem found by static checking.
	* xdisp.c (reseat_at_next_visible_line_start): Mark locals as
	initialized, to pacify gcc -Wuninitialized.

	* fileio.c: Report proper errno when syscall falls.
	(Finsert_file_contents): Save and restore errno,
	so that report_file_error outputs the correct diagnostic.
	(Fwrite_region) [CLASH_DETECTION]: Likewise.

2011-09-18  Eli Zaretskii  <eliz@gnu.org>

	* .gdbinit (pgx): Fix references to fields of `struct glyph'.

2011-09-17  Eli Zaretskii  <eliz@gnu.org>

	* xdisp.c (produce_stretch_glyph): Another fix for changes made on
	2011-08-30T17:32:44Z!eliz@gnu.org.  (Bug#9530)

2011-09-17  Eli Zaretskii  <eliz@gnu.org>

	* xdisp.c (reseat_at_next_visible_line_start): Keep information
	about the current paragraph and restore it after the call to reseat.

	* bidi.c (MAX_PARAGRAPH_SEARCH): New macro.
	(bidi_find_paragraph_start): Search back for paragraph beginning
	at most MAX_PARAGRAPH_SEARCH lines; if not found, return BEGV_BYTE.
	(bidi_move_to_visually_next): Only trigger paragraph-related
	computations when the last character is a newline or at EOB, not
	just any NEUTRAL_B.  (Bug#9470)

	* xdisp.c (set_cursor_from_row): Don't invoke special treatment of
	truncated lines if point is covered by a display string.  (Bug#9524)

2011-09-16  Paul Eggert  <eggert@cs.ucla.edu>

	* xselect.c: Relax test for outgoing X longs (Bug#9498).
	(cons_to_x_long): New function.
	(lisp_data_to_selection_data): Use it.  Correct the test for
	short-versus-long data; it was negated.  Break out of vector
	loop, for efficiency, when a long datum is discovered.

2011-09-16  Stefan Monnier  <monnier@iro.umontreal.ca>

	* eval.c (Fquote): Document its non-consing behavior (bug#9482).

2011-09-16  Eli Zaretskii  <eliz@gnu.org>

	* image.c (tiff_handler): Work around a bug in MinGW GCC 3.x (see
	GCC PR/17406) by declaring this function with external scope.

2011-09-15  Paul Eggert  <eggert@cs.ucla.edu>

	* editfns.c (Fformat): Fix bug in text-property fix (Bug#9514).
	Don't mishandle (length (format "%%")) and (format "%4000s%%" "").

2011-09-15  Andreas Schwab  <schwab@linux-m68k.org>

	* editfns.c (Fformat): Correctly handle text properties on "%%".

2011-09-15  Eli Zaretskii  <eliz@gnu.org>

	* xterm.c (x_draw_composite_glyph_string_foreground):
	* w32term.c (x_draw_composite_glyph_string_foreground):
	* term.c (encode_terminal_code):
	* composite.c (composition_update_it, get_composition_id):
	* xdisp.c (get_next_display_element)
	(fill_composite_glyph_string): Add comments about special meaning
	of TAB characters in a composition.

2011-09-15  Paul Eggert  <eggert@cs.ucla.edu>

	* editfns.c (Fformat): Fix off-by-1 bug for "%%b" (Bug#9514).
	This occurs when processing a multibyte format.
	Problem reported by Wolfgang Jenker.

2011-09-15  Johan Bockgård  <bojohan@gnu.org>

	* xdisp.c (try_cursor_movement): Only check for exact match if
	cursor hpos found by set_cursor_from_row is valid.  (Bug#9495)

2011-09-14  Paul Eggert  <eggert@cs.ucla.edu>

	Remove unused external symbols.
	* dispextern.h (calc_pixel_width_or_height): Remove decl.
	* xdisp.c (calc_pixel_width_or_height): Now static.
	* doprnt.c (exprintf) [! (HAVE_X_WINDOWS && USE_X_TOOLKIT)]: Remove.
	* indent.c (check_display_width):
	* w32term.c: Fix comment to match code.
	* xterm.c, xterm.h (x_catching_errors): Remove.

2011-09-14  Paul Eggert  <eggert@cs.ucla.edu>

	* xselect.c: Use signed conversions more consistently (Bug#9498).
	(selection_data_to_lisp_data): Assume incoming selection data are
	signed integers, not unsigned.  This is to be consistent with
	outgoing selection data, which was modified to use signed integers
	in as part of the fix to Bug#9196 in response to Jan D.'s comment
	in <http://debbugs.gnu.org/cgi/bugreport.cgi?bug=9196#32> that X11
	expects long, not unsigned long.

2011-09-14  Eli Zaretskii  <eliz@gnu.org>

	* xdisp.c (try_window_reusing_current_matrix): Fix incorrect
	computation of loop end.  Reported by Johan Bockgård
	<bojohan@gnu.org>.

2011-09-13  Chong Yidong  <cyd@stupidchicken.com>

	* frame.c (Fother_visible_frames_p): Function deleted.

2011-09-12  Eli Zaretskii  <eliz@gnu.org>

	* indent.c (compute_motion): Process display vector front to back
	rather than the other way around.  (Bug#2496)

2011-09-12  Stefan Monnier  <monnier@iro.umontreal.ca>

	* fileio.c (Finsert_file_contents): Don't assume beg_offset is 0.

2011-09-11  Chong Yidong  <cyd@stupidchicken.com>

	* minibuf.c (Fread_from_minibuffer): Doc fix.

2011-09-11  Eli Zaretskii  <eliz@gnu.org>

	* xdisp.c (produce_stretch_glyph): Fix a typo made in changes from
	2011-08-30T17:32:44Z!eliz@gnu.org.  (Bug#9475)

2011-09-11  Lars Magne Ingebrigtsen  <larsi@gnus.org>

	* fileio.c (Fvisited_file_modtime): Document `(-1 65535)' as a
	value for non-existent files.

2011-09-11  Eli Zaretskii  <eliz@gnu.org>

	* fileio.c (Finsert_file_contents): If the file cannot be opened,
	set its "size" to -1.  This will set the modtime_size field of
	the corresponding buffer to -1, which is what
	verify-visited-file-modtime expects for files that do not exist.
	(Bug#9139)

2011-09-11  Paul Eggert  <eggert@cs.ucla.edu>

	* keymap.h (KEY_DESCRIPTION_SIZE, push_key_description): Move decls
	here ...
	* lisp.h: ... from here.  push_key_description is no longer
	defined in keyboard.c, so its declaration should not be in
	lisp.h's "Defined in keyboard.c" section, and KEY_DESCRIPTION_SIZE
	logically belongs with push_key_description.

2011-09-10  Paul Eggert  <eggert@cs.ucla.edu>

	* buffer.h: Include <sys/types.h> instead of <time.h>.
	Otherwise, off_t wasn't defined on FreeBSD 9.0-BETA2 i386.
	Problem reported by Herbert J. Skuhra.

2011-09-10  Lars Magne Ingebrigtsen  <larsi@gnus.org>

	* xml.c (parse_region): Make the parsing work for
	non-comment-starting XML files again (bug#9144).

2011-09-10  Andreas Schwab  <schwab@linux-m68k.org>

	* image.c (gif_load): Fix calculation of bottom and right corner.
	(Bug#9468)

2011-09-10  Eli Zaretskii  <eliz@gnu.org>

	* xdisp.c (MAX_DISP_SCAN): Decrease to 250.  Prevents sluggish
	redisplay in small windows.

2011-09-09  Eli Zaretskii  <eliz@gnu.org>

	* frame.c (x_report_frame_params): Cast to avoid compiler warnings.

2011-09-08  Martin Rudalics  <rudalics@gmx.at>

	* window.c (Fset_window_prev_buffers, Fset_window_next_buffers):
	Operate on live windows only.

2011-09-08  Juanma Barranquero  <lekktu@gmail.com>

	* emacs.c (my_heap_start): #ifdef to avoid warnings when unused.

2011-09-07  Eli Zaretskii  <eliz@gnu.org>

	* xdisp.c (move_it_in_display_line_to): Call RESTORE_IT on ppos_it
	only under bidi iteration.

2011-09-07  Jan Djärv  <jan.h.d@swipnet.se>

	* gtkutil.c (xg_make_tool_item): Insert comment about eventbox.

2011-09-06  Paul Eggert  <eggert@cs.ucla.edu>

	isnan: Fix porting problem to Solaris 10 with bundled gcc.
	Without this fix, the command to link temacs failed due to an
	undefined symbol __builtin_isnan.  This is because
	/usr/include/iso/math_c99.h #defines isnan(x) to
	__builtin_isnan(x), but the bundled gcc, which identifies itself
	as gcc 3.4.3 (csl-sol210-3_4-branch+sol_rpath), does not have
	a __builtin_isnan.
	* floatfns.c (isnan): #undef, and then #define to a clone of
	what's in data.c.
	(Fisnan): Always define, since it's always available now.
	(syms_of_floatfns): Always define isnan at the Lisp level.

2011-09-06  Paul Eggert  <eggert@cs.ucla.edu>

	* Makefile.in (gl-stamp): move-if-change now in build-aux (Bug#9169).

2011-09-06  Paul Eggert  <eggert@cs.ucla.edu>

	* fileio.c: Fix bugs with large file offsets (Bug#9428).
	The previous code assumed that file offsets (off_t values) fit in
	EMACS_INT variables, which is not true on typical 32-bit hosts.
	The code messed up by falsely reporting buffer overflow in cases
	such as (insert-file-contents "big" nil 1 2) into an empty buffer
	when "big" contains more than 2**29 bytes, even though this
	inserts just one byte and does not overflow the buffer.
	(Finsert_file_contents): Store file offsets as off_t
	values, not as EMACS_INT values.  Check for overflow when
	converting between EMACS_INT and off_t.  When checking for
	buffer overflow or for overlap, take the offsets into account.
	Don't use EMACS_INT for small values where int suffices.
	When checking for overlap, fix a typo: ZV was used where
	ZV_BYTE was intended.
	(Fwrite_region): Don't assume off_t fits into 'long'.
	* buffer.h (struct buffer.modtime_size): Now off_t, not EMACS_INT.

2011-09-05  Michael Albinus  <michael.albinus@gmx.de>

	* dbusbind.c (xd_signature_cat): Rename from signature_cat.

2011-09-04  Paul Eggert  <eggert@cs.ucla.edu>

	sprintf-related integer and memory overflow issues (Bug#9412).

	* doprnt.c (doprnt): Support printing ptrdiff_t and intmax_t values.
	(esprintf, exprintf, evxprintf): New functions.
	* keyboard.c (command_loop_level): Now EMACS_INT, not int.
	(cmd_error): Kbd macro iterations count is now EMACS_INT, not int.
	(modify_event_symbol): Do not assume that the length of
	name_alist_or_stem is safe to alloca and fits in int.
	(Fexecute_extended_command): Likewise for function name and binding.
	(Frecursion_depth): Wrap around reliably on integer overflow.
	* keymap.c (push_key_description): First arg is now EMACS_INT, not int,
	since some callers pass EMACS_INT values.
	(Fsingle_key_description): Don't crash if symbol name contains more
	than MAX_ALLOCA bytes.
	* minibuf.c (minibuf_level): Now EMACS_INT, not int.
	(get_minibuffer): Arg is now EMACS_INT, not int.
	* lisp.h (get_minibuffer, push_key_description): Reflect API changes.
	(esprintf, exprintf, evxprintf): New decls.
	* window.h (command_loop_level, minibuf_level): Reflect API changes.

	* dbusbind.c (signature_cat): New function.
	(xd_signature, Fdbus_register_signal):
	Do not overrun buffer; instead, report string overflow.

	* dispnew.c (add_window_display_history): Don't overrun buffer.
	Truncate instead; this is OK since it's just a log.

	* editfns.c (Fcurrent_time_zone): Don't overrun buffer
	even if the time zone offset is outlandishly large.
	Don't mishandle offset == INT_MIN.

	* emacs.c (main) [NS_IMPL_COCOA]: Don't overrun buffer
	when creating daemon; the previous buffer-overflow check was incorrect.

	* eval.c (verror): Simplify by rewriting in terms of evxprintf,
	which has the guts of the old verror function.

	* filelock.c (lock_file_1, lock_file): Don't blindly alloca long name;
	use SAFE_ALLOCA instead.  Use esprintf to avoid int-overflow issues.

	* font.c: Include <float.h>, for DBL_MAX_10_EXP.
	(font_unparse_xlfd): Don't blindly alloca long strings.
	Don't assume XINT result fits in int, or that XFLOAT_DATA * 10
	fits in int, when using sprintf.  Use single snprintf to count
	length of string rather than counting it via multiple sprintfs;
	that's simpler and more reliable.
	(font_unparse_fcname): Use it to avoid sprintf buffer overrun.
	(generate_otf_features) [0 && HAVE_LIBOTF]: Use esprintf, not
	sprintf, in case result does not fit in int.

	* fontset.c (num_auto_fontsets): Now printmax_t, not int.
	(fontset_from_font): Print it.

	* frame.c (tty_frame_count): Now printmax_t, not int.
	(make_terminal_frame, set_term_frame_name): Print it.
	(x_report_frame_params): In X, window IDs are unsigned long,
	not signed long, so print them as unsigned.
	(validate_x_resource_name): Check for implausibly long names,
	and don't assume name length fits in 'int'.
	(x_get_resource_string): Don't blindly alloca invocation name;
	use SAFE_ALLOCA.  Use esprintf, not sprintf, in case result does
	not fit in int.

	* gtkutil.c: Include <float.h>, for DBL_MAX_10_EXP.
	(xg_check_special_colors, xg_set_geometry):
	Make sprintf buffers a bit bigger, to avoid potential buffer overrun.

	* lread.c (dir_warning): Don't blindly alloca buffer; use SAFE_ALLOCA.
	Use esprintf, not sprintf, in case result does not fit in int.

	* macros.c (executing_kbd_macro_iterations): Now EMACS_INT, not int.
	(Fend_kbd_macro): Don't mishandle MOST_NEGATIVE_FIXNUM by treating
	it as a large positive number.
	(Fexecute_kbd_macro): Don't assume repeat count fits in int.
	* macros.h (executing_kbd_macro_iterations): Now EMACS_INT, not int.

	* nsterm.m ((NSSize)windowWillResize): Use esprintf, not sprintf,
	in case result does not fit in int.

	* print.c (float_to_string): Detect width overflow more reliably.
	(print_object): Make sprintf buffer a bit bigger, to avoid potential
	buffer overrun.  Don't assume list length fits in 'int'.  Treat
	print length of 0 as 0, not as infinity; to be consistent with other
	uses of print length in this function.  Don't overflow print length
	index.  Don't assume hash table size fits in 'long', or that
	vectorlike size fits in 'unsigned long'.

	* process.c (make_process): Use printmax_t, not int, to format
	process-name gensyms.

	* sysdep.c (snprintf) [! HAVE_SNPRINTF]: New function.

	* term.c (produce_glyphless_glyph): Make sprintf buffer a bit bigger
	to avoid potential buffer overrun.

	* xfaces.c (x_update_menu_appearance): Don't overrun buffer
	if X resource line is longer than 512 bytes.

	* xfns.c (x_window): Make sprintf buffer a bit bigger
	to avoid potential buffer overrun.

	* xterm.c (x_io_error_quitter): Don't overrun sprintf buffer.

	* xterm.h (x_check_errors): Add ATTRIBUTE_FORMAT_PRINTF.

2011-09-04  Paul Eggert  <eggert@cs.ucla.edu>

	Integer overflow fixes for scrolling, etc.
	Without these, Emacs silently mishandles large integers sometimes.
	For example, "C-u 4294967297 M-x recenter" was treated as if
	it were "C-u 1 M-x recenter" on a typical 64-bit host.

	* xdisp.c (try_window_id): Check Emacs fixnum range before
	converting to 'int'.

	* window.c (window_scroll_line_based, Frecenter):
	Check that an Emacs fixnum is in range before assigning it to 'int'.
	(Frecenter, Fmove_to_window_line): Use EMACS_INT, not int, for
	values converted from Emacs fixnums.
	(Frecenter): Don't wrap around a line count if it is out of 'int'
	range; instead, treat it as an extreme value.
	(Fset_window_configuration, compare_window_configurations):
	Use ptrdiff_t, not int, for index that might exceed 2 GiB.

	* search.c (Freplace_match): Use ptrdiff_t, not int, for indexes
	that can exceed INT_MAX.  Check that EMACS_INT value is in range
	before assigning it to the (possibly-narrower) index.
	(match_limit): Don't assume that a fixnum can fit in 'int'.

	* print.c (print_object): Use ptrdiff_t, not int, for index that can
	exceed INT_MAX.

	* indent.c (position_indentation): Now takes ptrdiff_t, not int.
	(Fvertical_motion): Don't wrap around LINES values that don't fit
	in 'int'.  Instead, treat them as extreme values.  This is good
	enough for windows, which can't have more than INT_MAX lines anyway.

2011-09-03  Lars Magne Ingebrigtsen  <larsi@gnus.org>

	* Require libxml/parser.h to avoid compilation warning.

	* emacs.c (shut_down_emacs): Call xmlCleanupParser on shutdown.

	* xml.c (parse_region): Don't call xmlCleanupParser after parsing,
	since this reportedly can destroy thread storage.

2011-08-30  Chong Yidong  <cyd@stupidchicken.com>

	* syntax.c (find_defun_start): Update all cache variables if
	exiting early (Bug#9401).

2011-08-30  Eli Zaretskii  <eliz@gnu.org>

	* image.c (x_bitmap_pixmap): Cast to int to avoid compiler warnings.

	* xdisp.c (produce_stretch_glyph): No longer static, compiled also
	when HAVE_WINDOW_SYSTEM is not defined.  Support both GUI and TTY
	frames.  Call tty_append_glyph in the TTY case.  (Bug#9402)

	* term.c (tty_append_glyph): New function.
	(produce_stretch_glyph): Static function and its prototype deleted.

	* dispextern.h (produce_stretch_glyph, tty_append_glyph):
	Add prototypes.

2011-08-29  Paul Eggert  <eggert@cs.ucla.edu>

	* image.c (parse_image_spec): Check for nonnegative, not for positive,
	when checking :margin (Bug#9390).
	(IMAGE_NON_NEGATIVE_INTEGER_VALUE_OR_PAIR):
	Rename from IMAGE_POSITIVE_INTEGER_VALUE_OR_PAIR,
	so that the name doesn't mislead.  All uses changed.

2011-08-28  Johan Bockgård  <bojohan@gnu.org>

	* term.c (init_tty) [HAVE_GPM]: Move mouse settings after
	set_tty_hooks.

2011-08-27  Eli Zaretskii  <eliz@gnu.org>

	* xdisp.c (move_it_to): Don't bail out early when reaching
	position beyond to_charpos, if we are scanning backwards.
	(move_it_vertically_backward): When DY == 0, make sure we get to
	the first character in the line after the newline.

2011-08-27  Paul Eggert  <eggert@cs.ucla.edu>

	* ccl.c: Improve and simplify overflow checking (Bug#9196).
	(ccl_driver): Do not generate an out-of-range pointer.
	(Fccl_execute_on_string): Remove unnecessary check for
	integer overflow, noted by Stefan Monnier in
	<http://lists.gnu.org/archive/html/emacs-devel/2011-08/msg00979.html>.
	Remove a FIXME that didn't need fixing.
	Simplify the newly-introduced buffer reallocation code.

2011-08-27  Juanma Barranquero  <lekktu@gmail.com>

	* makefile.w32-in ($(BLD)/alloc.$(O)): Depend on lib/verify.h.

2011-08-26  Paul Eggert  <eggert@cs.ucla.edu>

	Integer and memory overflow issues (Bug#9196).

	* doc.c (get_doc_string): Rework so that
	get_doc_string_buffer_size is the actual buffer size, rather than
	being 1 less than the actual buffer size; this makes xpalloc more
	convenient.

	* image.c (x_allocate_bitmap_record, cache_image):
	* xselect.c (Fx_register_dnd_atom):
	Simplify previous changes by using xpalloc.

	* buffer.c (overlay_str_len): Now ptrdiff_t, not EMACS_INT,
	since either will do and ptrdiff_t is convenient with xpalloc.

	* charset.c (charset_table_size)
	(struct charset_sort_data.priority): Now ptrdiff_t.
	(charset_compare): Don't overflow if priorities differ greatly.
	(Fsort_charsets): Don't assume list length fits in int.
	Check for size-calculation overflow when allocating sort data.
	(syms_of_charset): Allocate an initial charset table that is
	just under 64 KiB, to avoid problems with glibc malloc and mmap.

	* cmds.c (internal_self_insert): Check for size-calculation overflow.

	* composite.h (struct composition.glyph_len): Now int, not unsigned.
	The actual value is always <= INT_MAX, and leaving it unsigned made
	overflow checking harder.

	* dispextern.h (struct glyph_matrix.rows_allocated)
	(struct face_cache.size): Now ptrdiff_t, for convenience in use
	with xpalloc.  The values are still always <= INT_MAX.

	* indent.c (compute_motion): Adjust to region_cache_forward sig change.

	* lisp.h (xnmalloc, xnrealloc, xpalloc): New decls.
	(SAFE_NALLOCA): New macro.

	* region-cache.c (struct boundary.pos, find_cache_boundary)
	(move_cache_gap, insert_cache_boundary, delete_cache_boundaries)
	(set_cache_region, invalidate_region_cache)
	(revalidate_region_cache, know_region_cache, region_cache_forward)
	(region_cache_backward, pp_cache):
	Use ptrdiff_t, not EMACS_INT, since either will do.  This is needed
	so that ptrdiff_t * can be passed to xpalloc.
	(struct region_cache): Similarly, for gap_start, gap_len, cache_len,
	beg_unchanged, end_unchanged, buffer_beg, buffer_end members.
	(pp_cache): Don't assume cache_len fits in int.
	* region-cache.h: Adjust extern decls to match.

	* search.c (scan_buffer, Freplace_match): Use ptrdiff_t, not
	EMACS_INT, since either will do, for xpalloc.

	* alloc.c: Include verify.h, and check that int fits in ptrdiff_t.
	(xnmalloc, xnrealloc, xpalloc): New functions.

	* bidi.c (bidi_shelve_header_size): New constant.
	(bidi_cache_ensure_space, bidi_shelve_cache): Use it.
	(bidi_cache_ensure_space): Avoid integer overflow when allocating.

	* bidi.c (bidi_cache_shrink):
	* buffer.c (overlays_at, overlays_in, record_overlay_string)
	(overlay_strings):
	Don't update size of array until after memory allocation succeeds,
	because xmalloc/xrealloc may not return.
	(struct sortstrlist.bytes): Now ptrdiff_t, as EMACS_INT doesn't help
	now that we have proper integer overflow checking.
	(record_overlay_string, overlay_strings): Catch overflows when
	calculating size of overlay_str_buf.

	* callproc.c (Fcall_process): Check for size overflow when
	calculating size of args2.
	(child_setup): Avoid overflow by using size_t rather than ptrdiff_t.
	Normally we prefer signed values, but sticking with ptrdiff_t would
	require adding more-complicated checks.

	* ccl.c (Fccl_execute_on_string): Check for memory overflow.
	Use ptrdiff_t rather than EMACS_INT where ptrdiff_t will do.
	Redo buffer-overflow calculations to avoid integer overflow.
	Add a FIXME comment where memory seems to be over-allocated.

	* character.c (Fstring): Check for size-calculation overflow.

	* coding.c (produce_chars): Redo buffer-overflow calculations to avoid
	unnecessary integer overflow.  Check for size overflow.
	(encode_coding_object): Don't update size until xmalloc succeeds.

	* composite.c (get_composition_id): Check for overflow in glyph
	length calculations.

	Integer and memory overflow fixes for display code.
	* dispextern.h (struct glyph_pool.nglyphs): Now ptrdiff_t, not int.
	* dispnew.c (adjust_glyph_matrix, realloc_glyph_pool)
	(scrolling_window): Check for overflow in size calculations.
	(line_draw_cost, realloc_glyph_pool, add_row_entry):
	Don't assume glyph table len fits in int.
	(struct row_entry.bucket, row_entry_pool_size, row_entry_idx)
	(row_table_size): Now ptrdiff_t, not int.
	(scrolling_window): Avoid overflow in size calculations.
	Don't update size until allocation succeeds.
	* fns.c (concat): Check for overflow in size calculations.
	(next_almost_prime): Verify NEXT_ALMOST_PRIME_LIMIT.
	* lisp.h (RANGED_INTEGERP, TYPE_RANGED_INTEGERP): New macros.
	(NEXT_ALMOST_PRIME_LIMIT): New constant.

	* doc.c (get_doc_string_buffer_size): Now ptrdiff_t, not int.
	(get_doc_string): Check for size calculation overflow.
	Don't update size until allocation succeeds.
	(get_doc_string, Fsubstitute_command_keys): Use ptrdiff_t, not
	EMACS_INT, where ptrdiff_t will do.
	(Fsubstitute_command_keys): Check for string overflow.

	* editfns.c (set_time_zone_rule): Don't assume environment length
	fits in int.
	(message_length): Now ptrdiff_t, not int.
	(Fmessage_box): Don't update size until allocation succeeds.
	Don't assume message length fits in int.
	(Fformat): Use ptrdiff_t, not EMACS_INT, where ptrdiff_t will do.

	* emacs.c (main): Do not reallocate argv, since there is a null at
	the end that can be overwritten, and this way there's no need to
	worry about size-calculation overflow.
	(sort_args): Check for size-calculation overflow.

	* eval.c (init_eval_once, grow_specpdl): Don't update size until
	alloc succeeds.
	(call_debugger, grow_specpdl): Redo calculations to avoid overflow.

	* frame.c (set_menu_bar_lines, x_set_frame_parameters)
	(x_set_scroll_bar_width, x_figure_window_size):
	Check for integer overflow.
	(x_set_alpha): Do not assume XINT fits in int.

	* frame.h (struct frame): Use int, not EMACS_INT, where int works.
	This is for the members text_lines, text_cols, total_lines, total_cols,
	where the system imposes an 'int' limit.

	* fringe.c (Fdefine_fringe_bitmap):
	Don't update size until alloc works.

	* ftfont.c (ftfont_get_open_type_spec, setup_otf_gstring)
	(ftfont_shape_by_flt): Check for integer overflow in size calculations.

	* gtkutil.c (get_utf8_string, xg_store_widget_in_map):
	Check for size-calculation overflow.
	(get_utf8_string): Use ptrdiff_t, not size_t, where either will
	do, as we prefer signed integers.
	(id_to_widget.max_size, id_to_widget.used)
	(xg_store_widget_in_map, xg_remove_widget_from_map)
	(xg_get_widget_from_map, xg_get_scroll_id_for_window)
	(xg_remove_scroll_bar, xg_update_scrollbar_pos):
	Use and return ptrdiff_t, not int.
	(xg_gtk_scroll_destroy): Don't assume ptrdiff_t fits in int.
	* gtkutil.h: Change prototypes to match the above.

	* image.c (RANGED_INTEGERP, TYPE_RANGED_INTEGERP): Remove; these
	are duplicate now that they've been promoted to lisp.h.
	(x_allocate_bitmap_record, x_alloc_image_color)
	(make_image_cache, cache_image, xpm_load):
	Don't update size until alloc is done.
	(xpm_load, lookup_rgb_color, lookup_pixel_color, x_to_xcolors)
	(x_detect_edges):
	Check for size calculation overflow.
	(ct_colors_allocated_max): New constant.
	(x_to_xcolors, x_detect_edges): Reorder multiplicands to avoid
	overflow.

	* keyboard.c (read_char, menu_bar_items, tool_bar_items)
	(read_char_x_menu_prompt, read_char_minibuf_menu_width)
	(read_char_minibuf_menu_prompt, follow_key, read_key_sequence):
	Use ptrdiff_t, not int, to count maps.
	(read_char_minibuf_menu_prompt): Check for overflow in size
	calculations.  Don't update size until allocation succeeds.
	Redo calculations to avoid overflow.
	* keyboard.h: Change prototypes to match the above.

	* keymap.c (cmm_size, current_minor_maps): Use ptrdiff_t, not int,
	to count maps.
	(current_minor_maps): Check for size calculation overflow.
	* keymap.h: Change prototypes to match the above.

	* lread.c (read1, init_obarray): Don't update size until alloc done.

	* macros.c (Fstart_kbd_macro): Don't update size until alloc done.
	(store_kbd_macro_char): Reorder multiplicands to avoid overflow.

	* nsterm.h (struct ns_color_table.size, struct ns_color_table.avail):
	Now ptrdiff_t, not int.
	* nsterm.m (ns_index_color): Use ptrdiff_t, not int, for table indexes.
	(ns_draw_fringe_bitmap): Rewrite to avoid overflow.

	* process.c (Fnetwork_interface_list): Check for overflow
	in size calculation.

	* region-cache.c (move_cache_gap): Check for size calculation overflow.

	* scroll.c (do_line_insertion_deletion_costs): Check for size calc
	overflow.  Don't bother calling xmalloc when xrealloc will do.

	* search.c (Freplace_match): Check for size calculation overflow.
	(Fset_match_data): Don't assume list lengths fit in 'int'.

	* sysdep.c (system_process_attributes): Use ptrdiff_t, not int,
	for command line length.  Do not attempt to address one before the
	beginning of an array, as that's not portable.

	* term.c (max_frame_lines): Remove; unused.
	(encode_terminal_src_size, encode_terminal_dst_size): Now ptrdiff_t,
	not int.
	(encode_terminal_code, calculate_costs): Check for size
	calculation overflow.
	(encode_terminal_code): Use ptrdiff_t, not int, to record glyph
	table lengths and related sizes.  Don't update size until alloc
	done.  Redo calculations to avoid overflow.
	(calculate_costs): Don't bother calling xmalloc when xrealloc will do.

	* termcap.c (tgetent): Use ptrdiff_t, not int, to record results of
	subtracting pointers.
	(gobble_line): Check for overflow more carefully.  Don't update size
	until alloc done.

	* tparam.c (tparam1): Use ptrdiff_t, not int, for sizes.
	Don't update size until alloc done.
	Redo size calculations to avoid overflow.
	Check for size calculation overflow.
	(main) [DEBUG]: Fix typo in invoking tparam1.

	* xdisp.c (store_mode_line_noprop_char, x_consider_frame_title):
	Use ptrdiff_t, not int, for sizes.
	(store_mode_line_noprop_char): Don't update size until alloc done.

	* xfaces.c (lface_id_to_name_size, Finternal_make_lisp_face):
	Use ptrdiff_t, not int, for sizes.
	(Finternal_make_lisp_face, cache_face):
	Check for size calculation overflow.
	(cache_face): Treat size calculation overflows as if they were
	memory exhaustion (the usual treatment), rather than aborting.

	* xfns.c (x_encode_text, x_set_name_internal)
	(Fx_change_window_property): Use ptrdiff_t, not int, to count
	sizes, since they can exceed INT_MAX in size.  Check for size
	calculation overflow.

	* xgselect.c (gfds_size): Now ptrdiff_t, for convenience with xpalloc.
	(xg_select): Check for size calculation overflow.
	Don't update size until alloc done.

	* xrdb.c (get_environ_db): Don't assume path length fits in int,
	as sprintf is limited to int lengths.

	* xselect.c (X_LONG_SIZE, X_SHRT_MAX, X_SHRT_MIN, X_LONG_MAX)
	(X_LONG_MIN): New macros.
	Use them to make the following changes clearer.
	(MAX_SELECTION_QUANTUM): Make the other bounds on this value clearer.
	This change doesn't affect the value now, but it may help remind
	future maintainers not to raise the value too much later.
	(SELECTION_QUANTUM): Remove, replacing with ...
	(selection_quantum): ... new function, which avoids overflow.
	All uses changed.
	(struct selection_data.size): Now ptrdiff_t, not int, to avoid
	assumption that selection length fits in 'int'.
	(x_reply_selection_request, x_handle_selection_request)
	(x_get_window_property, receive_incremental_selection)
	(x_get_window_property_as_lisp_data, selection_data_to_lisp_data)
	(lisp_data_to_selection_data, clean_local_selection_data):
	Use ptrdiff_t, not int, to record length of selection.
	(x_reply_selection_request, x_get_window_property)
	(receive_incremental_selection, x_property_data_to_lisp):
	Redo calculations to avoid overflow.
	(x_reply_selection_request): When sending hint, ceiling it at
	X_LONG_MAX rather than relying on wraparound overflow to send
	something.
	(x_get_window_property, receive_incremental_selection)
	(lisp_data_to_selection_data, x_property_data_to_lisp):
	Check for size-calculation overflow.
	(x_get_window_property, receive_incremental_selection)
	(lisp_data_to_selection_data, Fx_register_dnd_atom):
	Don't store size until memory allocation succeeds.
	(x_get_window_property): Plug memory leak on memory exhaustion.
	Don't double-block input; malloc is safe here.  Don't assume 2**34
	- 4 fits in unsigned long.  Add an xassert to check
	XGetWindowProperty overflow.  Be more careful about overflow
	calculations, and distinguish size from memory overflow better.
	(receive_incremental_selection): When tracing, don't assume
	unsigned int is less than INT_MAX.
	(x_selection_data_to_lisp_data): Remove unnecessary (and in theory
	harmful) conversions of unsigned short to int.
	(lisp_data_to_selection_data): Don't assume that integers
	in the range -65535 through -1 fit in an X unsigned short.
	Don't assume that ULONG_MAX == X_ULONG_MAX.  Don't store into
	result parameters unless successful.  Rely on cons_to_unsigned
	to report problems with elements; the old code wasn't right anyway.
	(x_check_property_data): Check for int overflow; we cannot use
	a wider type due to X limits.
	(x_handle_dnd_message): Use unsigned int, to avoid int overflow.

	* xsmfns.c (smc_save_yourself_CB): Check for size calc overflow.

	* xterm.c (x_color_cells, x_send_scrollbar_event, handle_one_xevent)
	(x_term_init): Check for size calculation overflow.
	(x_color_cells): Don't store size until memory allocation succeeds.
	(handle_one_xevent): Use ptrdiff_t, not int, for byte counts.
	Don't assume alloca size is less than MAX_ALLOCA.
	(x_term_init): Don't assume length fits in int (sprintf is limited
	to int size).

	Use ptrdiff_t for composition IDs.
	* character.c (lisp_string_width):
	* composite.c (composition_table_size, n_compositions)
	(get_composition_id, composition_gstring_from_id):
	* dispextern.h (struct glyph_string.cmp_id, struct composition_it.id):
	* xdisp.c (BUILD_COMPOSITE_GLYPH_STRING):
	* window.c (Frecenter):
	Use ptrdiff_t, not int, for composition IDs.
	* composite.c (get_composition_id): Check for integer overflow.
	* composite.h: Adjust prototypes to match the above changes.

	Use ptrdiff_t for hash table indexes.
	* category.c (hash_get_category_set):
	* ccl.c (ccl_driver):
	* charset.h (struct charset.hash_index, CHECK_CHARSET_GET_ID):
	* coding.c (coding_system_charset_list, detect_coding_system):
	* coding.h (struct coding_system.id):
	* composite.c (get_composition_id, gstring_lookup_cache):
	* fns.c (hash_lookup, hash_put, Fgethash, Fputhash):
	* image.c (xpm_get_color_table_h):
	* lisp.h (hash_lookup, hash_put):
	* minibuf.c (Ftest_completion):
	Use ptrdiff_t for hash table indexes, not int (which is too
	narrow, on 64-bit hosts) or EMACS_INT (which is too wide, on
	32-bit --with-wide-int hosts).

	* charset.c (Fdefine_charset_internal): Check for integer overflow.
	Add a FIXME comment about memory leaks.
	(syms_of_charset): Don't assume xmalloc returns.

	Don't assume that stated character widths fit in int.
	* character.c (Fchar_width, c_string_width, lisp_string_width):
	* character.h (CHAR_WIDTH):
	* indent.c (MULTIBYTE_BYTES_WIDTH):
	Use sanitize_char_width to avoid undefined and/or bad behavior
	with outlandish widths.
	* character.h (sanitize_tab_width): Rename from sanitize_width,
	now that we have two such functions.  All uses changed.
	(sanitize_char_width): New inline function.

	Don't assume that tab-width fits in int.
	* character.h (sanitize_width): New inline function.
	(SANE_TAB_WIDTH): New macro.
	(ASCII_CHAR_WIDTH): Use it.
	* indent.c (sane_tab_width): Remove.  All uses replaced by
	SANE_TAB_WIDTH (current_buffer).
	* xdisp.c (init_iterator): Use SANE_TAB_WIDTH.

	* fileio.c: Integer overflow issues with file modes.
	(Fset_file_modes, auto_save_1): Don't assume EMACS_INT fits in int.

	* charset.c (read_hex): New arg OVERFLOW.  All uses changed.
	Remove unreachable code.
	(read_hex, load_charset_map_from_file): Check for integer overflow.

	* xterm.c: Don't go over XClientMessageEvent limit.
	(scroll_bar_windows_size): Now ptrdiff_t, as we prefer signed.
	(x_send_scroll_bar_event): Likewise.  Check that the size does not
	exceed limits imposed by XClientMessageEvent, as well as the usual
	ptrdiff_t and size_t limits.

	* keyboard.c: Overflow, signedness and related fixes.
	(make_lispy_movement): Use same integer type in forward decl
	that is used in the definition.
	(read_key_sequence, keyremap_step):
	Change bufsize argument back to int, undoing my 2011-03-30 change.
	We prefer signed types, and int is wide enough here.
	(parse_tool_bar_item): Don't assume tool_bar_max_label_size is less
	than TYPE_MAXIMUM (EMACS_INT) / 2.  Don't let the label size grow
	larger than STRING_BYTES_BOUND.  Use ptrdiff_t for Emacs string
	length, not size_t.  Use ptrdiff_t for index, not int.
	(keyremap_step, read_key_sequence): Redo bufsize check to avoid
	possibility of integer overflow.

	Overflow, signedness and related fixes for images.

	* dispextern.h (struct it.stack[0].u.image.image_id)
	(struct_it.image_id, struct image.id, struct image_cache.size)
	(struct image_cache.used, struct image_cache.ref_count):
	* gtkutil.c (update_frame_tool_bar):
	* image.c (x_reference_bitmap, Fimage_size, Fimage_mask_p)
	(Fimage_metadata, free_image_cache, clear_image_cache, lookup_image)
	(cache_image, mark_image_cache, x_kill_gs_process, Flookup_image):
	* nsmenu.m (update_frame_tool_bar):
	* xdisp.c (calc_pixel_width_or_height):
	* xfns.c (image_cache_refcount):
	Image IDs are now ptrdiff_t, not int, to avoid arbitrary limits
	on typical 64-bit hosts.

	* image.c (RANGED_INTEGERP, TYPE_RANGED_INTEGERP): New macros.
	(x_bitmap_pixmap, x_create_x_image_and_pixmap):
	Omit unnecessary casts to int.
	(parse_image_spec): Check that integers fall into 'int' range
	when the callers expect that.
	(image_ascent): Redo ascent calculation to avoid int overflow.
	(clear_image_cache): Avoid overflow when sqrt (INT_MAX) < nimages.
	(lookup_image): Remove unnecessary tests.
	(xbm_image_p): Locals are now of int, not EMACS_INT,
	since parse_image_check makes sure they fit into int.
	(png_load, gif_load, svg_load_image):
	Prefer int to unsigned where either will do.
	(tiff_handler): New function, combining the cores of the
	old tiff_error_handler and tiff_warning_handler.
	This function is rewritten to use vsnprintf and thereby avoid
	stack buffer overflows.  It uses only the features of vsnprintf
	that are common to both POSIX and native Microsoft.
	(tiff_error_handler, tiff_warning_handler): Use it.
	(tiff_load, gif_load, imagemagick_load_image):
	Don't assume :index value fits in 'int'.
	(gif_load): Omit unnecessary cast to double, and avoid double-rounding.
	(imagemagick_load_image): Check that crop parameters fit into
	the integer types that MagickCropImage accepts.  Don't assume
	Vimagemagick_render_type has a nonnegative value.  Don't assume
	size_t fits in 'long'.
	(gs_load): Use printmax_t to print the widest integers possible.
	Check for integer overflow when computing image height and width.

2011-08-26  Eli Zaretskii  <eliz@gnu.org>

	* xdisp.c (redisplay_window): Don't force window start if point
	will be invisible in the resulting window.  (Bug#9324)

2011-08-25  Eli Zaretskii  <eliz@gnu.org>

	* xdisp.c (compute_display_string_pos): Return 2 in DISP_PROP when
	the display spec is of the form `(space ...)'.
	(handle_display_spec): Return the value returned by
	handle_single_display_spec, not just 1 or zero.
	(handle_single_display_spec): If the display spec is of the form
	`(space ...)', and specifies display in the text area, return 2
	rather than 1.
	(try_cursor_movement): Check for the need to scroll more
	accurately, and prefer exact match for point under bidi.
	Don't advance `row' beyond the last row of the window.

	* dispextern.h (struct bidi_it): Rename the disp_prop_p member
	into disp_prop; all users changed.

	* bidi.c (bidi_fetch_char): If compute_display_string_pos returns
	DISP_PROP = 2, substitute the u+2029 PARAGRAPH SEPARATOR character
	for the text covered by the display property.

2011-08-25  Chong Yidong  <cyd@stupidchicken.com>

	* buffer.c (Fbury_buffer_internal): Rename from Funrecord_buffer.
	Change return value to nil.
	(Frecord_buffer): Delete unused function.

2011-08-24  Eli Zaretskii  <eliz@gnu.org>

	* xdisp.c (Fcurrent_bidi_paragraph_direction): For unibyte
	buffers, return left-to-right.
	(set_cursor_from_row): Consider candidate row a win if its glyph
	represents a newline and point is on that newline.  Fixes cursor
	positioning on the newline at EOL of R2L text within L2R
	paragraph, and vice versa.
	(try_cursor_movement): Check continued rows, in addition to
	continuation rows.  Fixes unwarranted scroll when point enters a
	continued line of R2L text within an L2R paragraph, or vice versa.
	(cursor_row_p): Consider the case of point being equal to
	MATRIX_ROW_END_CHARPOS.  Prevents cursor being stuck when moving
	from the end of a short line to the beginning of a continued line
	of R2L text within L2R paragraph.
	(RECORD_MAX_MIN_POS): For max_pos, use IT_CHARPOS even for
	composed characters.

	* bidi.c (bidi_check_type): Use xassert.
	(bidi_cache_iterator_state): Update the disp_pos and disp_prop_p
	members.

2011-08-23  Eli Zaretskii  <eliz@gnu.org>

	* bidi.c (bidi_get_type): Abort if we get zero as the bidi type of
	a character.

2011-08-23  Chong Yidong  <cyd@stupidchicken.com>

	* nsfont.m (ns_otf_to_script): Fix typo.

2011-08-22  Kenichi Handa  <handa@m17n.org>

	* chartab.c (Fset_char_table_extra_slot): Do not inhibit setting a
	extra slot even if the purpose is char-code-property-table.

2011-08-23  Eli Zaretskii  <eliz@gnu.org>

	* xdisp.c (redisplay_window): When computing centering_position,
	account for the height of the header line.  (Bug#8874)

	* dispnew.c (buffer_posn_from_coords): Use buf_charpos_to_bytepos
	instead of CHAR_TO_BYTE.  Fixes a crash when a completion
	candidate is selected by the mouse, and that candidate has a
	composed character under the mouse.

	* xdisp.c (x_produce_glyphs): Set it->nglyphs to 1.  Fixes pixel
	coordinates reported by pos-visible-in-window-p for a composed
	character in column zero.

2011-08-23  Stefan Monnier  <monnier@iro.umontreal.ca>

	* cmds.c (Fself_insert_command): Mention post-self-insert-hook.

2011-08-22  Eli Zaretskii  <eliz@gnu.org>

	* xdisp.c (BUFFER_POS_REACHED_P): If this is a composition,
	consider it a hit if to_charpos is anywhere in the range of the
	composed buffer positions.

2011-08-22  Chong Yidong  <cyd@stupidchicken.com>

	* image.c (gif_load): Don't assume that each subimage has the same
	dimensions as the base image.  Handle disposal method that is
	"undefined" by the gif spec (Bug#9335).

2011-08-20  Chong Yidong  <cyd@stupidchicken.com>

	* eval.c (Fsignal): Handle `debug' symbol in error handler (Bug#9329).
	(Fcondition_case): Document `debug' symbol in error handler.

2011-08-19  Eli Zaretskii  <eliz@gnu.org>

	* xfaces.c (face_at_buffer_position): Avoid repeated evaluation of
	face ID by FACE_FROM_ID, and avoid a crash when mouse is moved
	from an Org mode buffer to a Speedbar frame.

	* xdisp.c (RECORD_MAX_MIN_POS): If the display element comes from
	a composition, take its buffer position from IT->cmp_it.charpos.
	Fixes cursor positioning at the beginning of a line that begins
	with a composed character.

2011-08-18  Eli Zaretskii  <eliz@gnu.org>

	* bidi.c (bidi_get_type): If bidi_type_table reports zero as the
	character bidirectional type, use STRONG_L instead.  Fixes crashes
	in a buffer produced by `describe-categories'.

	* dispextern.h (struct bidi_it): Move disp_pos and disp_prop_p
	members before the level stack, so they would be saved and
	restored when copying iterator state.  Fixes incorrect reordering
	around TABs covered by display properties.

2011-08-18  Andreas Schwab  <schwab@linux-m68k.org>

	* process.c (Fnetwork_interface_list): Correctly determine buffer size.

2011-08-17  Chong Yidong  <cyd@stupidchicken.com>

	* eval.c (internal_condition_case, internal_condition_case_1)
	(internal_condition_case_2, internal_condition_case_n):
	Remove unnecessary aborts (Bug#9081).

2011-08-17  Eli Zaretskii  <eliz@gnu.org>

	* lread.c (Fload) [DOS_NT]: If `openp' returns -2, but the file
	has no `load' handler, try opening the file locally.  (Bug#9311)

2011-08-16  Ken Brown  <kbrown@cornell.edu>

	* gmalloc.c: Expand comment.

2011-08-16  Eli Zaretskii  <eliz@gnu.org>

	* xdisp.c (set_cursor_from_row): Don't accept a previous candidate
	if it fails the cursor_row_p test.  Fixes cursor positioning at ZV.

2011-08-16  Ken Brown  <kbrown@cornell.edu>

	Fix memory allocation problems in Cygwin build (Bug#9273).

	* unexcw.c ( __malloc_initialized): Declare external variable.
	(fixup_executable): Force the dumped emacs to reinitialize malloc.

	* gmalloc.c [CYGWIN] (bss_sbrk_heapbase, bss_sbrk_heapinfo):
	New variables.
	(malloc_initialize_1) [CYGWIN]: Prepare for reinitializing the
	dumped emacs.
	(_free_internal_nolock) [CYGWIN]: Ignore requests to free storage
	in the static heap.
	[CYGWIN] (special_realloc): New function.
	(_realloc_internal_nolock) [CYGWIN]: Use the new function on
	requests to realloc storage in the static heap.

2011-08-15  Paul Eggert  <eggert@cs.ucla.edu>

	* bidi.c (bidi_initialize): Remove unused local.

2011-08-15  Eli Zaretskii  <eliz@gnu.org>

	* bidimirror.h:
	* biditype.h: Remove file.
	* makefile.w32-in ($(BLD)/bidi.$(O)):
	* deps.mk (bidi.o): Remove biditype.h and bidimirror.h.

	* dispextern.h: Fix a typo in the comment to bidi_type_t.

	* chartab.c: Improve commentary for the uniprop_table API.

	* bidi.c (bidi_paragraph_init): Support zero value of
	bidi_ignore_explicit_marks_for_paragraph_level.
	(bidi_initialize): Use uniprop_table instead of including
	biditype.h and bidimirror.h.

	* xdisp.c (move_it_in_display_line_to): Don't reset pixel
	coordinates of the iterator when restoring from ppos_it.
	(Bug#9296)

2011-08-14  Kenichi Handa  <handa@m17n.org>

	* process.c (create_process): Call setup_process_coding_systems
	after the pid of the process is set to -1 (Bug#8162).

2011-08-14  Eli Zaretskii  <eliz@gnu.org>

	* xdisp.c (move_it_in_display_line_to): Don't invoke
	IT_RESET_X_ASCENT_DESCENT when iterator position was restored from
	ppos_it.  Fixes vertical cursor motion when line beginning is
	covered by an image.  (Bug#9296)

2011-08-14  Jan Djärv  <jan.h.d@swipnet.se>

	* nsterm.h (ns_run_ascript): Declare.
	(NSAPP_DATA2_RUNASSCRIPT): Define.

	* nsfns.m (as_script, as_result, as_status): New static variables.
	(ns_run_ascript): New function.
	(Fns_do_applescript): Set variables as_*.  Make an NSApplicationDefined
	event with data2 set to NSAPP_DATA2_RUNASSCRIPT, post it and then start
	the event loop.  Get status from as_status (Bug#7276).

	* nsterm.m (sendEvent): If event is NSApplicationDefined and
	data2 is NSAPP_DATA2_RUNASSCRIPT, call ns_run_ascript and then exit
	the event loop (Bug#7276).

2011-08-14  Andreas Schwab  <schwab@linux-m68k.org>

	* gnutls.c (QCgnutls_bootprop_priority)
	(QCgnutls_bootprop_trustfiles, QCgnutls_bootprop_keylist)
	(QCgnutls_bootprop_crlfiles, QCgnutls_bootprop_callbacks)
	(QCgnutls_bootprop_loglevel, QCgnutls_bootprop_hostname)
	(QCgnutls_bootprop_min_prime_bits, QCgnutls_bootprop_verify_flags)
	(QCgnutls_bootprop_verify_hostname_error)
	(QCgnutls_bootprop_callbacks_verify): Rename from
	Qgnutls_bootprop_..., all uses changed.

	* xfaces.c (QCignore_defface): Rename from Qignore_defface, all
	uses changed.

2011-08-14  Paul Eggert  <eggert@cs.ucla.edu>

	* xfaces.c (Qframe_set_background_mode): Now static.
	* dispextern.h (Qframe_set_background_mode): Remove decl.

	* process.c (Fnetwork_interface_info): Declare local only if needed.

2011-08-13  Jan Djärv  <jan.h.d@swipnet.se>

	* process.c: Include ifaddrs.h and net/if_dl.h if available (Bug#8477).
	(Fnetwork_interface_list): Allocate in increments of bytes instead
	of sizeof (struct ifreq).  Iterate over ifconf.ifc_req by counting
	bytes (Bug#8477).  Count bytes correctly when ifr_addr is a struct
	sockaddr.
	(struct ifflag_def): notrailers is smart on OSX.
	(Fnetwork_interface_info): Handle case when ifr_flags is negative.
	Get hardware address with getifaddrs if available.

2011-08-12  Eli Zaretskii  <eliz@gnu.org>

	* xdisp.c (iterate_out_of_display_property): xassert that
	IT->position is set to within IT->object's boundaries.  Break from
	the loop as soon as EOB is reached; avoids infloops in redisplay
	when IT->position is set up wrongly due to some bug.
	Set IT->current to match the bidi iterator unconditionally.
	(push_display_prop): Allow GET_FROM_STRING as IT->method on
	entry.  Force push_it to save on the stack the current
	buffer/string position, to be restored by pop_it.  Fix flags in
	the iterator structure wrt the object coming from a display
	property, as `line-prefix' and `wrap-prefix' are not ``replacing''
	properties.  (Bug#9284)

2011-08-09  Andreas Schwab  <schwab@linux-m68k.org>

	* fontset.c (fontset_get_font_group): Add proper type checks.
	(Bug#9172)

2011-08-09  YAMAMOTO Mitsuharu  <mituharu@math.s.chiba-u.ac.jp>

	* unexmacosx.c (print_load_command_name): Add cases LC_FUNCTION_STARTS
	and LC_VERSION_MIN_MACOSX.
	(copy_linkedit_data) [LC_FUNCTION_STARTS]: New function.
	(dump_it) [LC_FUNCTION_STARTS]: Use it.

2011-08-08  Eli Zaretskii  <eliz@gnu.org>

	* xdisp.c (forward_to_next_line_start): Allow to use the
	no-display-properties-and-no-overlays under bidi display.
	Set disp_pos in the bidi iterator to avoid searches for display
	properties and overlays.

2011-08-08  Chong Yidong  <cyd@stupidchicken.com>

	* editfns.c (Fset_time_zone_rule): Document relationship with the
	setenv function.

	* ftfont.c (ftfont_pattern_entity): Copy the extras argument to
	the font entity extracted from the cache (Bug#8109).

2011-08-07  Chong Yidong  <cyd@stupidchicken.com>

	* composite.c (autocmp_chars): Don't reset point.  That is done by
	restore_point_unwind (Bug#5984).

2011-08-07  Juri Linkov  <juri@jurta.org>

	* editfns.c (Fformat_time_string): Doc fix, add tag `usage:'
	to show the arg `TIME' instead of `TIMEVAL'.

2011-08-06  Eli Zaretskii  <eliz@gnu.org>

	* xdisp.c (set_cursor_from_row): Fix cursor positioning when a
	display property strides EOL and includes a newline, as in
	longlines-mode.  (Bug#9254)
	(move_it_in_display_line_to): Fix vertical-motion in a buffer with
	word-wrap under bidirectional display.  (Bug#9224)

	* bidi.c (bidi_unshelve_cache): Don't reset the cache if JUST_FREE
	is non-zero, even if the data buffer is NULL.  Fixes a crash in
	vertical-motion with longlines-mode.  (Bug#9254)

2011-08-05  Eli Zaretskii  <eliz@gnu.org>

	* bidi.c <bidi_cache_total_alloc>: Now static.
	(bidi_initialize): Initialize bidi_cache_total_alloc.

	* xdisp.c (display_line): Release buffer allocated for shelved bidi
	cache.  (Bug#9221)

	* bidi.c (bidi_shelve_cache, bidi_unshelve_cache): Track total
	amount allocated this far in `bidi_cache_total_alloc'.
	(bidi_unshelve_cache): Accept an additional argument JUST_FREE; if
	non-zero, only free the data buffer without restoring the cache
	contents.  All callers changed.

	* dispextern.h (bidi_unshelve_cache): Update prototype.

	* xdisp.c (SAVE_IT, pos_visible_p, move_it_in_display_line_to)
	(move_it_in_display_line, move_it_to)
	(move_it_vertically_backward, move_it_by_lines): Replace the call
	to xfree to an equivalent call to bidi_unshelve_cache.
	(move_it_in_display_line_to): Fix logic of returning
	MOVE_POS_MATCH_OR_ZV in the bidi case.  (Bug#9224)

2011-08-05  Eli Zaretskii  <eliz@gnu.org>

	* xdisp.c (set_cursor_from_row): Prefer the candidate glyph that
	came from a string character with a `cursor' property.  (Bug#9229)

2011-08-04  Jan Djärv  <jan.h.d@swipnet.se>

	* Makefile.in (LIB_PTHREAD): New variable.
	(LIBES): Add LIB_PTHREAD (Bug#9216).

	* alloc.c, emacs.c, gmalloc.c, gtkutil.c, keyboard.c, syssignal.h:
	Rename HAVE_GTK_AND_PTHREAD to HAVE_PTHREAD (Bug#9216).

2011-08-04  Andreas Schwab  <schwab@linux-m68k.org>

	* regex.c (re_iswctype): Remove some redundant boolean conversions.

2011-08-04  Jan Djärv  <jan.h.d@swipnet.se>

	* xterm.c (x_find_topmost_parent): New function.
	(x_set_frame_alpha): Find topmost parent window with
	x_find_topmost_parent and set the property there also (bug#9181).
	(handle_one_xevent): Call x_set_frame_alpha on ReparentNotify.

2011-08-04  Paul Eggert  <eggert@cs.ucla.edu>

	* callproc.c (Fcall_process): Avoid vfork clobbering
	the local vars buffer, coding_systems, current_dir.

2011-08-03  Stefan Monnier  <monnier@iro.umontreal.ca>

	* keymap.c (Fmake_composed_keymap): Move to subr.el.

2011-08-03  Paul Eggert  <eggert@cs.ucla.edu>

	* fontset.c (dump_fontset) [FONTSET_DEBUG]: Declare EXTERNALLY_VISIBLE
	so that it is not optimized away.

	* xdisp.c (compute_display_string_pos): Remove unused local.

2011-08-02  Eli Zaretskii  <eliz@gnu.org>

	Fix slow cursor motion and scrolling in large buffers with
	selective display, like Org Mode buffers.  (Bug#9218)

	* dispextern.h (struct bidi_it): New member disp_prop_p.

	* xdisp.c: Remove one-slot cache of display string positions.
	(compute_display_string_pos): Accept an additional argument
	DISP_PROP_P; callers changed.  Scan at most 5K characters forward
	for a display string or property.  If found, set DISP_PROP_P
	non-zero.

	* bidi.c (bidi_fetch_char): Accept an additional argument
	DISP_PROP_P, and pass it to compute_display_string_pos.
	Only handle text covered by a display string if DISP_PROP_P is returned
	non-zero.  All callers of bidi_fetch_char changed.

2011-08-02  Stefan Monnier  <monnier@iro.umontreal.ca>

	* keymap.c (Fdefine_key): Fix Lisp_Object/int mixup; apply some CSE.

2010-12-03  Don March  <don@ohspite.net>

	* keymap.c (Fdefine_key): Fix non-prefix key error message when
	last character M-[char] is translated to ESC [char] (bug#7541).

2011-08-02  Kenichi Handa  <handa@m17n.org>

	* lisp.h (uniprop_table): Extern it.

	* chartab.c (uniprop_table): Make it non-static.

2011-08-01  Eli Zaretskii  <eliz@gnu.org>

	* xdisp.c (forward_to_next_line_start): Accept additional argument
	BIDI_IT_PREV, and store into it the state of the bidi iterator had
	on the newline.
	(reseat_at_next_visible_line_start): Use the bidi iterator state
	returned by forward_to_next_line_start to restore the state of
	it->bidi_it after backing up to previous newline.  (Bug#9212)

2011-07-30  Andreas Schwab  <schwab@linux-m68k.org>

	* regex.c (re_comp): Protoize.
	(re_exec): Fix return type.
	(regexec): Fix type of `ret'.  (Bug#9203)

2011-07-28  Paul Eggert  <eggert@cs.ucla.edu>

	* image.c (check_image_size): Use 1024x1024 if unknown frame (Bug#9189).
	This is needed if max-image-size is a floating-point number.

2011-07-28  Andreas Schwab  <schwab@linux-m68k.org>

	* print.c (print_object): Print empty symbol as ##.

	* lread.c (read1): Read ## as empty symbol.

2011-07-28  Alp Aker  <alp.tekin.aker@gmail.com>

	* nsfns.m (x_set_foreground_color): Set f->foreground_pixel when
	setting frame foreground color (Bug#9175).
	(x_set_background_color): Likewise.

	* nsmenu.m (-setText): Size tooltip dimensions precisely to
	contents (Bug#9176).
	(EmacsTooltip -init): Remove bezels and add shadows to
	tooltip windows.

	* nsterm.m (ns_dumpglyphs_stretch): Avoid overwriting left fringe
	or scroll bar (Bug#8470).

	* nsfont.m (nsfont_open): Remove assignment to voffset and
	unnecessary vars hshink, expand, hd, full_height, min_height.
	(nsfont_draw): Use s->ybase as baseline for glyph drawing (Bug#8913).

	* nsterm.h (nsfont_info): Remove voffset field.

2011-07-28  Alp Aker  <alp.tekin.aker@gmail.com>

	Implement strike-through and overline on NextStep (Bug#8863).

	* nsfont.m (nsfont_open): Use underline position provided by font,
	instead of hard-coded value of 2.
	(nsfont_draw): Call ns_draw_text_decoration instead.

	* nsterm.h: Add declaration for ns_draw_text_decoration.

	* nsterm.m (ns_draw_text_decoration): New function for drawing
	underline, overline, and strike-through.
	(ns_dumpglyphs_image, ns_dumpglyphs_stretch): Add call to
	ns_draw_text_decoration.  Change treatment of cursor drawing to
	accommodate underlining, etc.

2011-07-28  Eli Zaretskii  <eliz@gnu.org>

	* buffer.c (init_buffer_once): Set bidi-display-reordering to t by
	default.

2011-07-28  Paul Eggert  <eggert@cs.ucla.edu>

	* alloc.c (memory_full) [!SYNC_INPUT]: Fix signal-related race.
	Without this fix, if a signal arrives just after memory fills up,
	'malloc' might be invoked reentrantly.

	* image.c (x_check_image_size) [!HAVE_X_WINDOWS]: Return 1.
	In other words, assume that every image size is allowed, on non-X
	hosts.  This assumption is probably wrong, but it lets Emacs compile.

2011-07-28  Andreas Schwab  <schwab@linux-m68k.org>

	* regex.c (re_iswctype): Convert return values to boolean.

2011-07-28  Eli Zaretskii  <eliz@fencepost.gnu.org>

	* xdisp.c (compute_display_string_pos): Don't use cached display
	string position if the buffer had its restriction changed.
	(Bug#9184)

2011-07-28  Paul Eggert  <eggert@cs.ucla.edu>

	* callproc.c (Fcall_process): Use 'volatile' to avoid vfork clobbering.

2011-07-28  Paul Eggert  <eggert@cs.ucla.edu>

	Integer signedness and overflow and related fixes.  (Bug#9079)

	* bidi.c: Integer size and overflow fixes.
	(bidi_cache_size, bidi_cache_idx, bidi_cache_last_idx)
	(bidi_cache_start, bidi_cache_fetch_state, bidi_cache_search)
	(bidi_cache_find_level_change, bidi_cache_ensure_space)
	(bidi_cache_iterator_state, bidi_cache_find, bidi_cache_start_stack)
	(bidi_find_other_level_edge):
	Use ptrdiff_t instead of EMACS_INT where either will do.
	This works better on 32-bit hosts configured --with-wide-int.
	(bidi_cache_ensure_space): Check for size-calculation overflow.
	Use % rather than repeated addition, for better worst-case speed.
	Don't set bidi_cache_size until after xrealloc returns, because it
	might not return.
	(bidi_dump_cached_states): Use ptrdiff_t, not int, to avoid overflow.
	(bidi_cache_ensure_space): Also check that the bidi cache size
	does not exceed that of the largest Lisp string or buffer.  See Eli
	Zaretskii in <http://debbugs.gnu.org/cgi/bugreport.cgi?bug=9079#29>.

	* alloc.c (__malloc_size_t): Remove.
	All uses replaced by size_t.  See Andreas Schwab's note
	<http://debbugs.gnu.org/cgi/bugreport.cgi?bug=9079#8>.

	* image.c: Improve checking for integer overflow.
	(check_image_size): Assume that f is nonnull, since
	it is always nonnull in practice.  This is one less thing to
	worry about when checking for integer overflow later.
	(x_check_image_size): New function, which checks for integer
	overflow issues inside X.
	(x_create_x_image_and_pixmap, xbm_read_bitmap_data): Use it.
	This removes the need for a memory_full check.
	(xbm_image_p): Rewrite to avoid integer multiplication overflow.
	(Create_Pixmap_From_Bitmap_Data, xbm_load): Use x_check_image_size.
	(xbm_read_bitmap_data): Change locals back to 'int', since
	their values must fit in 'int'.
	(xpm_load_image, png_load, tiff_load):
	Invoke x_create_x_image_and_pixmap earlier,
	to avoid much needless work if the image is too large.
	(tiff_load): Treat overly large images as if
	x_create_x_image_and_pixmap failed, not as malloc failures.
	(gs_load): Use x_check_image_size.

	* gtkutil.c: Omit integer casts.
	(xg_get_pixbuf_from_pixmap): Remove unnecessary cast.
	(xg_set_toolkit_scroll_bar_thumb): Rewrite to avoid need for cast.

	* image.c (png_load): Don't assume height * row_bytes fits in 'int'.

	* xfaces.c (Fbitmap_spec_p): Fix integer overflow bug.
	Without this fix, (bitmap-spec-p '(34359738368 1 "x"))
	would wrongly return t on a 64-bit host.

	* dispnew.c (init_display): Use *_RANGE_OVERFLOW macros.
	The plain *_OVERFLOW macros run afoul of GCC bug 49705
	<http://gcc.gnu.org/bugzilla/show_bug.cgi?id=49705>
	and therefore cause GCC to emit a bogus diagnostic in some cases.

	* image.c: Integer signedness and overflow and related fixes.
	This is not an exhaustive set of fixes, but it's time to
	record what I've got.
	(lookup_pixel_color, check_image_size): Remove redundant decls.
	(check_image_size): Don't assume that arbitrary EMACS_INT values
	fit in 'int', or that arbitrary 'double' values fit in 'int'.
	(x_alloc_image_color, x_create_x_image_and_pixmap, png_load)
	(tiff_load, imagemagick_load_image):
	Check for overflow in size calculations.
	(x_create_x_image_and_pixmap): Remove unnecessary test for
	xmalloc returning NULL; that can't happen.
	(xbm_read_bitmap_data): Don't assume sizes fit into 'int'.
	(xpm_color_bucket): Use better integer hashing function.
	(xpm_cache_color): Don't possibly over-allocate memory.
	(struct png_memory_storage, tiff_memory_source, tiff_seek_in_memory)
	(gif_memory_source):
	Use ptrdiff_t, not int or size_t, to record sizes.
	(png_load): Don't assume values greater than 2**31 fit in 'int'.
	(our_stdio_fill_input_buffer): Prefer ptrdiff_t to size_t when
	either works, as we prefer signed integers.
	(tiff_read_from_memory, tiff_write_from_memory):
	Return tsize_t, not size_t, since that's what the TIFF API wants.
	(tiff_read_from_memory): Don't fail simply because the read would
	go past EOF; instead, return a short read.
	(tiff_load): Omit no-longer-needed casts.
	(Fimagemagick_types): Don't assume size fits into 'int'.

	Improve hashing quality when configured --with-wide-int.
	* fns.c (hash_string): New function, taken from sxhash_string.
	Do not discard information about ASCII character case; this
	discarding is no longer needed.
	(sxhash-string): Use it.  Change sig to match it.  Caller changed.
	* lisp.h: Declare it.
	* lread.c (hash_string): Remove, since we now use fns.c's version.
	The fns.c version returns a wider integer if --with-wide-int is
	specified, so this should help the quality of the hashing a bit.

	* emacs.c: Integer overflow minor fix.
	(heap_bss_diff): Now uprintmax_t, not unsigned long.  All used changed.
	Define only if GNU_LINUX.
	(main, Fdump_emacs): Set and use heap_bss_diff only if GNU_LINUX.

	* dispnew.c: Integer signedness and overflow fixes.
	Remove unnecessary forward decls, that were a maintenance hassle.
	(history_tick): Now uprintmax_t, so it's more likely to avoid overflow.
	All uses changed.
	(adjust_glyph_matrix, realloc_glyph_pool, adjust_frame_message_buffer)
	(scrolling_window): Use ptrdiff_t, not int, for byte count.
	(prepare_desired_row, line_draw_cost):
	Use int, not unsigned, where either works.
	(save_current_matrix, restore_current_matrix):
	Use ptrdiff_t, not size_t, where either works.
	(init_display): Check for overflow more accurately, and without
	relying on undefined behavior.

	* editfns.c (pWIDE, pWIDElen, signed_wide, unsigned_wide):
	Remove, replacing with the new symbols in lisp.h.  All uses changed.
	* fileio.c (make_temp_name):
	* filelock.c (lock_file_1, lock_file):
	* xdisp.c (message_dolog):
	Don't assume PRIdMAX etc. works; this isn't portable to pre-C99 hosts.
	Use pMd etc. instead.
	* lisp.h (printmax_t, uprintmax_t, pMd, pMu): New types and macros,
	replacing the pWIDE etc. symbols removed from editfns.c.

	* keyboard.h (num_input_events): Now uintmax_t.
	This is (very slightly) less likely to mess up due to wraparound.
	All uses changed.

	* buffer.c: Integer signedness fixes.
	(alloc_buffer_text, enlarge_buffer_text):
	Use ptrdiff_t rather than size_t when either will do, as we prefer
	signed integers.

	* alloc.c: Integer signedness and overflow fixes.
	Do not impose an arbitrary 32-bit limit on malloc sizes when debugging.
	(__malloc_size_t): Default to size_t, not to int.
	(pure_size, pure_bytes_used_before_overflow, stack_copy_size)
	(Fgarbage_collect, mark_object_loop_halt, mark_object):
	Prefer ptrdiff_t to size_t when either would do, as we prefer
	signed integers.
	(XMALLOC_OVERRUN_CHECK_OVERHEAD): New macro.
	(xmalloc_overrun_check_header, xmalloc_overrun_check_trailer):
	Now const.  Initialize with values that are in range even if char
	is signed.
	(XMALLOC_PUT_SIZE, XMALLOC_GET_SIZE): Remove, replacing with ...
	(xmalloc_put_size, xmalloc_get_size): New functions.  All uses changed.
	These functions do the right thing with sizes > 2**32.
	(check_depth): Now ptrdiff_t, not int.
	(overrun_check_malloc, overrun_check_realloc, overrun_check_free):
	Adjust to new way of storing sizes.  Check for size overflow bugs
	in rest of code.
	(STRING_BYTES_MAX): Adjust to new overheads.  The old code was
	slightly wrong anyway, as it missed one instance of
	XMALLOC_OVERRUN_CHECK_OVERHEAD.
	(refill_memory_reserve): Omit needless cast to size_t.
	(mark_object_loop_halt): Mark as externally visible.

	* xselect.c: Integer signedness and overflow fixes.
	(Fx_register_dnd_atom, x_handle_dnd_message):
	Use ptrdiff_t, not size_t, since we prefer signed.
	(Fx_register_dnd_atom): Check for ptrdiff_t (and size_t) overflow.
	* xterm.h (struct x_display_info): Use ptrdiff_t, not size_t, for
	x_dnd_atoms_size and x_dnd_atoms_length.

	* doprnt.c: Prefer signed to unsigned when either works.
	* eval.c (verror):
	* doprnt.c (doprnt):
	* lisp.h (doprnt):
	* xdisp.c (vmessage):
	Use ptrdiff_t, not size_t, when using or implementing doprnt,
	since the sizes cannot exceed ptrdiff_t bounds anyway, and we
	prefer signed arithmetic to avoid comparison confusion.
	* doprnt.c (doprnt): Avoid a "+ 1" that can't overflow,
	but is a bit tricky.

	Assume freestanding C89 headers, string.h, stdlib.h.
	* data.c, doprnt.c, floatfns.c, print.c:
	Include float.h unconditionally.
	* gmalloc.c: Assume C89-at-least behavior for preprocessor,
	limits.h, stddef.h, string.h.  Use memset instead of 'flood'.
	* regex.c: Likewise for stddef.h, string.h.
	(ISASCII): Remove; can assume it returns 1 now.  All uses removed.
	* s/aix4-2.h (HAVE_STRING_H): Remove obsolete undef.
	* s/ms-w32.h (HAVE_LIMITS_H, HAVE_STRING_H, HAVE_STDLIB_H)
	(STDC_HEADERS): Remove obsolete defines.
	* sysdep.c: Include limits.h unconditionally.

	Assume support for memcmp, memcpy, memmove, memset.
	* lisp.h, sysdep.c (memcmp, memcpy, memmove, memset):
	* regex.c (memcmp, memcpy):
	Remove; we assume C89 now.

	* gmalloc.c (memcpy, memset, memmove): Remove; we assume C89 now.
	(__malloc_safe_bcopy): Remove; no longer needed.

	* lisp.h (struct vectorlike_header, struct Lisp_Subr): Signed sizes.
	Use EMACS_INT, not EMACS_UINT, for sizes.  The code works equally
	well either way, and we prefer signed to unsigned.

2011-07-27  Lars Magne Ingebrigtsen  <larsi@gnus.org>

	* gnutls.c (emacs_gnutls_read): Don't message anything if the peer
	closes the connection while we're reading (bug#9182).

2011-07-25  Jan Djärv  <jan.h.d@swipnet.se>

	* nsmenu.m (ns_popup_dialog): Add an "ok" button if no buttons
	are specified (Bug#9168).

2011-07-25  Paul Eggert  <eggert@cs.ucla.edu>

	* bidi.c (bidi_dump_cached_states): Fix printf format mismatch.
	Found by GCC static checking and --with-wide-int on a 32-bit host.

2011-07-25  Eli Zaretskii  <eliz@gnu.org>

	* xdisp.c (compute_display_string_pos): Fix logic of caching
	previous display string position.  Initialize cached_prev_pos to
	-1.  Fixes slow-down at the beginning of a buffer.

2011-07-24  Eli Zaretskii  <eliz@gnu.org>

	* xfaces.c (check_lface_attrs) [HAVE_WINDOW_SYSTEM]: Allow `nil'
	for attrs[LFACE_FONTSET_INDEX].

2011-07-23  Paul Eggert  <eggert@cs.ucla.edu>

	* xml.c (parse_region): Remove unused local
	that was recently introduced.

2011-07-23  Eli Zaretskii  <eliz@gnu.org>

	* xfns.c (unwind_create_frame) [GLYPH_DEBUG]: Adapt to changes in
	2008-02-22T17:42:09Z!monnier@iro.umontreal.ca.

	* xdisp.c (move_it_in_display_line_to): Record the best matching
	position for TO_CHARPOS while scanning the line, and restore it on
	exit if none of the characters scanned was an exact match.
	Fixes vertical-motion and pos-visible-in-window-p under bidi redisplay
	when exact match is impossible due to invisible text, and the
	lines are truncated.

2011-07-23  Jan Djärv  <jan.h.d@swipnet.se>

	* nsterm.m (initFrameFromEmacs): Set NSTitledWindowMask in styleMask
	for OSX >= 10.7.

2011-07-22  Eli Zaretskii  <eliz@gnu.org>

	Fix a significant slow-down of cursor motion with C-n, C-p,
	C-f/C-b, and C-v/M-v that couldn't keep up with keyboard
	auto-repeat under bidi redisplay in fontified buffers.
	* xdisp.c (compute_stop_pos_backwards): New function.
	(next_element_from_buffer): Call compute_stop_pos_backwards to
	find a suitable prev_stop when we find ourselves before
	base_level_stop.
	(reseat): Don't look for prev_stop, as that could mean a very long
	run.
	<cached_disp_pos, cached_disp_buffer, cached_disp_modiff>
	<cached_disp_overlay_modiff>: Cache for last found display string
	position.
	(compute_display_string_pos): Return the cached position if asked
	about the same buffer in the same area of character positions, and
	the buffer wasn't changed since the time the display string
	position was cached.

2011-07-22  Eli Zaretskii  <eliz@gnu.org>

	* xdisp.c (rows_from_pos_range): Don't ignore glyphs whose object
	is an integer, which is important for empty lines.  (Bug#9149)

2011-07-22  Chong Yidong  <cyd@stupidchicken.com>

	* frame.c (Fmodify_frame_parameters): In tty case, update the
	default face if necessary (Bug#4238).

2011-07-21  Chong Yidong  <cyd@stupidchicken.com>

	* editfns.c (Fstring_to_char): No need to explain what a character
	is in the docstring (Bug#6576).

2011-07-20  Lars Magne Ingebrigtsen  <larsi@gnus.org>

	* xml.c (parse_region): Make sure we always return a tree.

2011-07-20  HAMANO Kiyoto  <khiker.mail@gmail.com>

	* xml.c (parse_region): If a document contains only comments,
	return that, too.

2011-07-20  Lars Magne Ingebrigtsen  <larsi@gnus.org>

	* xml.c (make_dom): Return comments, too.

2011-07-19  Paul Eggert  <eggert@cs.ucla.edu>

	Port to OpenBSD.
	See http://lists.gnu.org/archive/html/emacs-devel/2011-07/msg00688.html
	and the surrounding thread.
	* minibuf.c (read_minibuf_noninteractive): Rewrite to use getchar
	rather than fgets, and retry after EINTR.  Otherwise, 'emacs
	--batch -f byte-compile-file' fails on OpenBSD if an inactivity
	timer goes off.
	* s/openbsd.h (BROKEN_SIGIO): Define.
	* unexelf.c (unexec) [__OpenBSD__]:
	Don't update the .mdebug section of the Alpha COFF symbol table.

2011-07-19  Lars Magne Ingebrigtsen  <larsi@gnus.org>

	* lread.c (syms_of_lread): Clarify when `lexical-binding' is used
	(bug#8460).

2011-07-18  Paul Eggert  <eggert@cs.ucla.edu>

	* fileio.c (Fcopy_file) [!MSDOS]: Tighten created file's mask.
	This fixes some race conditions on the permissions of any newly
	created file.

	* alloc.c (valid_pointer_p): Use pipe, not open.
	This fixes some permissions issues when debugging.

	* fileio.c (Fcopy_file): Adjust mode if fchown fails.  (Bug#9002)
	If fchown fails to set both uid and gid, try to set just gid,
	as that is sometimes allowed.  Adjust the file's mode to eliminate
	setuid or setgid bits that are inappropriate if fchown fails.

2011-07-18  Stefan Monnier  <monnier@iro.umontreal.ca>

	* xdisp.c (next_element_from_string, next_element_from_buffer): Use EQ
	to compare Lisp_Objects.
	* gnutls.c (syms_of_gnutls): Rename Vgnutls_log_level to
	global_gnutls_log_level, don't mistake it for a Lisp_Object.
	(init_gnutls_functions, emacs_gnutls_handle_error): Fix up uses.

2011-07-17  Andreas Schwab  <schwab@linux-m68k.org>

	* lread.c (read_integer): Unread even EOF character.
	(read1): Likewise.  Properly record start position of symbol.

	* lread.c (read1): Read `#:' as empty uninterned symbol if no
	symbol character follows.

2011-07-17  Paul Eggert  <eggert@cs.ucla.edu>

	* fileio.c (Fcopy_file): Pacify gcc re fchown.  (Bug#9002)
	This works around a problem with the previous change to Fcopy_file.
	Recent glibc declares fchown with __attribute__((warn_unused_result)),
	and without this change, GCC might complain about discarding
	fchown's return value.

2011-07-16  Juanma Barranquero  <lekktu@gmail.com>

	* makefile.w32-in (GLOBAL_SOURCES): Add gnutls.c (followup to bug#9059).

2011-07-16  Paul Eggert  <eggert@cs.ucla.edu>

	* fileio.c (Fcopy_file): Don't diagnose fchown failures.  (Bug#9002)

2011-07-16  Lars Magne Ingebrigtsen  <larsi@gnus.org>

	* gnutls.c (syms_of_gnutls): Define `gnutls-log-level' here, since
	it's used from the C level.

	* process.c: Use the same condition for POLL_FOR_INPUT in both
	keyboard.c and process.c (bug#1858).

2011-07-09  Lawrence Mitchell  <wence@gmx.li>

	* gnutls.c (Qgnutls_bootprop_min_prime_bits): New variable.
	(Fgnutls_boot): Use it.

2011-07-15  Andreas Schwab  <schwab@linux-m68k.org>

	* doc.c (Fsubstitute_command_keys): Revert last change.

2011-07-15  Lars Magne Ingebrigtsen  <larsi@gnus.org>

	* doc.c (Fsubstitute_command_keys): Clarify that \= really only
	quotes the next character, and doesn't affect other longer
	sequences (bug#8935).

	* lread.c (syms_of_lread): Clarify that is isn't only
	`eval-buffer' and `eval-defun' that's affected by
	`lexical-binding' (bug#8460).

2011-07-15  Eli Zaretskii  <eliz@gnu.org>

	* xdisp.c (move_it_in_display_line_to): Fix vertical motion with
	bidi redisplay when a line includes both an image and is truncated.

2011-07-14  Paul Eggert  <eggert@cs.ucla.edu>

	Fix minor problems found by static checking.
	* bidi.c (bidi_cache_size): Now EMACS_INT, not size_t.
	(elsz): Now a signed constant, not a size_t var.  We prefer signed
	types to unsigned, to avoid integer comparison confusion.  Without
	this change, GCC 4.6.1 with -Wunsafe-loop-optimizations complains
	"cannot optimize loop, the loop counter may overflow", a symptom
	of the confusion.
	* indent.c (Fvertical_motion): Mark locals as initialized.
	* xdisp.c (reseat_to_string): Fix pointer signedness issue.

2011-07-14  Lars Magne Ingebrigtsen  <larsi@gnus.org>

	* search.c (Fre_search_backward): Mention `case-fold-search' in
	all the re_search_* functions (bug#8138).

	* keyboard.c (Fopen_dribble_file): Document when the file is
	closed (bug#8056).

2011-07-14  Eli Zaretskii  <eliz@gnu.org>

	* bidi.c (bidi_dump_cached_states): Fix format of displaying
	bidi_cache_idx.

	Support bidi reordering of display and overlay strings.
	* xdisp.c (compute_display_string_pos)
	(compute_display_string_end): Accept additional argument STRING.
	(init_iterator, reseat_1): Initialize bidi_it->string.s to NULL.
	(reseat_to_string): Initialize bidi_it->string.s and
	bidi_it->string.schars.
	(Fcurrent_bidi_paragraph_direction): Initialize itb.string.s to
	NULL (avoids a crash in bidi_paragraph_init).
	Initialize itb.string.lstring.
	(init_iterator): Call bidi_init_it only of a valid
	buffer position was specified.  Initialize paragraph_embedding to
	L2R.
	(reseat_to_string): Initialize the bidi iterator.
	(display_string): If we need to ignore text properties of
	LISP_STRING, set IT->stop_charpos to IT->end_charpos.  (The
	original value of -1 will not work with bidi.)
	(compute_display_string_pos): First arg is now struct
	`text_pos *'; all callers changed.  Support display properties on
	Lisp strings.
	(compute_display_string_end): Support display properties on Lisp
	strings.
	(init_iterator, reseat_1, reseat_to_string): Initialize the
	string.bufpos member to 0 (zero, for compatibility with IT_CHARPOS
	when iterating on a string not from display properties).
	(compute_display_string_pos, compute_display_string_end):
	Fix calculation of the object to scan.  Fixes an error when using
	arrow keys.
	(next_element_from_buffer): Don't abort when IT_CHARPOS is before
	base_level_stop; instead, set base_level_stop to BEGV.
	Fixes crashes in vertical-motion.
	(next_element_from_buffer): Improve commentary for when
	the iterator is before prev_stop.
	(init_iterator): Initialize bidi_p from the default value of
	bidi-display-reordering, not from buffer-local value.  Use the
	buffer-local value only if initializing for buffer iteration.
	(handle_invisible_prop): Support invisible properties on strings
	that are being bidi-reordered.
	(set_iterator_to_next): Support bidi reordering of C strings and
	Lisp strings.
	(next_element_from_string): Support bidi reordering of Lisp
	strings.
	(handle_stop_backwards): Support Lisp strings as well.
	(display_string): Support display of R2L glyph rows.
	Use IT_STRING_CHARPOS when displaying from a Lisp string.
	(init_iterator): Don't initialize it->bidi_p for strings
	here.
	(reseat_to_string): Initialize it->bidi_p for strings here.
	(next_element_from_string, next_element_from_c_string)
	(next_element_from_buffer): Add xassert's for correspondence
	between IT's object being iterated and it->bidi_it.string
	structure.
	(face_before_or_after_it_pos): Support bidi iteration.
	(next_element_from_c_string): Handle the case of the first string
	character that is not the first one in the visual order.
	(get_visually_first_element): New function, refactored from common
	parts of next_element_from_buffer, next_element_from_string, and
	next_element_from_c_string.
	(tool_bar_lines_needed, redisplay_tool_bar)
	(display_menu_bar): Force left-to-right direction.  Add a FIXME
	comment for making that be controlled by a user option.
	(push_it, pop_it): Save and restore the state of the
	bidi iterator.  Save and restore the bidi_p flag.
	(pop_it): Iterate out of display property for string iteration as
	well.
	(iterate_out_of_display_property): Support iteration over strings.
	(handle_single_display_spec): Set up it->bidi_it for iteration
	over a display string, and call bidi_init_it.
	(handle_single_display_spec, next_overlay_string)
	(get_overlay_strings_1, push_display_prop): Set up the bidi
	iterator for displaying display or overlay strings.
	(forward_to_next_line_start): Don't use the shortcut if
	bidi-iterating.
	(back_to_previous_visible_line_start): If handle_display_prop
	pushed the iterator stack, restore the internal state of the bidi
	iterator by calling bidi_pop_it same number of times.
	(reseat_at_next_visible_line_start): If ON_NEWLINE_P is non-zero,
	and we are bidi-iterating, don't decrement the iterator position;
	instead, set the first_elt flag in the bidi iterator, to produce
	the same effect.
	(reseat_1): Remove redundant setting of string_from_display_prop_p.
	(push_display_prop): xassert that we are iterating a buffer.
	(push_it, pop_it): Save and restore paragraph_embedding member.
	(handle_single_display_spec, next_overlay_string)
	(get_overlay_strings_1, reseat_1, reseat_to_string)
	(push_display_prop): Set up the `unibyte' member of bidi_it.string
	correctly.  Don't assume unibyte strings are not bidi-reordered.
	(compute_display_string_pos)
	(compute_display_string_end): Fix handling the case of C string.
	(push_it, pop_it): Save and restore from_disp_prop_p.
	(handle_single_display_spec, push_display_prop): Set the
	from_disp_prop_p flag.
	(get_overlay_strings_1): Reset the from_disp_prop_p flag.
	(pop_it): Call iterate_out_of_display_property only if we are
	popping after iteration over a string that came from a display
	property.  Fix a typo in popping stretch info.  Add an assertion
	for verifying that the iterator position is in sync with the bidi
	iterator.
	(handle_single_display_spec, get_overlay_strings_1)
	(push_display_prop): Fix initialization of paragraph direction for
	string when that of the parent object is not yet determined.
	(reseat_1): Call bidi_init_it to resync the bidi
	iterator with IT's position.  (Bug#7616)
	(find_row_edges): If ROW->start.pos gives position
	smaller than min_pos, use it as ROW->minpos.  (Bug#7616)
	(handle_stop, back_to_previous_visible_line_start, reseat_1):
	Reset the from_disp_prop_p flag.
	(SAVE_IT, RESTORE_IT): New macros.
	(pos_visible_p, face_before_or_after_it_pos)
	(back_to_previous_visible_line_start)
	(move_it_in_display_line_to, move_it_in_display_line)
	(move_it_to, move_it_vertically_backward, move_it_by_lines)
	(try_scrolling, redisplay_window, display_line): Use them when
	saving a temporary copy of the iterator and restoring it back.
	(back_to_previous_visible_line_start, reseat_1)
	(init_iterator): Empty the bidi cache "stack".
	(move_it_in_display_line_to): If iterator ended up at
	EOL, but we never saw any buffer positions smaller than
	to_charpos, return MOVE_POS_MATCH_OR_ZV.  Fixes vertical cursor
	motion in bidi-reordered lines.
	(move_it_in_display_line_to): Record prev_method and prev_pos
	immediately before the call to set_iterator_to_next.  Fixes cursor
	motion in bidi-reordered lines with stretch glyphs and strings
	displayed in margins.  (Bug#8133) (Bug#8867)
	Return MOVE_POS_MATCH_OR_ZV only if iterator position is past
	TO_CHARPOS.
	(pos_visible_p): Support positions in bidi-reordered lines.
	Save and restore bidi cache.

	* bidi.c (bidi_level_of_next_char): clen should be EMACS_NT, not int.
	(bidi_paragraph_info): Delete unused struct.
	(bidi_cache_idx, bidi_cache_last_idx): Declare EMACS_INT.
	(bidi_cache_start): New variable.
	(bidi_cache_reset): Reset bidi_cache_idx to bidi_cache_start, not
	to zero.
	(bidi_cache_fetch_state, bidi_cache_search)
	(bidi_cache_find_level_change, bidi_cache_iterator_state)
	(bidi_cache_find, bidi_peek_at_next_level)
	(bidi_level_of_next_char, bidi_find_other_level_edge)
	(bidi_move_to_visually_next): Compare cache index with
	bidi_cache_start rather than with zero.
	(bidi_fetch_char): Accept new argument STRING; all callers
	changed.  Support iteration over a string.  Support strings with
	display properties.  Support unibyte strings.  Fix the type of
	`len' according to what STRING_CHAR_AND_LENGTH expects.
	(bidi_paragraph_init, bidi_resolve_explicit_1)
	(bidi_resolve_explicit, bidi_resolve_weak)
	(bidi_level_of_next_char, bidi_move_to_visually_next):
	Support iteration over a string.
	(bidi_set_sor_type, bidi_resolve_explicit_1)
	(bidi_resolve_explicit, bidi_type_of_next_char): ignore_bn_limit
	can now be zero (for strings); special values 0 and -1 were
	changed to -1 and -2, respectively.
	(bidi_char_at_pos): New function.
	(bidi_paragraph_init, bidi_resolve_explicit, bidi_resolve_weak):
	Call it instead of FETCH_MULTIBYTE_CHAR.
	(bidi_move_to_visually_next): Abort if charpos or bytepos were not
	initialized to valid values.
	(bidi_init_it): Don't initialize charpos and bytepos with invalid
	values.
	(bidi_level_of_next_char): Allow the sentinel "position" to pass
	the test for valid cached positions.  Fix the logic for looking up
	the sentinel state in the cache.  GCPRO the Lisp string we are
	iterating.
	(bidi_push_it, bidi_pop_it): New functions.
	(bidi_initialize): Initialize the bidi cache start stack pointer.
	(bidi_cache_ensure_space): New function, refactored from part of
	bidi_cache_iterator_state.  Don't assume the required size is just
	one BIDI_CACHE_CHUNK away.
	(bidi_cache_start_stack, bidi_push_it): Use IT_STACK_SIZE.
	(bidi_count_bytes, bidi_char_at_pos): New functions.
	(bidi_cache_search): Don't assume bidi_cache_last_idx is
	always valid if bidi_cache_idx is valid.
	(bidi_cache_find_level_change): xassert that bidi_cache_last_idx
	is valid if it's going to be used.
	(bidi_shelve_cache, bidi_unshelve_cache): New functions.
	(bidi_cache_fetch_state, bidi_cache_search)
	(bidi_cache_find_level_change, bidi_cache_ensure_space)
	(bidi_cache_iterator_state, bidi_cache_find)
	(bidi_find_other_level_edge, bidi_cache_start_stack):
	All variables related to cache indices are now EMACS_INT.

	* dispextern.h (struct bidi_string_data): New structure.
	(struct bidi_it): New member `string'.  Make flag members be 1-bit
	fields, and put them last in the struct.
	(compute_display_string_pos, compute_display_string_end):
	Update prototypes.
	(bidi_push_it, bidi_pop_it): Add prototypes.
	(struct iterator_stack_entry): New members bidi_p,
	paragraph_embedding, and from_disp_prop_p.
	(struct it): Member bidi_p is now a bit field 1 bit wide.
	(bidi_shelve_cache, bidi_unshelve_cache):
	Declare prototypes.

	* .gdbinit (xvectype, xvector, xcompiled, xchartable, xboolvector)
	(xpr, xfont, xbacktrace): Use "header.size" when accessing vectors
	and vector-like objects.

	* dispnew.c (buffer_posn_from_coords): Save and restore the bidi
	cache around display iteration.

	* window.c (Fwindow_end, window_scroll_pixel_based)
	(displayed_window_lines, Frecenter): Save and restore the bidi
	cache around display iteration.

2011-07-14  Lars Magne Ingebrigtsen  <larsi@gnus.org>

	* editfns.c (Fdelete_region): Clarify the use of the named
	parameters (bug#6788).

2011-07-14  Martin Rudalics  <rudalics@gmx.at>

	* indent.c (Fvertical_motion): Set and restore w->pointm when
	saving and restoring the window's buffer (Bug#9006).

2011-07-13  Lars Magne Ingebrigtsen  <larsi@gnus.org>

	* editfns.c (Fstring_to_char): Clarify just what is returned
	(bug#6576).  Text by Eli Zaretskii.

2011-07-13  Juanma Barranquero  <lekktu@gmail.com>

	* gnutls.c (init_gnutls_functions): Honor gnutls_log_level (bug#9059).

2011-07-13  Eli Zaretskii  <eliz@gnu.org>

	* buffer.c (mmap_find): Fix a typo.

2011-07-13  Johan Bockgård  <bojohan@gnu.org>

	Fix execution of x selection hooks.
	* xselect.c (Qx_lost_selection_functions)
	(Qx_sent_selection_functions): New vars.
	(syms_of_xselect): DEFSYM them.
	(x_handle_selection_request): Pass Qx_sent_selection_functions
	rather than Vx_sent_selection_functions to Frun_hook_with_args.
	(x_handle_selection_clear,x_clear_frame_selections):
	Pass Qx_lost_selection_functions rather than
	Vx_lost_selection_functions to Frun_hook_with_args.

2011-07-13  Paul Eggert  <eggert@cs.ucla.edu>

	* buffer.c (Fget_buffer_create): Initialize inhibit_shrinking.
	The old code sometimes used this field without initializing it.

	* alloc.c (gc_sweep): Don't read past end of array.
	In theory, the old code could also have corrupted Emacs internals,
	though it'd be very unlikely.

2011-07-12  Andreas Schwab  <schwab@linux-m68k.org>

	* character.c (Fcharacterp): Don't advertise optional ignored
	argument.  (Bug#4026)

2011-07-12  Lars Magne Ingebrigtsen  <larsi@gnus.org>

	* keymap.c (syms_of_keymap): Clarify that "modifier" is "modifier
	key" (bug#4257).

	* window.c (Fset_window_start): Doc fix (bug#4199).
	(Fset_window_hscroll): Ditto.

2011-07-12  Paul Eggert  <eggert@cs.ucla.edu>

	Fix minor new problems caught by GCC 4.6.1.
	* term.c (init_tty): Remove unused local.
	* xsettings.c (store_monospaced_changed): Define this function only
	if (defined HAVE_GSETTINGS || defined HAVE_GCONF), as it's
	not used otherwise.

2011-07-12  Chong Yidong  <cyd@stupidchicken.com>

	* xdisp.c (Vresize_mini_windows): Minor doc fix (Bug#3300).

2011-07-11  Lars Magne Ingebrigtsen  <larsi@gnus.org>

	* xdisp.c (syms_of_xdisp): Make it explicit that the mini-windows
	are the mini-buffer and the echo area (bug#3320).

	* term.c (init_tty): Remove support for supdup, c10 and perq
	terminals, which are no longer supported (bug#1482).

2011-07-10  Johan Bockgård  <bojohan@gnu.org>

	* xdisp.c (Ftool_bar_lines_needed): Fix WINDOWP check.

2011-07-10  Jan Djärv  <jan.h.d@swipnet.se>

	* xmenu.c (menu_highlight_callback): Only pass frame to show_help_event
	for non-popups (Bug#3642).

2011-07-10  Andreas Schwab  <schwab@linux-m68k.org>

	* alloc.c (reset_malloc_hooks): Protoize.
	* buffer.c (mmap_init, mmap_find, mmap_free_1, mmap_enlarge)
	(mmap_set_vars, mmap_alloc, mmap_free, mmap_realloc): Likewise.
	* cm.c (losecursor): Likewise.
	* data.c (fmod): Likewise.
	* dispnew.c (swap_glyphs_in_rows): Likewise.
	* emacs.c (memory_warning_signal): Likewise.
	* floatfns.c (float_error): Likewise.
	* font.c (check_gstring, check_otf_features, otf_tag_symbol)
	(otf_open, font_otf_capability, generate_otf_features)
	(font_otf_DeviceTable, font_otf_ValueRecord, font_otf_Anchor):
	Likewise.
	* image.c (pbm_read_file): Likewise.
	* indent.c (string_display_width): Likewise.
	* intervals.c (check_for_interval, search_for_interval)
	(inc_interval_count, count_intervals, root_interval)
	(adjust_intervals_for_insertion, make_new_interval): Likewise.
	* lread.c (defalias): Likewise.
	* ralloc.c (r_alloc_check): Likewise.
	* regex.c (set_image_of_range_1, set_image_of_range)
	(regex_grow_registers): Likewise.
	* sysdep.c (strerror): Likewise.
	* termcap.c (valid_filename_p, tprint, main): Likewise.
	* tparam.c (main): Likewise.
	* unexhp9k800.c (run_time_remap, save_data_space)
	(update_file_ptrs, read_header, write_header, calculate_checksum)
	(copy_file, copy_rest, display_header): Likewise.
	* widget.c (mark_shell_size_user_specified, create_frame_gcs):
	Likewise.
	* xdisp.c (check_it): Likewise.
	* xfaces.c (register_color, unregister_color, unregister_colors):
	Likewise.
	* xfns.c (print_fontset_result): Likewise.
	* xrdb.c (member, fatal, main): Likewise.

2011-07-10  Paul Eggert  <eggert@cs.ucla.edu>

	Fix minor problems found by static checking (Bug#9031).
	* chartab.c (char_table_set_range, map_sub_char_table):
	Remove unused locals.
	(uniprop_table): Now static.
	* composite.c (_work_char): Remove unused static var.

2011-07-09  Juanma Barranquero  <lekktu@gmail.com>

	* chartab.c (uniprop_table_uncompress): Remove unused local variable.

2011-07-09  Jan Djärv  <jan.h.d@swipnet.se>

	* gtkutil.c (qttip_cb): Remove code without function.

2011-07-09  Eli Zaretskii  <eliz@gnu.org>

	* w32.c (pthread_sigmask): New stub.

2011-07-08  Paul Eggert  <eggert@cs.ucla.edu>

	Use pthread_sigmask, not sigprocmask (Bug#9010).
	sigprocmask is portable only for single-threaded applications, and
	Emacs can be multi-threaded when it uses GTK.
	* Makefile.in (LIB_PTHREAD_SIGMASK): New macro.
	(LIBES): Use it.
	* callproc.c (Fcall_process):
	* process.c (create_process):
	* sysdep.c (sys_sigblock, sys_sigunblock, sys_sigsetmask):
	Use pthread_sigmask, not sigprocmask.

2011-07-08  Jan Djärv  <jan.h.d@swipnet.se>

	* gtkutil.c (qttip_cb): Set line wrap to FALSE for tooltip widget.
	(xg_prepare_tooltip): Revert text in x->ttip_lbl, margins was
	wrong (Bug#8591).

2011-07-08  Jan Djärv  <jan.h.d@swipnet.se>

	* gtkutil.c (xg_prepare_tooltip): Fix indentation and comment.
	Put text in x->ttip_lbl instead of gtk_tooltip_set_text (Bug#8591).
	(xg_hide_tooltip): Fix comment.

	* nsterm.m (initFrameFromEmacs): Don't use ns_return_types
	in registerServicesMenuSendTypes.
	(validRequestorForSendType): Don't check ns_return_types.

	* nsfns.m (Fx_open_connection): Put NSStringPboardType into
	ns_return_type.

2011-07-08  Jason Rumney  <jasonr@gnu.org>

	* w32term.c (x_make_frame_visible): Use SH_SHOWNORMAL rather than
	SH_SHOW for hidden windows (Bug#5482).

	* w32fns.c (w32_wnd_proc) [WM_TIMER, WM_SET_CURSOR]: Avoid using
	frame struct members of non-existent frames (Bug#6284).

2011-07-08  Jan Djärv  <jan.h.d@swipnet.se>

	* nsterm.m (keyDown): Call to wantsToDelayTextChangeNotifications and
	variable firstTime not needed on OSX >= 10.6.
	(setPosition): setFloatValue:knobProportion: is deprecated on OSX
	>= 10.5.  Use setKnobProportion, setDoubleValue.

	* nsterm.h (MAC_OS_X_VERSION_10_3, MAC_OS_X_VERSION_10_4)
	(MAC_OS_X_VERSION_10_5): Define if not defined.
	(EmacsView, EmacsTooltip): Implements NSWindowDelegate on OSX >= 10.6.
	(EmacsMenu): Implements NSMenuDelegate on OSX >= 10.6.
	(EmacsToolbar): Implements NSToolbarDelegate on OSX >= 10.6.

	* nsselect.m (ns_string_from_pasteboard): Don't use deprecated methods
	cString and lossyCString on OSX >= 10.4

	* nsmenu.m (fillWithWidgetValue): Don't use deprecated method
	sizeToFit on OSX >= 10.2.

	* nsimage.m (allocInitFromFile): Don't use deprecated method
	bestRepresentationForDevice on OSX >= 10.6.

	* nsfns.m (check_ns_display_info): Cast to long and use %ld in error
	to avoid warning.

	* emacs.c: Declare unexec_init_emacs_zone.

	* nsgui.h: Fix compiler warning about gnulib redefining verify.

	* nsselect.m (ns_get_local_selection): Change to extern (Bug#8842).

	* nsmenu.m (ns_update_menubar): Remove useless setDelegate call
	on svcsMenu (Bug#8842).

	* nsfns.m (Fx_open_connection): Remove NSStringPboardType from
	ns_return_types.
	(Fns_list_services): Just return Qnil on 10.6, code not working there.

	* nsterm.m (QUTF8_STRING): Declare.
	(initFrameFromEmacs): Call registerServicesMenuSendTypes.
	(validRequestorForSendType): Return type is (id).
	Change indexOfObjectIdenticalTo to indexOfObject.
	Check if we have local selection before returning self (Bug#8842).
	(writeSelectionToPasteboard): Put local selection into paste board
	if we have a local selection (Bug#8842).
	(syms_of_nsterm): DEFSYM QUTF8_STRING.

	* nsterm.h (MAC_OS_X_VERSION_10_6): Define here instead of nsterm.m.
	(ns_get_local_selection): Declare.

2011-07-07  Lars Magne Ingebrigtsen  <larsi@gnus.org>

	* keymap.c (describe_map_tree): Don't insert a double newline at
	the end of the buffer (bug#1169) and return whether we inserted
	something.

	* callint.c (Fcall_interactively): Change "reading args" to
	"providing args" to try to clarify what it does (bug#1010).

2011-07-07  Kenichi Handa  <handa@m17n.org>

	* composite.c (composition_compute_stop_pos): Ignore a static
	composition starting before CHARPOS (Bug#8915).

	* xdisp.c (handle_composition_prop): Likewise.

2011-07-07  Eli Zaretskii  <eliz@gnu.org>

	* term.c (produce_glyphs) <xassert>: Allow IT_GLYPHLESS in it->what.
	(Bug#9015)

2011-07-07  Kenichi Handa  <handa@m17n.org>

	* character.h (unicode_category_t): New enum type.

	* chartab.c (uniprop_decoder_t, uniprop_encoder_t): New types.
	(Qchar_code_property_table): New variable.
	(UNIPROP_TABLE_P, UNIPROP_GET_DECODER)
	(UNIPROP_COMPRESSED_FORM_P): New macros.
	(char_table_ascii): Uncompress the compressed values.
	(sub_char_table_ref): New arg is_uniprop.  Callers changed.
	Uncompress the compressed values.
	(sub_char_table_ref_and_range): Likewise.
	(char_table_ref_and_range): Uncompress the compressed values.
	(sub_char_table_set): New arg is_uniprop.  Callers changed.
	Uncompress the compressed values.
	(sub_char_table_set_range): Args changed.  Callers changed.
	(char_table_set_range): Adjuted for the above change.
	(map_sub_char_table): Delete args default_val and parent.  Add arg
	top.  Give decoded values to a Lisp function.
	(map_char_table): Adjust for the above change.  Give decoded
	values to a Lisp function.  Gcpro more variables.
	(uniprop_table_uncompress)
	(uniprop_decode_value_run_length): New functions.
	(uniprop_decoder, uniprop_decoder_count): New variables.
	(uniprop_get_decoder, uniprop_encode_value_character)
	(uniprop_encode_value_run_length, uniprop_encode_value_numeric):
	New functions.
	(uniprop_encoder, uniprop_encoder_count): New variables.
	(uniprop_get_encoder, uniprop_table)
	(Funicode_property_table_internal, Fget_unicode_property_internal)
	(Fput_unicode_property_internal): New functions.
	(syms_of_chartab): DEFSYM Qchar_code_property_table, defsubr
	Sunicode_property_table_internal, Sget_unicode_property_internal,
	and Sput_unicode_property_internal.  Defvar_lisp
	char-code-property-alist.

	* composite.c (CHAR_COMPOSABLE_P): Adjust for the change of
	Vunicode_category_table.

	* font.c (font_range): Adjust for the change of
	Vunicode_category_table.

2011-07-07  Dan Nicolaescu  <dann@ics.uci.edu>

	* m/iris4d.h: Remove file, move contents ...
	* s/irix6-5.h: ... here.

2011-07-06  Paul Eggert  <eggert@cs.ucla.edu>

	Remove unportable assumption about struct layout (Bug#8884).
	* alloc.c (mark_buffer):
	* buffer.c (reset_buffer_local_variables, Fbuffer_local_variables)
	(clone_per_buffer_values): Don't assume that
	sizeof (struct buffer) is a multiple of sizeof (Lisp_Object).
	This isn't true in general, and it's particularly not true
	if Emacs is configured with --with-wide-int.
	* buffer.h (FIRST_FIELD_PER_BUFFER, LAST_FIELD_PER_BUFFER):
	New macros, used in the buffer.c change.

2011-07-05  Jan Djärv  <jan.h.d@swipnet.se>

	* xsettings.c: Use both GConf and GSettings if both are available.
	(store_config_changed_event): Add comment.
	(dpyinfo_valid, store_font_name_changed, map_tool_bar_style)
	(store_tool_bar_style_changed): New functions.
	(store_monospaced_changed): Add comment.  Call dpyinfo_valid.
	(struct xsettings): Move font inside HAVE_XFT.
	(GSETTINGS_TOOL_BAR_STYLE, GSETTINGS_FONT_NAME): New defines.
	(GSETTINGS_MONO_FONT): Rename from SYSTEM_MONO_FONT.
	Move inside HAVE_XFT.
	(something_changed_gsettingsCB): Rename from something_changedCB.
	Check for changes in GSETTINGS_TOOL_BAR_STYLE and GSETTINGS_FONT_NAME
	also.
	(GCONF_TOOL_BAR_STYLE, GCONF_FONT_NAME): New defines.
	(GCONF_MONO_FONT): Rename from SYSTEM_MONO_FONT.  Move inside HAVE_XFT.
	(something_changed_gconfCB): Rename from something_changedCB.
	Check for changes in GCONF_TOOL_BAR_STYLE and GCONF_FONT_NAME also.
	(parse_settings): Move check for font inside HAVE_XFT.
	(read_settings, apply_xft_settings): Add comment.
	(read_and_apply_settings): Add comment.  Call map_tool_bar_style and
	store_tool_bar_style_changed.  Move check for font inside HAVE_XFT and
	call store_font_name_changed.
	(xft_settings_event): Add comment.
	(init_gsettings): Add comment.  Get values for GSETTINGS_TOOL_BAR_STYLE
	and GSETTINGS_FONT_NAME.  Move check for fonts within HAVE_XFT.
	(init_gconf): Add comment.  Get values for GCONF_TOOL_BAR_STYLE
	and GCONF_FONT_NAME.  Move check for fonts within HAVE_XFT.
	(xsettings_initialize): Call init_gsettings last.
	(xsettings_get_system_font, xsettings_get_system_normal_font):
	Add comment.

2011-07-05  Paul Eggert  <eggert@cs.ucla.edu>

	Random fixes.  E.g., (random) never returned negative values.
	* fns.c (Frandom): Use GET_EMACS_TIME for random seed, and add the
	subseconds part to the entropy, as that's a bit more random.
	Prefer signed to unsigned, since the signedness doesn't matter and
	in general we prefer signed.  When given a limit, use a
	denominator equal to INTMASK + 1, not to VALMASK + 1, because the
	latter isn't right if USE_2_TAGS_FOR_INTS.
	* sysdep.c (get_random): Return a value in the range 0..INTMASK,
	not 0..VALMASK.  Don't discard "excess" bits that random () returns.

2011-07-04  Stefan Monnier  <monnier@iro.umontreal.ca>

	* textprop.c (text_property_stickiness):
	Obey Vtext_property_default_nonsticky.
	(syms_of_textprop): Add `display' to Vtext_property_default_nonsticky.
	* w32fns.c (syms_of_w32fns):
	* xfns.c (syms_of_xfns): Don't Add `display' since it's there by default.

2011-07-04  Paul Eggert  <eggert@cs.ucla.edu>

	* fileio.c (barf_or_query_if_file_exists): Use S_ISDIR.
	This is more efficient than Ffile_directory_p and avoids a minor race.

2011-07-04  Lars Magne Ingebrigtsen  <larsi@gnus.org>

	* buffer.c (Foverlay_put): Say what the return value is
	(bug#7835).

	* fileio.c (barf_or_query_if_file_exists): Check first if the file
	is a directory before asking whether to use the file name
	(bug#7564).
	(barf_or_query_if_file_exists): Make the "File is a directory"
	error be more correct.

	* fns.c (Frequire): Remove the mention of the .gz files, since
	that's installation-specific, but keep the mention of
	`get-load-suffixes'.

2011-07-04  Paul Eggert  <eggert@cs.ucla.edu>

	* editfns.c (Fformat_time_string): Don't assume strlen fits in int.
	Report string overflow if the output is too long.

2011-07-04  Juanma Barranquero  <lekktu@gmail.com>

	* gnutls.c (Fgnutls_boot): Don't mention :verify-error.
	(syms_of_gnutls): Remove duplicate DEFSYM for
	Qgnutls_bootprop_verify_hostname_error, an error for
	Qgnutls_bootprop_verify_error (which is no longer used).

	* eval.c (find_handler_clause): Remove parameters `sig' and `data',
	unused since 2011-01-26T20:02:07Z!monnier@iro.umontreal.ca.  All callers changed.
	Also (re)move comments that are misplaced or no longer relevant.

2011-07-03  Lars Magne Ingebrigtsen  <larsi@gnus.org>

	* callint.c (Finteractive): Clarify the meaning of "@" (bug#8813).

2011-07-03  Chong Yidong  <cyd@stupidchicken.com>

	* xfaces.c (Finternal_merge_in_global_face): Modify the foreground
	and background color parameters if they have been changed.

2011-07-03  Lars Magne Ingebrigtsen  <larsi@gnus.org>

	* editfns.c (Fformat): Clarify the - and 0 flags (bug#6659).

2011-07-03  Paul Eggert  <eggert@cs.ucla.edu>

	* xsettings.c (SYSTEM_FONT): Define only when used.
	No need to define when HAVE_GSETTINGS || !HAVE_XFT.

	* keymap.c (access_keymap_1): Now static.

2011-07-02  Chong Yidong  <cyd@stupidchicken.com>

	* keyboard.c (command_loop_1): If a down-mouse event is unbound,
	leave any prefix arg for the up event (Bug#1586).

2011-07-02  Lars Magne Ingebrigtsen  <larsi@gnus.org>

	* lread.c (syms_of_lread): Mention single symbols defined by
	`defvar' or `defconst' (bug#7154).

	* fns.c (Frequire): Mention .el.gz files (bug#7314).
	(Frequire): Mention get-load-suffixes.

2011-07-02  Martin Rudalics  <rudalics@gmx.at>

	* window.h (window): Remove clone_number slot.
	* window.c (Fwindow_clone_number, Fset_window_clone_number):
	Remove.
	(make_parent_window, make_window, saved_window)
	(Fset_window_configuration, save_window_save): Don't deal with
	clone numbers.
	* buffer.c (Qclone_number): Remove declaration.
	(sort_overlays, overlay_strings): Don't deal with clone numbers.

2011-07-02  Stefan Monnier  <monnier@iro.umontreal.ca>

	Add multiple inheritance to keymaps.
	* keymap.c (Fmake_composed_keymap): New function.
	(Fset_keymap_parent): Simplify.
	(fix_submap_inheritance): Remove.
	(access_keymap_1): New function extracted from access_keymap to handle
	embedded parents and handle lists of maps.
	(access_keymap): Use it.
	(Fkeymap_prompt, map_keymap_internal, map_keymap, store_in_keymap)
	(Fcopy_keymap): Handle embedded parents.
	(Fcommand_remapping, define_as_prefix): Simplify.
	(Fkey_binding): Simplify.
	(syms_of_keymap): Move minibuffer-local-completion-map,
	minibuffer-local-filename-completion-map,
	minibuffer-local-must-match-map, and
	minibuffer-local-filename-must-match-map to Elisp.
	(syms_of_keymap): Defsubr make-composed-keymap.
	* keyboard.c (menu_bar_items): Use map_keymap_canonical.
	(parse_menu_item): Trivial simplification.

2011-07-01  Glenn Morris  <rgm@gnu.org>

	* Makefile.in (SETTINGS_LIBS): Fix typo.

2011-07-01  Kazuhiro Ito  <kzhr@d1.dion.ne.jp>  (tiny patch)

	* coding.c (Fencode_coding_string): Record the last coding system
	used, as the function doc string says (bug#8738).

2011-07-01  Jan Djärv  <jan.h.d@swipnet.se>

	* xsettings.c (store_monospaced_changed): Take new font as arg and
	check for change against current_mono_font.
	(EMACS_TYPE_SETTINGS): Remove this and related defines.
	(emacs_settings_constructor, emacs_settings_get_property)
	(emacs_settings_set_property, emacs_settings_class_init)
	(emacs_settings_init, gsettings_obj): Remove.
	(something_changedCB): New function for HAVE_GSETTINGS.
	(something_changedCB): HAVE_GCONF: Call store_monospaced_changed
	with value as argument.
	(init_gsettings): Check that GSETTINGS_SCHEMA exists before calling
	g_settings_new (Bug#8967).  Do not create gsettings_obj.
	Remove calls to g_settings_bind.  Connect something_changedCB to
	"changed".

	* xgselect.c: Add defined (HAVE_GSETTINGS).
	(xgselect_initialize): Ditto.

	* process.c: Add defined (HAVE_GSETTINGS) for xgselect.h
	(wait_reading_process_output): Add defined (HAVE_GSETTINGS) for
	xg_select.

2011-07-01  Paul Eggert  <eggert@cs.ucla.edu>

	* eval.c (struct backtrace): Simplify and port the data structure.
	Do not assume that "int nargs : BITS_PER_INT - 2;" produces a
	signed bit field, as this assumption is not portable and it makes
	Emacs crash when compiled with Sun C 5.8 on sparc.  Do not use
	"char debug_on_exit : 1" as this is not portable either; instead,
	use the portable "unsigned int debug_on_exit : 1".  Remove unused
	member evalargs.  Remove obsolete comments about cc bombing out.

2011-06-30  Jan Djärv  <jan.h.d@swipnet.se>

	* xsettings.c: Include glib-object.h, gio/gio.h if HAVE_GSETTINGS.
	Let HAVE_GSETTINGS override HAVE_GCONF.
	(store_monospaced_changed): New function.
	(EMACS_SETTINGS): A new type derived from GObject to handle
	GSettings notifications.
	(emacs_settings_constructor, emacs_settings_get_property)
	(emacs_settings_set_property, emacs_settings_class_init):
	New functions.
	(gsettings_client, gsettings_obj): New variables.
	(GSETTINGS_SCHEMA): New define.
	(something_changedCB): Call store_monospaced_changed.
	(init_gsettings): New function.
	(xsettings_initialize): Call init_gsettings.
	(syms_of_xsettings): Initialize gsettings_client, gsettings_obj
	to NULL.

	* Makefile.in (SETTINGS_CFLAGS, SETTINGS_LIBS): Rename from
	GCONF_CFLAGS/LIBS.

2011-06-29  Martin Rudalics  <rudalics@gmx.at>

	* window.c (resize_root_window, grow_mini_window)
	(shrink_mini_window): Rename Qresize_root_window to
	Qwindow_resize_root_window and Qresize_root_window_vertically to
	Qwindow_resize_root_window_vertically.

2011-06-28  Paul Eggert  <eggert@cs.ucla.edu>

	* gnutls.c (Qgnutls_bootprop_verify_error): Remove unused var.

2011-06-27  Juanma Barranquero  <lekktu@gmail.com>

	* makefile.w32-in: Redesign dependencies so they reflect more
	clearly which files are directly included by each source file,
	and not through other includes.

2011-06-27  Martin Rudalics  <rudalics@gmx.at>

	* buffer.c (Qclone_number): Declare static and DEFSYM it.
	(sort_overlays, overlay_strings): When an overlay's clone number
	matches the window's clone number process the overlay even if
	the overlay's window property doesn't match the current window.

	* window.c (Fwindow_vchild): Rename to Fwindow_top_child.
	(Fwindow_hchild): Rename to Fwindow_left_child.
	(Fwindow_next): Rename to Fwindow_next_sibling.
	(Fwindow_prev): Rename to Fwindow_prev_sibling.
	(resize_window_check): Rename to window_resize_check.
	(resize_window_apply): Rename to window_resize_apply.
	(Fresize_window_apply): Rename to Fwindow_resize_apply.
	(Fdelete_other_windows_internal, resize_frame_windows)
	(Fsplit_window_internal, Fdelete_window_internal)
	(grow_mini_window, shrink_mini_window)
	(Fresize_mini_window_internal): Fix callers accordingly.

2011-06-26  Jan Djärv  <jan.h.d@swipnet.se>

	* emacsgtkfixed.h: State that this is only used with Gtk+3.
	(emacs_fixed_set_min_size): Remove.
	(emacs_fixed_new): Take frame as argument.

	* emacsgtkfixed.c: State that this is only used with Gtk+3.
	(_EmacsFixedPrivate): Remove minwidth/height.
	Add struct frame *f.
	(emacs_fixed_init): Initialize priv->f.
	(get_parent_class, emacs_fixed_set_min_size): Remove.
	(emacs_fixed_new): Set priv->f to argument.
	(emacs_fixed_get_preferred_width)
	(emacs_fixed_get_preferred_height): Use min_width/height from
	frames size_hint to set minimum and natural (Bug#8919).
	(XSetWMSizeHints, XSetWMNormalHints): Override these functions
	and use min_width/height from frames size_hint to set
	min_width/height (Bug#8919).

	* gtkutil.c (xg_create_frame_widgets): Pass f to emacs_fixed_new.
	(x_wm_set_size_hint): Remove call to emacs_fixed_set_min_size.
	Fix indentation.

2011-06-26  Eli Zaretskii  <eliz@gnu.org>

	* bidi.c (bidi_paragraph_init): Test for ZV_BYTE before calling
	bidi_at_paragraph_end, since fast_looking_at doesn't like to be
	called at ZV.

2011-06-26  Chong Yidong  <cyd@stupidchicken.com>

	* process.c (wait_reading_process_output): Bypass select if
	waiting for a cell while ignoring keyboard input, and input is
	pending.  Suggested by Jan Djärv (Bug#8869).

2011-06-25  Paul Eggert  <eggert@cs.ucla.edu>

	Use gnulib's dup2 module instead of rolling our own.
	* sysdep.c (dup2) [!HAVE_DUP2]: Remove; gnulib now does this.

2011-06-25  YAMAMOTO Mitsuharu  <mituharu@math.s.chiba-u.ac.jp>

	* dispnew.c (scrolling_window): Before scrolling, turn off a
	mouse-highlight in the window being scrolled.

2011-06-24  Juanma Barranquero  <lekktu@gmail.com>

	Move DEFSYM to lisp.h and use everywhere.

	* character.h (DEFSYM): Move declaration...
	* lisp.h (DEFSYM): ...here.

	* gnutls.c:
	* minibuf.c:
	* w32menu.c:
	* w32proc.c:
	* w32select.c: Don't include character.h.

	* alloc.c (syms_of_alloc):
	* buffer.c (syms_of_buffer):
	* bytecode.c (syms_of_bytecode):
	* callint.c (syms_of_callint):
	* casefiddle.c (syms_of_casefiddle):
	* casetab.c (init_casetab_once):
	* category.c (init_category_once, syms_of_category):
	* ccl.c (syms_of_ccl):
	* cmds.c (syms_of_cmds):
	* composite.c (syms_of_composite):
	* dbusbind.c (syms_of_dbusbind):
	* dired.c (syms_of_dired):
	* dispnew.c (syms_of_display):
	* doc.c (syms_of_doc):
	* editfns.c (syms_of_editfns):
	* emacs.c (syms_of_emacs):
	* eval.c (syms_of_eval):
	* fileio.c (syms_of_fileio):
	* fns.c (syms_of_fns):
	* frame.c (syms_of_frame):
	* fringe.c (syms_of_fringe):
	* insdel.c (syms_of_insdel):
	* keymap.c (syms_of_keymap):
	* lread.c (init_obarray, syms_of_lread):
	* macros.c (syms_of_macros):
	* msdos.c (syms_of_msdos):
	* print.c (syms_of_print):
	* process.c (syms_of_process):
	* search.c (syms_of_search):
	* sound.c (syms_of_sound):
	* syntax.c (init_syntax_once, syms_of_syntax):
	* terminal.c (syms_of_terminal):
	* textprop.c (syms_of_textprop):
	* undo.c (syms_of_undo):
	* w32.c (globals_of_w32):
	* window.c (syms_of_window):
	* xdisp.c (syms_of_xdisp):
	* xfaces.c (syms_of_xfaces):
	* xfns.c (syms_of_xfns):
	* xmenu.c (syms_of_xmenu):
	* xsettings.c (syms_of_xsettings):
	* xterm.c (syms_of_xterm): Use DEFSYM.

2011-06-24  Teodor Zlatanov  <tzz@lifelogs.com>

	* gnutls.c (syms_of_gnutls): Use the DEFSYM macro from character.h.

2011-06-23  Paul Eggert  <eggert@cs.ucla.edu>

	Integer and buffer overflow fixes (Bug#8873).

	* print.c (printchar, strout): Check for string overflow.
	(PRINTPREPARE, printchar, strout):
	Don't set size unless allocation succeeds.

	* minibuf.c (read_minibuf_noninteractive): Use ptrdiff_t, not int,
	for sizes.  Check for string overflow more accurately.
	Simplify newline removal at end; this suppresses a GCC 4.6.0 warning.

	* macros.c: Integer and buffer overflow fixes.
	* keyboard.h (struct keyboard.kbd_macro_bufsize):
	* macros.c (Fstart_kbd_macro, store_kbd_macro_char):
	Use ptrdiff_t, not int, for sizes.
	Don't increment bufsize until after realloc succeeds.
	Check for size-calculation overflow.
	(Fstart_kbd_macro): Use EMACS_INT, not int, for XINT result.

	* lisp.h (DEFVAR_KBOARD): Use offsetof instead of char * finagling.

	* lread.c: Integer overflow fixes.
	(read_integer): Radix is now EMACS_INT, not int,
	to improve quality of diagnostics for out-of-range radices.
	Calculate buffer size correctly for out-of-range radices.
	(read1): Check for integer overflow in radices, and in
	read-circle numbers.
	(read_escape): Avoid int overflow.
	(Fload, openp, read_buffer_size, read1)
	(substitute_object_recurse, read_vector, read_list, map_obarray):
	Use ptrdiff_t, not int, for sizes.
	(read1): Use EMACS_INT, not int, for sizes.
	Check for size overflow.

	* image.c (cache_image): Check for size arithmetic overflow.

	* lread.c: Integer overflow issues.
	(saved_doc_string_size, saved_doc_string_length)
	(prev_saved_doc_string_size, prev_saved_doc_string_length):
	Now ptrdiff_t, not int.
	(read1): Don't assume doc string length fits in int.  Check for
	out-of-range doc string lengths.
	(read_list): Don't assume file position fits in int.
	(read_escape): Check for hex character overflow.

2011-06-22  Leo Liu  <sdl.web@gmail.com>

	* minibuf.c (Fcompleting_read_default, Vcompleting_read_function):
	Move to minibuffer.el.

2011-06-22  Paul Eggert  <eggert@cs.ucla.edu>

	Fixes for GLYPH_DEBUG found by GCC 4.6.0 static checking.
	The following patches are for when GLYPH_DEBUG && !XASSERT.
	* dispextern.h (trace_redisplay_p, dump_glyph_string):
	* dispnew.c (flush_stdout):
	* xdisp.c (dump_glyph_row, dump_glyph_matrix, dump_glyph):
	Mark as externally visible.
	* dispnew.c (check_window_matrix_pointers): Now static.
	* dispnew.c (window_to_frame_vpos):
	* xfns.c (unwind_create_frame):
	* xterm.c (x_check_font): Remove unused local.
	* scroll.c (CHECK_BOUNDS):
	* xfaces.c (cache_fache): Rename local to avoid shadowing.
	* xfns.c, w32fns.c (image_cache_refcount, dpyinfo_refcount): Now static.
	* xdisp.c (check_window_end): Now a no-op if !XASSERTS.
	(debug_first_unchanged_at_end_vpos, debug_last_unchanged_at_beg_vpos)
	(debug_dvpos, debug_dy, debug_delta, debug_delta_bytes, debug_end_vpos):
	Now static.
	(debug_method_add): Use va_list and vsprintf rather than relying
	on undefined behavior with wrong number of arguments.
	(dump_glyph, dump_glyph_row, Fdump_glyph_matrix):
	Don't assume ptrdiff_t and EMACS_INT are the same width as int.
	In this code, it's OK to assume C99 behavior for ptrdiff_t formats
	since we're not interested in debugging glyphs with old libraries.
	* xfaces.c (cache_face): Move debugging code earlier; this pacifies
	GCC 4.6.0's static checking.

2011-06-22  Paul Eggert  <eggert@cs.ucla.edu>

	Integer overflow and signedness fixes (Bug#8873).
	A few related buffer overrun fixes, too.

	* font.c (font_score): Use EMACS_INT, not int, to store XINT value.

	* dispextern.h (struct face.stipple):
	* image.c (x_bitmap_height, x_bitmap_width, x_bitmap_pixmap)
	(x_bitmap_mask, x_allocate_bitmap_record)
	(x_create_bitmap_from_data, x_create_bitmap_from_file)
	(x_destroy_bitmap, x_destroy_all_bitmaps, x_create_bitmap_mask)
	(x_create_bitmap_from_xpm_data):
	* nsterm.h (struct ns_display_info.bitmaps_size, .bitmaps_last):
	* w32term.h (struct w32_display_info.icon_bitmap_id, .bitmaps_size)
	(.bitmaps_last):
	* xfaces.c (load_pixmap):
	* xterm.c (x_bitmap_icon, x_wm_set_icon_pixmap):
	* xterm.h (struct x_display_info.icon_bitmap_id, .bitmaps_size)
	(.bitmaps_last, struct x_output.icon_bitmap):
	Use ptrdiff_t, not int, for bitmap indexes.
	(x_allocate_bitmap_record): Check for size overflow.
	* dispextern.h, lisp.h: Adjust to API changes elsewhere.

	Use ptrdiff_t, not int, for overlay counts.
	* buffer.h (overlays_at, sort_overlays, GET_OVERLAYS_AT):
	* editfns.c (overlays_around, get_pos_property):
	* textprop.c (get_char_property_and_overlay):
	* xdisp.c (next_overlay_change, note_mouse_highlight):
	* xfaces.c (face_at_buffer_position):
	* buffer.c (OVERLAY_COUNT_MAX): New macro.
	(overlays_at, overlays_in, sort_overlays, Foverlays_at)
	(Fnext_overlay_change, Fprevious_overlay_change)
	(mouse_face_overlay_overlaps, Foverlays_in):
	Use ptrdiff_t, not int, for sizes.
	(overlays_at, overlays_in): Check for size-calculation overflow.

	* xterm.c (xim_initialize, same_x_server): Strlen may not fit in int.

	* xsmfns.c (smc_save_yourself_CB, x_session_initialize): Avoid strlen.
	(x_session_initialize): Do not assume string length fits in int.

	* xsettings.c (apply_xft_settings): Fix potential buffer overrun.
	This is unlikely, but can occur if DPI is outlandish.

	* xsettings.c (Ffont_get_system_normal_font, Ffont_get_system_font):
	* xselect.c (Fx_get_atom_name): Avoid need for strlen.

	* xrdb.c: Don't assume strlen fits in int; avoid some strlens.
	* xrdb.c (magic_file_p, search_magic_path):
	Omit last arg SUFFIX; it was always 0.  All callers changed.
	(magic_file_p): Use ptrdiff_t, not int.  Check for size overflow.

	* xfont.c (xfont_match): Avoid need for strlen.

	* xfns.c: Don't assume strlen fits in int.
	(xic_create_fontsetname, x_window): Use ptrdiff_t, not int.

	* xdisp.c (message_log_check_duplicate): Return intmax_t,
	not unsigned long, as we prefer signed integers.  All callers changed.
	Detect integer overflow in repeat count.
	(message_dolog): Don't assume print length fits in 39 bytes.
	(display_mode_element): Don't assume strlen fits in int.

	* termcap.c: Don't assume sizes fit in int and never overflow.
	(struct termcap_buffer, tgetent): Use ptrdiff_t, not int, for sizes.
	(gobble_line): Check for size-calculation overflow.

	* minibuf.c (Fread_buffer):
	* lread.c (intern, intern_c_string):
	* image.c (xpm_scan) [HAVE_NS && !HAVE_XPM]:
	Don't assume string length fits in int.

	* keyboard.c (parse_tool_bar_item):
	* gtkutil.c (style_changed_cb): Avoid need for strlen.

	* font.c: Don't assume string length fits in int.
	(font_parse_xlfd, font_parse_fcname, font_unparse_fcname):
	Use ptrdiff_t, not int.
	(font_intern_prop): Don't assume string length fits in int.
	Don't assume integer property fits in fixnum.
	* font.h (font_intern_prop): 2nd arg is now ptrdiff_t, not int.

	* filelock.c: Fix some buffer overrun and integer overflow issues.
	(get_boot_time): Don't assume gzip command string fits in 100 bytes.
	Reformulate so as not to need the command string.
	Invoke gzip -cd rather than gunzip, as it's more portable.
	(lock_info_type, lock_file_1, lock_file):
	Don't assume pid_t and time_t fit in unsigned long.
	(LOCK_PID_MAX): Remove; we now use more-reliable bounds.
	(current_lock_owner): Prefer signed type for sizes.
	Use memcpy, not strncpy, where memcpy is what is really wanted.
	Don't assume (via atoi) that time_t and pid_t fit in int.
	Check for time_t and/or pid_t out of range, e.g., via a network share.
	Don't alloca where an auto var works fine.

	* fileio.c: Fix some integer overflow issues.
	(file_name_as_directory, Fexpand_file_name, Fsubstitute_in_file_name):
	Don't assume string length fits in int.
	(directory_file_name): Don't assume string length fits in long.
	(make_temp_name): Don't assume pid fits in int, or that its print
	length is less than 20.

	* data.c (Fsubr_name): Rewrite to avoid a strlen call.

	* coding.c (make_subsidiaries): Don't assume string length fits in int.

	* callproc.c (child_setup): Rewrite to avoid two strlen calls.

	* process.c (Fformat_network_address): Use EMACS_INT, not EMACS_UINT.
	We prefer signed integers, even for size calculations.

	* emacs.c: Don't assume string length fits in 'int'.
	(DEFINE_DUMMY_FUNCTION, sort_args): Use ptrdiff_t, not int.
	(main): Don't invoke strlen when not needed.

	* dbusbind.c (XD_ERROR): Don't arbitrarily truncate string.
	(XD_DEBUG_MESSAGE): Don't waste a byte.

	* callproc.c (getenv_internal_1, getenv_internal)
	(Fgetenv_internal):
	* buffer.c (init_buffer): Don't assume string length fits in 'int'.

	* lread.c (invalid_syntax): Omit length argument.
	All uses changed.  This doesn't fix a bug, but it simplifies the
	code away from its former Hollerith-constant appearance, and it's
	one less 'int' to worry about when looking at integer-overflow issues.
	(string_to_number): Simplify 2011-04-26 change by invoking xsignal1.

	* lisp.h (DEFUN): Remove bogus use of sizeof (struct Lisp_Subr).
	This didn't break anything, but it didn't help either.
	It's confusing to put a bogus integer in a place where the actual
	value does not matter.
	(LIST_END_P): Remove unused macro and its bogus comment.
	(make_fixnum_or_float): Remove unnecessary cast to EMACS_INT.

	* lisp.h (union Lisp_Object.i): EMACS_INT, not EMACS_UINT.
	This is for consistency with the ordinary, non-USE_LISP_UNION_TYPE,
	implementation.
	(struct Lisp_Bool_Vector.size): EMACS_INT, not EMACS_UINT.
	We prefer signed types, and the value cannot exceed the EMACS_INT
	range anyway (because otherwise the length would not be representable).
	(XSET) [USE_LISP_UNION_TYPE]: Use uintptr_t and intptr_t,
	not EMACS_UINT and EMACS_INT, when converting pointer to integer.
	This avoids a GCC warning when WIDE_EMACS_INT.

	* indent.c (sane_tab_width): New function.
	(current_column, scan_for_column, Findent_to, position_indentation)
	(compute_motion): Use it.  This is just for clarity.
	(Fcompute_motion): Don't assume hscroll and tab offset fit in int.

	* image.c (xbm_image_p): Don't assume stated width, height fit in int.

	* lisp.h (lint_assume): New macro.
	* composite.c (composition_gstring_put_cache):
	* ftfont.c (ftfont_shape_by_flt): Use it to pacify GCC 4.6.0.

	* editfns.c, insdel.c:
	Omit unnecessary forward decls, to simplify future changes.

	* ftfont.c (ftfont_shape_by_flt): Use signed integers for lengths.

	* font.c (Ffont_shape_gstring): Don't assume glyph len fits in 'int'.

	* fns.c (Ffillarray): Don't assume bool vector size fits in 'int'.
	Use much-faster test for byte-length change.
	Don't assume string byte-length fits in 'int'.
	Check that character arg fits in 'int'.
	(mapcar1): Declare byte as byte, for clarity.

	* alloc.c (Fmake_bool_vector): Avoid unnecessary multiplication.

	* fns.c (concat): Catch string overflow earlier.
	Do not rely on integer wraparound.

	* dispextern.h (struct it.overlay_strings_charpos)
	(struct it.selective): Now EMACS_INT, not int.
	* xdisp.c (forward_to_next_line_start)
	(back_to_previous_visible_line_start)
	(reseat_at_next_visible_line_start, next_element_from_buffer):
	Don't arbitrarily truncate the value of 'selective' to int.

	* xdisp.c (init_iterator): Use XINT, not XFASTINT; it might be < 0.

	* composite.c: Don't truncate sizes to 'int'.
	(composition_gstring_p, composition_reseat_it)
	(composition_adjust_point): Use EMACS_INT, not int.
	(get_composition_id, composition_gstring_put_cache): Use EMACS_INT,
	not EMACS_UINT, for indexes.

	* category.h (CATEGORY_SET_P): Remove unnecessary cast to EMACS_INT.

	* buffer.c: Include <verify.h>.
	(struct sortvec.priority, struct sortstr.priority):
	Now EMACS_INT, not int.
	(compare_overlays, cmp_for_strings): Avoid subtraction overflow.
	(struct sortstr.size, record_overlay_string)
	(struct sortstrlist.size, struct sortlist.used):
	Don't truncate size to int.
	(record_overlay_string): Check for size-calculation overflow.
	(init_buffer_once): Check at compile-time, not run-time.

2011-06-22  Jim Meyering  <meyering@redhat.com>

	Don't leak an XBM-image-sized buffer
	* image.c (xbm_load): Free the image buffer after using it.

2011-06-21  Paul Eggert  <eggert@cs.ucla.edu>

	Port to Sun C.
	* composite.c (find_automatic_composition): Omit needless 'return 0;'
	that Sun C diagnosed.
	* fns.c (secure_hash): Fix pointer signedness issue.
	* intervals.c (static_offset_intervals): New function.
	(offset_intervals): Use it.

2011-06-21  Leo Liu  <sdl.web@gmail.com>

	* deps.mk (fns.o):
	* makefile.w32-in ($(BLD)/fns.$(O)): Include sha256.h and
	sha512.h.

	* fns.c (secure_hash): Rename from crypto_hash_function and change
	the first arg to accept symbols.
	(Fsecure_hash): New primitive.
	(syms_of_fns): New symbols.

2011-06-20  Deniz Dogan  <deniz@dogan.se>

	* process.c (Fset_process_buffer): Clarify return value in
	docstring.

2011-06-18  Chong Yidong  <cyd@stupidchicken.com>

	* dispnew.c (add_window_display_history): Use BVAR.

	* xdisp.c (debug_method_add): Use BVAR.
	(check_window_end, dump_glyph_matrix, dump_glyph)
	(dump_glyph_row, dump_glyph_string): Convert arglist to ANSI C.

	* xfaces.c (check_lface_attrs, check_lface, dump_realized_face):
	Likewise.

	* xfns.c (Fx_create_frame, x_create_tip_frame): Delay image cache
	check till after the cache is created in init_frame_faces.

2011-06-17  Stefan Monnier  <monnier@iro.umontreal.ca>

	* fns.c (Fsafe_length): Yet another int/Lisp_Object mixup.

2011-06-16  Paul Eggert  <eggert@cs.ucla.edu>

	* lisp.h: Include <limits.h>, for INT_MAX, LONG_MAX, LLONG_MAX.
	Without this, prin1 mishandles Lisp_Misc_Save_Value printing on
	hosts with pre-C99 libraries, because pD is wrongly defined to "t".

	Improve buffer-overflow checking (Bug#8873).
	* fileio.c (Finsert_file_contents):
	* insdel.c (insert_from_buffer_1, replace_range, replace_range_2):
	Remove the old (too-loose) buffer overflow checks.
	They weren't needed, since make_gap checks for buffer overflow.
	* insdel.c (make_gap_larger): Catch buffer overflows that were missed.
	The old code merely checked for Emacs fixnum overflow, and relied
	on undefined (wraparound) behavior.  The new code avoids undefined
	behavior, and also checks for ptrdiff_t and/or size_t overflow.

	* editfns.c (Finsert_char): Don't dump core with very negative counts.
	Tune.  Don't use wider integers than needed.  Don't use alloca.
	Use a bigger 'string' buffer.  Rewrite to avoid 'n > 0' test.

	* insdel.c (replace_range): Fix buf overflow when insbytes < outgoing.

	* insdel.c, lisp.h (buffer_overflow): New function.
	(insert_from_buffer_1, replace_range, replace_range_2):
	* insdel.c (make_gap_larger):
	* editfns.c (Finsert_char):
	* fileio.c (Finsert_file_contents): Use it, to normalize wording.

	* buffer.h (BUF_BYTES_MAX): Cast to ptrdiff_t so that it's signed.

2011-06-15  Paul Eggert  <eggert@cs.ucla.edu>

	Integer overflow and signedness fixes (Bug#8873, Bug#8828).

	* ccl.c (ASCENDING_ORDER): New macro, to work around GCC bug 43772.
	(GET_CCL_RANGE, IN_INT_RANGE): Use it.

	* fileio.c: Don't assume EMACS_INT fits in off_t.
	(emacs_lseek): New static function.
	(Finsert_file_contents, Fwrite_region): Use it.
	Use SEEK_SET, SEEK_CUR, SEEK_END as appropriate.

	* fns.c (Fload_average): Don't assume 100 * load average fits in int.

	* fns.c: Don't overflow int when computing a list length.
	* fns.c (QUIT_COUNT_HEURISTIC): New constant.
	(Flength, Fsafe_length): Use EMACS_INT, not int, to avoid unwanted
	truncation on 64-bit hosts.  Check for QUIT every
	QUIT_COUNT_HEURISTIC entries rather than every other entry; that's
	faster and is responsive enough.
	(Flength): Report an error instead of overflowing an integer.
	(Fsafe_length): Return a float if the value is not representable
	as a fixnum.  This shouldn't happen except in contrived situations.
	(Fnthcdr, Fsort): Don't assume list length fits in int.
	(Fcopy_sequence): Don't assume vector length fits in int.

	* alloc.c: Check that resized vectors' lengths fit in fixnums.
	(header_size, word_size): New constants.
	(allocate_vectorlike): Don't check size overflow here.
	(allocate_vector): Check it here instead, since this is the only
	caller of allocate_vectorlike that could cause overflow.
	Check that the new vector's length is representable as a fixnum.

	* fns.c (next_almost_prime): Don't return a multiple of 3 or 5.
	The previous code was bogus.  For example, next_almost_prime (32)
	returned 39, which is undesirable as it is a multiple of 3; and
	next_almost_prime (24) returned 25, which is a multiple of 5 so
	why was the code bothering to check for multiples of 7?

	* bytecode.c (exec_byte_code): Use ptrdiff_t, not int, for vector length.

	* eval.c, doprnt.c (SIZE_MAX): Remove; inttypes.h defines this now.

	Variadic C functions now count arguments with ptrdiff_t.
	This partly undoes my 2011-03-30 change, which replaced int with size_t.
	Back then I didn't know that the Emacs coding style prefers signed int.
	Also, in the meantime I found a few more instances where arguments
	were being counted with int, which may truncate counts on 64-bit
	machines, or EMACS_INT, which may be unnecessarily wide.
	* lisp.h (struct Lisp_Subr.function.aMANY)
	(DEFUN_ARGS_MANY, internal_condition_case_n, safe_call):
	Arg counts are now ptrdiff_t, not size_t.
	All variadic functions and their callers changed accordingly.
	(struct gcpro.nvars): Now size_t, not size_t.  All uses changed.
	* bytecode.c (exec_byte_code): Check maxdepth for overflow,
	to avoid potential buffer overrun.  Don't assume arg counts fit in 'int'.
	* callint.c (Fcall_interactively): Check arg count for overflow,
	to avoid potential buffer overrun.  Use signed char, not 'int',
	for 'varies' array, so that we needn't bother to check its size
	calculation for overflow.
	* editfns.c (Fformat): Use ptrdiff_t, not EMACS_INT, to count args.
	* eval.c (apply_lambda):
	* fns.c (Fmapconcat): Use XFASTINT, not XINT, to get args length.
	(struct textprop_rec.argnum): Now ptrdiff_t, not int.  All uses changed.
	(mapconcat): Use ptrdiff_t, not int and EMACS_INT, to count args.

	* callint.c (Fcall_interactively): Don't use index var as event count.

	* vm-limit.c (check_memory_limits): Fix incorrect extern function decls.
	* mem-limits.h (SIZE): Remove; no longer used.

	* xterm.c (x_alloc_nearest_color_1): Prefer int to long when int works.

	Remove unnecessary casts.
	* xterm.c (x_term_init):
	* xfns.c (x_set_border_pixel):
	* widget.c (create_frame_gcs): Remove casts to unsigned long etc.
	These aren't needed now that we assume ANSI C.

	* sound.c (Fplay_sound_internal): Remove cast to unsigned long.
	It's more likely to cause problems (due to unsigned overflow)
	than to cure them.

	* dired.c (Ffile_attributes): Don't use 32-bit hack on 64-bit hosts.

	* unexelf.c (unexec): Don't assume BSS addr fits in unsigned.

	* xterm.c (handle_one_xevent): Omit unnecessary casts to unsigned.

	* keyboard.c (modify_event_symbol): Don't limit alist len to UINT_MAX.

	* lisp.h (CHAR_TABLE_SET): Omit now-redundant test.

	* lread.c (Fload): Don't compare a possibly-garbage time_t value.

	GLYPH_CODE_FACE returns EMACS_INT, not int.
	* dispextern.h (merge_faces):
	* xfaces.c (merge_faces):
	* xdisp.c (get_next_display_element, next_element_from_display_vector):
	Don't assume EMACS_INT fits in int.

	* character.h (CHAR_VALID_P): Remove unused parameter.
	* fontset.c, lisp.h, xdisp.c: All uses changed.

	* editfns.c (Ftranslate_region_internal): Omit redundant test.

	* fns.c (concat): Minor tuning based on overflow analysis.
	This doesn't fix any bugs.  Use int to hold character, instead
	of constantly refetching from Emacs object.  Use XFASTINT, not
	XINT, for value known to be a character.  Don't bother comparing
	a single byte to 0400, as it's always less.

	* floatfns.c (Fexpt):
	* fileio.c (make_temp_name): Omit unnecessary cast to unsigned.

	* editfns.c (Ftranslate_region_internal): Use int, not EMACS_INT
	for characters.

	* doc.c (get_doc_string): Omit (unsigned)c that mishandled negatives.

	* data.c (Faset): If ARRAY is a string, check that NEWELT is a char.
	Without this fix, on a 64-bit host (aset S 0 4294967386) would
	incorrectly succeed when S was a string, because 4294967386 was
	truncated before it was used.

	* chartab.c (Fchar_table_range): Use CHARACTERP to check range.
	Otherwise, an out-of-range integer could cause undefined behavior
	on a 64-bit host.

	* composite.c: Use int, not EMACS_INT, for characters.
	(fill_gstring_body, composition_compute_stop_pos): Use int, not
	EMACS_INT, for values that are known to be in character range.
	This doesn't fix any bugs but is the usual style inside Emacs and
	may generate better code on 32-bit machines.

	Make sure a 64-bit char is never passed to ENCODE_CHAR.
	This is for reasons similar to the recent CHAR_STRING fix.
	* charset.c (Fencode_char): Check that character arg is actually
	a character.  Pass an int to ENCODE_CHAR.
	* charset.h (ENCODE_CHAR): Verify that the character argument is no
	wider than 'int', as a compile-time check to prevent future regressions
	in this area.

	* character.c (char_string): Remove unnecessary casts.

	Make sure a 64-bit char is never passed to CHAR_STRING.
	Otherwise, CHAR_STRING would do the wrong thing on a 64-bit platform,
	by silently ignoring the top 32 bits, allowing some values
	that were far too large to be valid characters.
	* character.h: Include <verify.h>.
	(CHAR_STRING, CHAR_STRING_ADVANCE): Verify that the character
	arguments are no wider than unsigned, as a compile-time check
	to prevent future regressions in this area.
	* data.c (Faset):
	* editfns.c (Fchar_to_string, general_insert_function, Finsert_char)
	(Fsubst_char_in_region):
	* fns.c (concat):
	* xdisp.c (decode_mode_spec_coding):
	Adjust to CHAR_STRING's new requirement.
	* editfns.c (Finsert_char, Fsubst_char_in_region):
	* fns.c (concat): Check that character args are actually
	characters.  Without this test, these functions did the wrong
	thing with wildly out-of-range values on 64-bit hosts.

	Remove incorrect casts to 'unsigned' that lose info on 64-bit hosts.
	These casts should not be needed on 32-bit hosts, either.
	* keyboard.c (read_char):
	* lread.c (Fload): Remove casts to unsigned.

	* lisp.h (UNSIGNED_CMP): New macro.
	This fixes comparison bugs on 64-bit hosts.
	(ASCII_CHAR_P): Use it.
	* casefiddle.c (casify_object):
	* character.h (ASCII_BYTE_P, CHAR_VALID_P)
	(SINGLE_BYTE_CHAR_P, CHAR_STRING):
	* composite.h (COMPOSITION_ENCODE_RULE_VALID):
	* dispextern.h (FACE_FROM_ID):
	* keyboard.c (read_char): Use UNSIGNED_CMP.

	* xmenu.c (dialog_selection_callback) [!USE_GTK]: Cast to intptr_t,
	not to EMACS_INT, to avoid GCC warning.

	* xfns.c (x_set_scroll_bar_default_width): Remove unused 'int' locals.

	* buffer.h (PTR_BYTE_POS, BUF_PTR_BYTE_POS): Remove harmful cast.
	The cast incorrectly truncated 64-bit byte offsets to 32 bits, and
	isn't needed on 32-bit machines.

	* buffer.c (Fgenerate_new_buffer_name):
	Use EMACS_INT for count, not int.
	(advance_to_char_boundary): Return EMACS_INT, not int.

	* data.c (Qcompiled_function): Now static.

	* window.c (window_body_lines): Now static.

	* image.c (gif_load): Rename local to avoid shadowing.

	* lisp.h (SAFE_ALLOCA_LISP): Check for integer overflow.
	(struct Lisp_Save_Value): Use ptrdiff_t, not int, for 'integer' member.
	* alloc.c (make_save_value): Integer argument is now of type
	ptrdiff_t, not int.
	(mark_object): Use ptrdiff_t, not int.
	* lisp.h (pD): New macro.
	* print.c (print_object): Use it.

	* alloc.c: Use EMACS_INT, not int, to count objects.
	(total_conses, total_markers, total_symbols, total_vector_size)
	(total_free_conses, total_free_markers, total_free_symbols)
	(total_free_floats, total_floats, total_free_intervals)
	(total_intervals, total_strings, total_free_strings):
	Now EMACS_INT, not int.  All uses changed.
	(Fgarbage_collect): Compute overall total using a double, so that
	integer overflow is less likely to be a problem.  Check for overflow
	when converting back to an integer.
	(n_interval_blocks, n_string_blocks, n_float_blocks, n_cons_blocks)
	(n_vectors, n_symbol_blocks, n_marker_blocks): Remove.
	These were 'int' variables that could overflow on 64-bit hosts;
	they were never used, so remove them instead of repairing them.
	(nzombies, ngcs, max_live, max_zombies): Now EMACS_INT, not 'int'.
	(inhibit_garbage_collection): Set gc_cons_threshold to max value.
	Previously, this ceilinged at INT_MAX, but that doesn't work on
	64-bit machines.
	(allocate_pseudovector): Don't use EMACS_INT when int would do.

	* alloc.c (Fmake_bool_vector): Don't assume vector size fits in int.
	(allocate_vectorlike): Check for ptrdiff_t overflow.
	(mark_vectorlike, mark_char_table, mark_object): Avoid EMACS_UINT
	when a (possibly-narrower) signed value would do just as well.
	We prefer using signed arithmetic, to avoid comparison confusion.

	* alloc.c: Catch some string size overflows that we were missing.
	(XMALLOC_OVERRUN_CHECK_SIZE) [!XMALLOC_OVERRUN_CHECK]: Define to 0,
	for convenience in STRING_BYTES_MAX.
	(STRING_BYTES_MAX): New macro, superseding the old one in lisp.h.
	The definition here is exact; the one in lisp.h was approximate.
	(allocate_string_data): Check for string overflow.  This catches
	some instances we weren't catching before.  Also, it catches
	size_t overflow on (unusual) hosts where SIZE_MAX <= min
	(PTRDIFF_MAX, MOST_POSITIVE_FIXNUM), e.g., when size_t is 32 bits
	and ptrdiff_t and EMACS_INT are both 64 bits.

	* character.c, coding.c, doprnt.c, editfns.c, eval.c:
	All uses of STRING_BYTES_MAX replaced by STRING_BYTES_BOUND.
	* lisp.h (STRING_BYTES_BOUND): Rename from STRING_BYTES_MAX.

	* character.c (string_escape_byte8): Fix nbytes/nchars typo.

	* alloc.c (Fmake_string): Check for out-of-range init.

2011-06-15  Stefan Monnier  <monnier@iro.umontreal.ca>

	* eval.c (Fdefvaralias): Also mark the target as variable-special-p.

2011-06-14  Jan Djärv  <jan.h.d@swipnet.se>

	* xfns.c (x_set_scroll_bar_default_width): Remove argument to
	xg_get_default_scrollbar_width.

	* gtkutil.c: Include emacsgtkfixed.h if HAVE_GTK3.
	(int_gtk_range_get_value): Move to the scroll bar part of the file.
	(style_changed_cb): Call update_theme_scrollbar_width and call
	x_set_scroll_bar_default_width and xg_frame_set_char_size for
	all frames (Bug#8505).
	(xg_create_frame_widgets): Call emacs_fixed_new if HAVE_GTK3 (Bug#8505).
	Call gtk_window_set_resizable if HAVE_GTK3.
	(x_wm_set_size_hint): Call emacs_fixed_set_min_size with min width
	and height if HAVE_GTK3 (Bug#8505).
	(scroll_bar_width_for_theme): New variable.
	(update_theme_scrollbar_width): New function.
	(xg_get_default_scrollbar_width): Move code to
	update_theme_scrollbar_width, just return scroll_bar_width_for_theme.
	(xg_initialize): Call update_theme_scrollbar_width.

	* gtkutil.h (xg_get_default_scrollbar_width): Remove argument.

	* emacsgtkfixed.c, emacsgtkfixed.h: New files.

2011-06-12  Martin Rudalics  <rudalics@gmx.at>

	* frame.c (make_frame): Call other_buffer_safely instead of
	other_buffer.

	* window.c (temp_output_buffer_show): Call display_buffer with
	second argument Vtemp_buffer_show_specifiers and reset latter
	immediately after the call.
	(Vtemp_buffer_show_specifiers): New variable.
	(auto_window_vscroll_p, next_screen_context_lines)
	(Vscroll_preserve_screen_position): Remove leading asterisks from
	doc-strings.

2011-06-12  Paul Eggert  <eggert@cs.ucla.edu>

	Fix minor problems found by GCC 4.6.0 static checking.
	* buffer.c (Qclone_number): Remove for now, as it's unused.
	(record_buffer, Funrecord_buffer): Rename local to avoid shadowing.
	(record_buffer): Remove unused local.
	* frame.c (other_visible_frames, frame_buffer_list): Now static.
	(set_frame_buffer_list): Remove; unused.
	* frame.h (other_visible_frames): Remove decl.
	* keyboard.h (menu_items_inuse): Declare only if USE_GTK || USE_MOTIF.
	* lisp.h (frame_buffer_list, set_frame_buffer_list): Remove decls.
	(add_gpm_wait_descriptor, delete_gpm_wait_descriptor): Declare only
	if HAVE_GPM.
	* menu.c (menu_items_inuse): Now static unless USE_GTK || USE_MOTIF.
	* process.c (add_gpm_wait_descriptor, delete_gpm_wait_descriptor):
	Define only if HAVE_GPM.
	* widget.c (EmacsFrameResize, emacsFrameClassRec): Now static.
	(update_hints_inhibit): Remove; never set.  All uses removed.
	* widgetprv.h (emacsFrameClassRec): Remove decl.
	* window.c (delete_deletable_window): Now returns void, since it
	wasn't returning anything.
	(compare_window_configurations): Remove unused locals.
	* xfns.c (x_set_scroll_bar_default_width): Remove unused locals.
	* xmenu.c (x_menu_set_in_use): Define only if USE_GTK || USE_MOTIF.
	(dialog_selection_callback) [!USE_GTK]: Prefer intptr_t for integers
	the same widths as pointers.  This follows up on the 2011-05-06 patch.
	* xterm.c (x_alloc_lighter_color_for_widget): Define only if USE_LUCID.
	* xterm.h: Likewise.
	(x_menu_set_in_use): Declare only if USE_GTK || USE_MOTIF.

2011-06-12  Juanma Barranquero  <lekktu@gmail.com>

	* makefile.w32-in: Update dependencies.
	(LISP_H): Add lib/intprops.h.

2011-06-11  Chong Yidong  <cyd@stupidchicken.com>

	* image.c (gif_load): Add animation frame delay to the metadata.
	(syms_of_image): Use DEFSYM.  New symbol `delay'.

2011-06-11  Martin Rudalics  <rudalics@gmx.at>

	* window.c (delete_deletable_window): Re-add.
	(Fset_window_configuration): Rewrite to handle dead buffers and
	consequently deletable windows.
	(window_tree, Fwindow_tree): Remove.  Supply functionality in
	window.el.
	(compare_window_configurations): Simplify code.

2011-06-11  Andreas Schwab  <schwab@linux-m68k.org>

	* image.c (imagemagick_load_image): Fix type mismatch.
	(Fimagemagick_types): Likewise.

	* window.h (replace_buffer_in_windows): Declare.

2011-06-11  Martin Rudalics  <rudalics@gmx.at>

	* buffer.c: New Lisp objects Qbuffer_list_update_hook and
	Qclone_number.  Remove external declaration of Qdelete_window.
	(Fbuffer_list): Rewrite doc-string.  Minor restructuring of
	code.
	(Fget_buffer_create, Fmake_indirect_buffer, Frename_buffer):
	Run Qbuffer_list_update_hook if allowed.
	(Fother_buffer): Rewrite doc-string.  Major rewrite for new
	buffer list implementation.
	(other_buffer_safely): New function.
	(Fkill_buffer): Replace call to replace_buffer_in_all_windows by
	calls to replace_buffer_in_windows and
	replace_buffer_in_windows_safely.  Run Qbuffer_list_update_hook
	if allowed.
	(record_buffer): Inhibit quitting and rewrite using quittable
	functions.  Run Qbuffer_list_update_hook if allowed.
	(Frecord_buffer, Funrecord_buffer): New functions.
	(switch_to_buffer_1, Fswitch_to_buffer): Remove.
	Move switch-to-buffer to window.el.
	(bury-buffer): Move to window.el.
	(Vbuffer_list_update_hook): New variable.

	* lisp.h (other_buffer_safely): Add prototype in buffer.c
	section.

	* window.h (resize_frame_windows): Move up in code.
	(Fwindow_frame): Remove EXFUN.
	(replace_buffer_in_all_windows): Remove prototype.
	(replace_buffer_in_windows_safely): Add prototype.

	* window.c: Declare Qdelete_window static again.  Move down
	declaration of select_count.
	(Fnext_window, Fprevious_window): Rewrite doc-strings.
	(Fother_window): Move to window.el.
	(window_loop): Remove DELETE_BUFFER_WINDOWS and UNSHOW_BUFFER
	cases.  Add REPLACE_BUFFER_IN_WINDOWS_SAFELY case.
	(Fdelete_windows_on, Freplace_buffer_in_windows): Move to
	window.el.
	(replace_buffer_in_windows): Implement by calling
	Qreplace_buffer_in_windows.
	(replace_buffer_in_all_windows): Remove with some functionality
	moved into replace_buffer_in_windows_safely.
	(replace_buffer_in_windows_safely): New function.
	(select_window_norecord, select_frame_norecord): Move in front
	of run_window_configuration_change_hook.  Remove now obsolete
	declarations.
	(Fset_window_buffer): Rewrite doc-string.
	Call Qrecord_window_buffer.
	(keys_of_window): Move binding for other-window to window.el.

2011-06-11  Chong Yidong  <cyd@stupidchicken.com>

	* dispextern.h (struct image): Replace data member, whose int_val
	and ptr_val fields were not used by anything, with a single
	lisp_val object.

	* image.c (Fimage_metadata, make_image, mark_image, tiff_load)
	(gif_clear_image, gif_load, imagemagick_load_image)
	(gs_clear_image, gs_load): Callers changed.

2011-06-10  Paul Eggert  <eggert@cs.ucla.edu>

	* buffer.h: Include <time.h>, for time_t.
	Needed to build on FreeBSD 8.2.  Problem reported by Herbert J. Skuhra.

	Fix minor problems found by static checking.

	* image.c (PixelGetMagickColor): Declare if ImageMagick headers don't.

	Make identifiers static if they are not used in other modules.
	* data.c (Qcompiled_function, Qframe, Qvector):
	* image.c (QimageMagick, Qsvg):
	* minibuf.c (Qmetadata):
	* window.c (resize_window_check, resize_root_window): Now static.
	* window.h (resize_window_check, resize_root_window): Remove decls.

	* window.c (window_deletion_count, delete_deletable_window):
	Remove; unused.
	(window_body_lines): Now static.
	(Fdelete_other_windows_internal): Mark vars as initialized.
	Make sure 'resize_failed' is initialized.
	(run_window_configuration_change_hook): Rename local to avoid shadowing.
	(resize_window_apply): Remove unused local.
	* window.h (delete_deletable_window): Remove decl.

	* image.c (gif_load, svg_load_image): Rename locals to avoid shadowing.
	(imagemagick_load_image): Fix pointer signedness problem by changing
	last arg from unsigned char * to char *.  All uses changed.
	Also, fix a local for similar reasons.
	Remove unused locals.  Remove locals to avoid shadowing.
	(fn_rsvg_handle_free): Remove; unused.
	(svg_load, svg_load_image): Fix pointer signedness problem.
	(imagemagick_load_image): Don't use garbage pointer image_wand.

	* ftfont.c (ftfont_get_metrics, ftfont_drive_otf): Remove unused locals.

2011-06-10  Chong Yidong  <cyd@stupidchicken.com>

	* image.c (gif_load): Fix omitted cast error introduced by
	2011-06-06 change.

2011-06-10  Martin Rudalics  <rudalics@gmx.at>

	* window.h (resize_proportionally, orig_total_lines)
	(orig_top_line): Remove from window structure.
	(set_window_height, set_window_width, change_window_heights)
	(Fdelete_window): Remove prototypes.
	(resize_frame_windows): Remove duplicate declaration.

2011-06-10  Eli Zaretskii  <eliz@gnu.org>

	* window.h (resize_frame_windows, resize_window_check)
	(delete_deletable_window, resize_root_window)
	(resize_frame_windows): Declare prototypes.

	* window.c (resize_window_apply): Make definition be "static" to
	match the prototype.

2011-06-10  Martin Rudalics  <rudalics@gmx.at>

	* window.c: Remove declarations of Qwindow_size_fixed,
	window_min_size_1, window_min_size_2, window_min_size,
	size_window, window_fixed_size_p, enlarge_window, delete_window.
	Remove static from declaration of Qdelete_window, it's
	temporarily needed by Fbury_buffer.
	(replace_window): Don't assign orig_top_line and
	orig_total_lines.
	(Fdelete_window, delete_window): Remove.  Window deletion is
	handled by window.el.
	(window_loop): Remove DELETE_OTHER_WINDOWS case.
	Replace Fdelete_window calls with calls to Qdelete_window.
	(Fdelete_other_windows): Remove.  Deleting other windows is
	handled by window.el.
	(window_fixed_size_p): Remove.  Fixed-sizeness of windows is
	handled in window.el.
	(window_min_size_2, window_min_size_1, window_min_size): Remove.
	Window minimum sizes are handled in window.el.
	(shrink_windows, size_window, set_window_height)
	(set_window_width, change_window_heights, window_height)
	(window_width, CURBEG, CURSIZE, enlarge_window)
	(adjust_window_trailing_edge, Fadjust_window_trailing_edge)
	(Fenlarge_window, Fshrink_window): Remove.  Window resizing is
	handled in window.el.
	(make_dummy_parent): Rename to make_parent_window and give it a
	second argument horflag.
	(make_window): Don't set resize_proportionally any more.
	(Fsplit_window): Remove.  Windows are split in window.el.
	(save_restore_action, save_restore_orig_size)
	(shrink_window_lowest_first, save_restore_orig_size): Remove.
	Resize mini windows in window.el.
	(grow_mini_window, shrink_mini_window): Implement by calling
	Qresize_root_window_vertically, resize_window_check and
	resize_window_apply.
	(saved_window, Fset_window_configuration, save_window_save):
	Do not handle orig_top_line, orig_total_lines, and
	resize_proportionally.
	(window_min_height, window_min_width): Move to window.el.
	(keys_of_window): Move bindings for delete-other-windows,
	split-window, delete-window and enlarge-window to window.el.

	* buffer.c: Temporarily extern Qdelete_window.
	(Fbury_buffer): Temporarily call Qdelete_window instead of
	Fdelete_window (Fbury_buffer will move to window.el soon).

	* frame.c (set_menu_bar_lines_1): Remove code handling
	orig_top_line and orig_total_lines.

	* dispnew.c (adjust_frame_glyphs_initially): Don't use
	set_window_height but set heights directly.
	(change_frame_size_1): Use resize_frame_windows.

	* xdisp.c (init_xdisp): Don't use set_window_height but set
	heights directly.

	* xfns.c (x_set_menu_bar_lines, x_set_tool_bar_lines):
	Use resize_frame_windows instead of change_window_heights and run
	run_window_configuration_change_hook.

	* w32fns.c (x_set_tool_bar_lines): Use resize_frame_windows
	instead of change_window_heights and run
	run_window_configuration_change_hook.

2011-06-09  Martin Rudalics  <rudalics@gmx.at>

	* window.c (replace_window): Rename second argument REPLACEMENT to
	NEW.  New third argument SETFLAG.  Rewrite.
	(delete_window, make_dummy_parent): Call replace_window with
	third argument 1.
	(window_list_1): Move down in code.
	(run_window_configuration_change_hook): Move set_buffer part
	before select_frame_norecord part in order to unwind correctly.
	Rename count1 to count.
	(recombine_windows, delete_deletable_window, resize_root_window)
	(Fdelete_other_windows_internal)
	(Frun_window_configuration_change_hook, make_parent_window)
	(resize_window_check, resize_window_apply, Fresize_window_apply)
	(resize_frame_windows, Fsplit_window_internal)
	(Fdelete_window_internal, Fresize_mini_window_internal):
	New functions.
	(syms_of_window): New variables Vwindow_splits and Vwindow_nest.

2011-06-08  Martin Rudalics  <rudalics@gmx.at>

	* window.h (window): Add some new members to window structure -
	normal_lines, normal_cols, new_total, new_normal, clone_number,
	splits, nest, prev_buffers, next_buffers.
	(WINDOW_TOTAL_SIZE): Move here from window.c.
	(MIN_SAFE_WINDOW_WIDTH, MIN_SAFE_WINDOW_HEIGHT): Define here.

	* window.c (Fwindow_height, Fwindow_width, Fwindow_full_width_p):
	Remove.
	(make_dummy_parent): Set new members of windows structure.
	(make_window): Move down in code.  Handle new members of window
	structure.
	(Fwindow_clone_number, Fwindow_splits, Fset_window_splits)
	(Fwindow_nest, Fset_window_nest, Fwindow_new_total)
	(Fwindow_normal_size, Fwindow_new_normal, Fwindow_prev_buffers)
	(Fset_window_prev_buffers, Fwindow_next_buffers)
	(Fset_window_next_buffers, Fset_window_clone_number):
	New functions.
	(Fwindow_hscroll, Fwindow_at, Fwindow_point, Fwindow_start)
	(Fwindow_end, Fwindow_line_height, Fset_window_dedicated_p):
	Doc-string fixes.
	(Fwindow_parameters, Fwindow_parameter, Fset_window_parameter):
	Argument WINDOW can be now internal window too.
	(Fwindow_use_time): Move up in code.
	(Fget_buffer_window): Rename argument FRAME to ALL-FRAMES.
	Rewrite doc-string.
	(Fset_window_configuration, saved_window)
	(Fcurrent_window_configuration, save_window_save): Handle new
	members of window structure.
	(WINDOW_TOTAL_SIZE, MIN_SAFE_WINDOW_WIDTH)
	(MIN_SAFE_WINDOW_HEIGHT): Move to window.h.
	(syms_of_window): New Lisp objects Qrecord_window_buffer,
	Qwindow_deletable_p, Qdelete_window, Qreplace_buffer_in_windows,
	Qget_mru_window, Qresize_root_window,
	Qresize_root_window_vertically, Qsafe, Qabove, Qbelow,
	Qauto_buffer_name; staticpro them.

2011-06-07  Martin Rudalics  <rudalics@gmx.at>

	* window.c (Fwindow_total_size, Fwindow_left_column)
	(Fwindow_top_line, window_body_lines, Fwindow_body_size)
	(Fwindow_list_1): New functions.
	(window_box_text_cols): Replace with window_body_cols.
	(Fwindow_width, Fscroll_left, Fscroll_right):
	Use window_body_cols instead of window_box_text_cols.
	(delete_window, Fset_window_configuration):
	Call delete_all_subwindows with window as argument.
	(delete_all_subwindows): Take a window as argument and not a
	structure.  Rewrite.
	(window_loop): Remove handling of GET_LRU_WINDOW and
	GET_LARGEST_WINDOW.
	(Fget_lru_window, Fget_largest_window): Move to window.el.

	* window.h: Extern window_body_cols instead of
	window_box_text_cols.  delete_all_subwindows now takes a
	Lisp_Object as argument.

	* indent.c (compute_motion, Fcompute_motion):
	Use window_body_cols instead of window_box_text_cols.

	* frame.c (delete_frame): Call delete_all_subwindows with root
	window as argument.

2011-06-07  Daniel Colascione  <dan.colascione@gmail.com>

	* fns.c (Fputhash): Document return value.

2011-06-06  Chong Yidong  <cyd@stupidchicken.com>

	* image.c (gif_load): Implement gif89a spec "no disposal" method.

2011-06-06  Paul Eggert  <eggert@cs.ucla.edu>

	Cons<->int and similar integer overflow fixes (Bug#8794).

	Check for overflow when converting integer to cons and back.
	* charset.c (Fdefine_charset_internal, Fdecode_char):
	Use cons_to_unsigned to catch overflow.
	(Fencode_char): Use INTEGER_TO_CONS.
	* composite.h (LGLYPH_CODE): Use cons_to_unsigned.
	(LGLYPH_SET_CODE): Use INTEGER_TO_CONS.
	* data.c (long_to_cons, cons_to_long): Remove.
	(cons_to_unsigned, cons_to_signed): New functions.
	These signal an error for invalid or out-of-range values.
	* dired.c (Ffile_attributes): Use INTEGER_TO_CONS.
	* fileio.c (Fset_visited_file_modtime): Use CONS_TO_INTEGER.
	* font.c (Ffont_variation_glyphs):
	* fontset.c (Finternal_char_font): Use INTEGER_TO_CONS.
	* lisp.h: Include <intprops.h>.
	(INTEGER_TO_CONS, CONS_TO_INTEGER): New macros.
	(cons_to_signed, cons_to_unsigned): New decls.
	(long_to_cons, cons_to_long): Remove decls.
	* undo.c (record_first_change): Use INTEGER_TO_CONS.
	(Fprimitive_undo): Use CONS_TO_INTEGER.
	* xfns.c (Fx_window_property): Likewise.
	* xselect.c: Include <limits.h>.
	(x_own_selection, selection_data_to_lisp_data):
	Use INTEGER_TO_CONS.
	(x_handle_selection_request, x_handle_selection_clear)
	(x_get_foreign_selection, Fx_disown_selection_internal)
	(Fx_get_atom_name, x_send_client_event): Use CONS_TO_INTEGER.
	(lisp_data_to_selection_data): Use cons_to_unsigned.
	(x_fill_property_data): Use cons_to_signed.
	Report values out of range.

	Check for buffer and string overflow more precisely.
	* buffer.h (BUF_BYTES_MAX): New macro.
	* lisp.h (STRING_BYTES_MAX): New macro.
	* alloc.c (Fmake_string):
	* character.c (string_escape_byte8):
	* coding.c (coding_alloc_by_realloc):
	* doprnt.c (doprnt):
	* editfns.c (Fformat):
	* eval.c (verror):
	Use STRING_BYTES_MAX, not MOST_POSITIVE_FIXNUM,
	since they may not be the same number.
	* editfns.c (Finsert_char):
	* fileio.c (Finsert_file_contents):
	Likewise for BUF_BYTES_MAX.

	* image.c: Use ptrdiff_t, not int, for sizes.
	(slurp_file): Switch from int to ptrdiff_t.
	All uses changed.
	(slurp_file): Check that file size fits in both size_t (for
	malloc) and ptrdiff_t (for sanity and safety).

	* fileio.c (Fverify_visited_file_modtime): Avoid time overflow
	if b->modtime has its maximal value.

	* dired.c (Ffile_attributes): Don't assume EMACS_INT has >32 bits.

	Don't assume time_t can fit into int.
	* buffer.h (struct buffer.modtime): Now time_t, not int.
	* fileio.c (Fvisited_file_modtime): No need for time_t cast now.
	* undo.c (Fprimitive_undo): Use time_t, not int, for time_t value.

	Minor fixes for signed vs unsigned integers.
	* character.h (MAYBE_UNIFY_CHAR):
	* charset.c (maybe_unify_char):
	* keyboard.c (read_char, reorder_modifiers):
	XINT -> XFASTINT, since the integer must be nonnegative.
	* ftfont.c (ftfont_spec_pattern):
	* keymap.c (access_keymap, silly_event_symbol_error):
	XUINT -> XFASTINT, since the integer must be nonnegative.
	(Fsingle_key_description, preferred_sequence_p): XUINT -> XINT,
	since it makes no difference and we prefer signed.
	* keyboard.c (record_char): Use XUINT when all the neighbors do.
	(access_keymap): NATNUMP -> INTEGERP, since the integer must be
	nonnegative.

2011-06-06  Stefan Monnier  <monnier@iro.umontreal.ca>

	* window.h (Fwindow_frame): Declare.

2011-06-06  Paul Eggert  <eggert@cs.ucla.edu>

	* alloc.c: Simplify handling of large-request failures (Bug#8800).
	(SPARE_MEMORY): Always define.
	(LARGE_REQUEST): Remove.
	(memory_full): Use SPARE_MEMORY rather than LARGE_REQUEST.

2011-06-06  Martin Rudalics  <rudalics@gmx.at>

	* lisp.h: Move EXFUNS for Fframe_root_window,
	Fframe_first_window and Fset_frame_selected_window to window.h.

	* window.h: Move EXFUNS for Fframe_root_window,
	Fframe_first_window and Fset_frame_selected_window here from
	lisp.h.

	* frame.c (Fwindow_frame, Fframe_first_window)
	(Fframe_root_window, Fframe_selected_window)
	(Fset_frame_selected_window): Move to window.c.
	(Factive_minibuffer_window): Move to minibuf.c.
	(Fother_visible_frames_p): New function.

	* minibuf.c (Factive_minibuffer_window): Move here from frame.c.

	* window.c (decode_window, decode_any_window): Move up in code.
	(Fwindowp, Fwindow_live_p): Rewrite doc-strings.
	(inhibit_frame_unsplittable): Remove unused variable.
	(Fwindow_buffer): Move up and rewrite doc-string.
	(Fwindow_parent, Fwindow_vchild, Fwindow_hchild, Fwindow_next)
	(Fwindow_prev): New functions.
	(Fwindow_frame): Move here from frame.c.  Accept any window as
	argument.
	(Fframe_root_window, Fframe_first_window)
	(Fframe_selected_window): Move here from frame.c.  Accept frame
	or arbitrary window as argument.  Update doc-strings.
	(Fminibuffer_window): Move up in code.
	(Fwindow_minibuffer_p): Move up in code and simplify.
	(Fset_frame_selected_window): Move here from frame.c.
	Marginal rewrite.
	(Fselected_window, select_window, Fselect_window): Move up in
	code.  Minor doc-string fixes.

2011-06-06  Paul Eggert  <eggert@cs.ucla.edu>

	* alloc.c (memory_full) [SYSTEM_MALLOC]: Port to MacOS (Bug#8800).
	Do not assume that spare memory exists; that assumption is valid
	only if SYSTEM_MALLOC.
	(LARGE_REQUEST): New macro, so that the issue of large requests
	is separated from the issue of spare memory.

2011-06-05  Andreas Schwab  <schwab@linux-m68k.org>

	* editfns.c (Fformat): Correctly handle zero flag with hexadecimal
	format.  (Bug#8806)

	* gtkutil.c (xg_get_default_scrollbar_width): Avoid warning.

	* xfns.c (x_set_scroll_bar_default_width): Move declarations
	before statements.

2011-06-05  Jan Djärv  <jan.h.d@swipnet.se>

	* gtkutil.c (xg_get_default_scrollbar_width): New function.

	* gtkutil.h: Declare xg_get_default_scrollbar_width.

	* xfns.c (x_set_scroll_bar_default_width): If USE_GTK, get
	min width by calling x_set_scroll_bar_default_width (Bug#8505).

2011-06-05  Juanma Barranquero  <lekktu@gmail.com>

	* xdisp.c (single_display_spec_intangible_p): Remove declaration.

2011-06-04  Chong Yidong  <cyd@stupidchicken.com>

	* xselect.c (x_clipboard_manager_save): Remove redundant arg.
	(x_clipboard_manager_save): Add return value.
	(x_clipboard_manager_error_1, x_clipboard_manager_error_2):
	New error handlers.
	(x_clipboard_manager_save_frame, x_clipboard_manager_save_all):
	Obey Vx_select_enable_clipboard_manager.  Catch errors in
	x_clipboard_manager_save (Bug#8779).
	(Vx_select_enable_clipboard_manager): New variable.
	(x_get_foreign_selection): Reduce scope of x_catch_errors (Bug#8790).

2011-06-04  Dan Nicolaescu  <dann@ics.uci.edu>

	* emacs.c (main): Warn when starting a GTK emacs in daemon mode.

2011-06-04  YAMAMOTO Mitsuharu  <mituharu@math.s.chiba-u.ac.jp>

	* fringe.c (update_window_fringes): Don't update overlay arrow bitmap
	in the current matrix if keep_current_p is non-zero.

2011-06-04  Eli Zaretskii  <eliz@gnu.org>

	* bidi.c (bidi_level_of_next_char): Fix last change.

2011-06-03  Eli Zaretskii  <eliz@gnu.org>

	Support bidi reordering of text covered by display properties.

	* bidi.c (bidi_copy_it): Use offsetof instead of emulating it.
	(bidi_fetch_char, bidi_fetch_char_advance): New functions.
	(bidi_cache_search, bidi_cache_iterator_state)
	(bidi_paragraph_init, bidi_resolve_explicit, bidi_resolve_weak)
	(bidi_level_of_next_char, bidi_move_to_visually_next):
	Support character positions inside a run of characters covered by a
	display string.
	(bidi_paragraph_init, bidi_resolve_explicit_1)
	(bidi_level_of_next_char): Call bidi_fetch_char and
	bidi_fetch_char_advance instead of FETCH_CHAR and
	FETCH_CHAR_ADVANCE.
	(bidi_init_it): Initialize new members.
	(LRE_CHAR, RLE_CHAR, PDF_CHAR, LRO_CHAR, RLO_CHAR): Remove macro
	definitions.
	(bidi_explicit_dir_char): Lookup character type in bidi_type_table,
	instead of using explicit *_CHAR codes.
	(bidi_resolve_explicit, bidi_resolve_weak):
	Use FETCH_MULTIBYTE_CHAR instead of FETCH_CHAR, as reordering of
	bidirectional text is supported only in multibyte buffers.
	(bidi_init_it): Accept additional argument FRAME_WINDOW_P and use
	it to initialize the frame_window_p member of struct bidi_it.
	(bidi_cache_iterator_state, bidi_resolve_explicit_1)
	(bidi_resolve_explicit, bidi_resolve_weak)
	(bidi_level_of_next_char, bidi_move_to_visually_next): Abort if
	bidi_it->nchars is non-positive.
	(bidi_level_of_next_char): Don't try to lookup the cache for the
	next/previous character if nothing is cached there yet, or if we
	were just reseat()'ed to a new position.

	* xdisp.c (set_cursor_from_row): Set start and stop points
	according to the row's direction when priming the loop that looks
	for the glyph on which to display cursor.
	(single_display_spec_intangible_p): Function deleted.
	(display_prop_intangible_p): Reimplement to call
	handle_display_spec instead of single_display_spec_intangible_p.
	Accept 3 additional arguments needed by handle_display_spec.
	This fixes incorrect cursor motion across display property with complex
	values: lists, `(when COND...)' forms, etc.
	(single_display_spec_string_p): Support property values that are
	lists with the argument STRING its top-level element.
	(display_prop_string_p): Fix the condition for processing a
	property that is a list to be consistent with handle_display_spec.
	(handle_display_spec): New function, refactored from the
	last portion of handle_display_prop.
	(compute_display_string_pos): Accept additional argument
	FRAME_WINDOW_P.  Call handle_display_spec to determine whether the
	value of a `display' property is a "replacing spec".
	(handle_single_display_spec): Accept 2 additional arguments BUFPOS
	and FRAME_WINDOW_P.  If IT is NULL, don't set up the iterator from
	the display property, but just return a value indicating whether
	the display property will replace the characters it covers.
	(Fcurrent_bidi_paragraph_direction): Initialize the nchars and
	frame_window_p members of struct bidi_it.
	(compute_display_string_pos, compute_display_string_end):
	New functions.
	(push_it): Accept second argument POSITION, where pop_it should
	jump to continue iteration.
	(reseat_1): Initialize bidi_it.disp_pos.

	* keyboard.c (adjust_point_for_property): Adjust the call to
	display_prop_intangible_p to its new signature.

	* dispextern.h (struct bidi_it): New member frame_window_p.
	(bidi_init_it): Update prototypes.
	(display_prop_intangible_p): Update prototype.
	(compute_display_string_pos, compute_display_string_end):
	Declare prototypes.
	(struct bidi_it): New members nchars and disp_pos.  ch_len is now
	EMACS_INT.

2011-06-02  Paul Eggert  <eggert@cs.ucla.edu>

	Malloc failure behavior now depends on size of allocation.
	* alloc.c (buffer_memory_full, memory_full): New arg NBYTES.
	* lisp.h: Change signatures accordingly.
	* alloc.c, buffer.c, editfns.c, menu.c, minibuf.c, xterm.c:
	All callers changed.  (Bug#8762)

	* gnutls.c: Use Emacs's memory allocators.
	Without this change, the gnutls library would invoke malloc etc.
	directly, which causes problems on non-SYNC_INPUT hosts, and which
	runs afoul of improving memory_full behavior.  (Bug#8761)
	(fn_gnutls_global_set_mem_functions): New macro or function pointer.
	(emacs_gnutls_global_init): Use it to specify xmalloc, xrealloc,
	xfree instead of the default malloc, realloc, free.
	(Fgnutls_boot): No need to check for memory allocation failure,
	since xmalloc does that for us.

	Remove arbitrary limit of 2**31 entries in hash tables.  (Bug#8771)
	* category.c (hash_get_category_set):
	* ccl.c (ccl_driver):
	* charset.c (Fdefine_charset_internal):
	* charset.h (struct charset.hash_index):
	* composite.c (get_composition_id, gstring_lookup_cache)
	(composition_gstring_put_cache):
	* composite.h (struct composition.hash_index):
	* dispextern.h (struct image.hash):
	* fns.c (next_almost_prime, larger_vector, cmpfn_eql)
	(cmpfn_equal, cmpfn_user_defined, hashfn_eq, hashfn_eql)
	(hashfn_equal, hashfn_user_defined, make_hash_table)
	(maybe_resize_hash_table, hash_lookup, hash_put)
	(hash_remove_from_table, hash_clear, sweep_weak_table, SXHASH_COMBINE)
	(sxhash_string, sxhash_list, sxhash_vector, sxhash_bool_vector)
	(Fsxhash, Fgethash, Fputhash, Fmaphash):
	* image.c (make_image, search_image_cache, lookup_image)
	(xpm_put_color_table_h):
	* lisp.h (struct Lisp_Hash_Table):
	* minibuf.c (Ftry_completion, Fall_completions, Ftest_completion):
	* print.c (print): Use 'EMACS_UINT' and 'EMACS_INT'
	for hashes and hash indexes, instead of 'unsigned' and 'int'.
	* alloc.c (allocate_vectorlike):
	Check for overflow in vector size calculations.
	* ccl.c (ccl_driver):
	Check for overflow when converting EMACS_INT to int.
	* fns.c, image.c: Remove unnecessary static decls that would otherwise
	need to be updated by these changes.
	* fns.c (make_hash_table, maybe_resize_hash_table):
	Check for integer overflow with large hash tables.
	(make_hash_table, maybe_resize_hash_table, Fmake_hash_table):
	Prefer the faster XFLOAT_DATA to XFLOATINT where either will do.
	(SXHASH_REDUCE): New macro.
	(sxhash_string, sxhash_list, sxhash_vector, sxhash_bool_vector):
	Use it instead of discarding useful hash info with large hash values.
	(sxhash_float): New function.
	(sxhash): Use it.  No more need for "& INTMASK" due to above changes.
	* lisp.h (FIXNUM_BITS): New macro, useful for SXHASH_REDUCE etc.
	(MOST_NEGATIVE_FIXNUM, MOST_POSITIVE_FIXNUM, INTMASK):
	Rewrite to use FIXNUM_BITS, as this simplifies things.
	(next_almost_prime, larger_vector, sxhash, hash_lookup, hash_put):
	Adjust signatures to match updated version of code.
	(consing_since_gc): Now EMACS_INT, since a single hash table can
	use more than INT_MAX bytes.

2011-06-01  Dan Nicolaescu  <dann@ics.uci.edu>

	Make it possible to build with GCC-4.6+ -O2 -flto.

	* emacs.c (__malloc_initialize_hook): Mark as EXTERNALLY_VISIBLE.

2011-06-01  Stefan Monnier  <monnier@iro.umontreal.ca>

	* minibuf.c (get_minibuffer, read_minibuf_unwind):
	Call minibuffer-inactive-mode.

2011-05-31  Juanma Barranquero  <lekktu@gmail.com>

	* makefile.w32-in ($(BLD)/data.$(O), $(BLD)/editfns.$(O)):
	Update dependencies.

2011-05-31  Dan Nicolaescu  <dann@ics.uci.edu>

	* data.c (init_data): Remove code for UTS, this system is not
	supported anymore.

2011-05-31  Dan Nicolaescu  <dann@ics.uci.edu>

	Don't force ./temacs to start in terminal mode.

	* frame.c (make_initial_frame): Initialize faces in all cases, not
	only when CANNOT_DUMP is defined.
	* dispnew.c (init_display): Remove CANNOT_DUMP condition.

2011-05-31  Dan Nicolaescu  <dann@ics.uci.edu>

	* dispnew.c (add_window_display_history): Use const for the string
	pointer.  Remove declaration, not needed.

2011-05-31  Paul Eggert  <eggert@cs.ucla.edu>

	Use 'inline', not 'INLINE'.
	<http://lists.gnu.org/archive/html/emacs-devel/2011-05/msg00914.html>
	* alloc.c, fontset.c (INLINE): Remove.
	* alloc.c, bidi.c, charset.c, coding.c, dispnew.c, fns.c, image.c:
	* intervals.c, keyboard.c, process.c, syntax.c, textprop.c, w32term.c:
	* xdisp.c, xfaces.c, xterm.c: Replace all uses of INLINE with inline.
	* gmalloc.c (register_heapinfo): Use inline unconditionally.
	* lisp.h (LISP_MAKE_RVALUE): Use inline, not __inline__.

2011-05-31  Dan Nicolaescu  <dann@ics.uci.edu>

	Make it possible to run ./temacs.

	* callproc.c (set_initial_environment): Remove CANNOT_DUMP code,
	syms_of_callproc does the same thing.  Remove test for
	"initialized", do it in the caller.
	* emacs.c (main): Avoid calling set_initial_environment when dumping.

2011-05-31  Stefan Monnier  <monnier@iro.umontreal.ca>

	* minibuf.c (Finternal_complete_buffer): Return `category' metadata.
	(read_minibuf): Use get_minibuffer.
	(syms_of_minibuf): Use DEFSYM.
	(Qmetadata): New var.
	* data.c (Qbuffer): Don't make it static.
	(syms_of_data): Use DEFSYM.

2011-05-31  Paul Eggert  <eggert@cs.ucla.edu>

	* ccl.c (CCL_CODE_RANGE): Allow negative numbers.  (Bug#8751)
	(CCL_CODE_MIN): New macro.

2011-05-30  Paul Eggert  <eggert@cs.ucla.edu>

	* alloc.c (lisp_align_malloc): Omit unnecessary val==NULL tests.

	* eval.c (Qdebug): Now static.
	* lisp.h (Qdebug): Remove decl.  This reverts a part of the
	2011-04-26T11:26:05Z!dan.colascione@gmail.com that inadvertently undid part of
	2011-04-14T06:48:41Z!eggert@cs.ucla.edu.

2011-05-29  Chong Yidong  <cyd@stupidchicken.com>

	* image.c: Various fixes to ImageMagick code comments.
	(Fimagemagick_types): Doc fix.

2011-05-29  Paul Eggert  <eggert@cs.ucla.edu>

	Minor fixes prompted by GCC 4.6.0 warnings.

	* xselect.c (converted_selections, conversion_fail_tag): Now static.

	* emacs.c [HAVE_X_WINDOWS]: Include "xterm.h".
	(x_clipboard_manager_save_all): Move extern decl to ...
	* xterm.h: ... here, so that it can be checked for consistency.

2011-05-29  Chong Yidong  <cyd@stupidchicken.com>

	* xselect.c (x_clipboard_manager_save_frame)
	(x_clipboard_manager_save_all): New functions.
	(Fx_clipboard_manager_save): Lisp function deleted.

	* emacs.c (Fkill_emacs): Call x_clipboard_manager_save_all.
	* frame.c (delete_frame): Call x_clipboard_manager_save_frame.

	* xterm.h: Update prototype.

2011-05-28  William Xu  <william.xwl@gmail.com>

	* nsterm.m (ns_term_shutdown): Synchronize user defaults before
	exiting (Bug#8239).

2011-05-28  Jim Meyering  <meyering@redhat.com>

	Avoid a sign-extension bug in crypto_hash_function.
	* fns.c (to_uchar): Define.
	(crypto_hash_function): Use it to convert some newly-signed
	variables to unsigned, to avoid sign-extension bugs.  For example,
	without this change, (md5 "truc") would evaluate to
	45723a2aff78ff4fff7fff1114760e62 rather than the expected
	45723a2af3788c4ff17f8d1114760e62.  Reported by Antoine Levitt in
	https://lists.gnu.org/archive/html/emacs-devel/2011-05/msg00883.html.

2011-05-27  Paul Eggert  <eggert@cs.ucla.edu>

	Integer overflow fixes.

	* dbusbind.c: Serial number integer overflow fixes.
	(CHECK_DBUS_SERIAL_GET_SERIAL): New macro.
	(Fdbus_call_method_asynchronously, xd_read_message_1): Use a float
	to hold a serial number that is too large for a fixnum.
	(Fdbus_method_return_internal, Fdbus_method_error_internal):
	Check for serial numbers out of range.  Decode any serial number
	that was so large that it became a float.  (Bug#8722)

	* dbusbind.c: Use XFASTINT rather than XUINT, and check for nonneg.
	(Fdbus_call_method, Fdbus_call_method_asynchronously):
	Use XFASTINT rather than XUINT when numbers are nonnegative.
	(xd_append_arg, Fdbus_method_return_internal):
	(Fdbus_method_error_internal): Likewise.  Also, for unsigned
	arguments, check that Lisp number is nonnegative, rather than
	silently wrapping negative numbers around.  (Bug#8722)
	(xd_read_message_1): Don't assume dbus_uint32_t can fit in int.
	(Bug#8722)

	* data.c (arith_driver, Flsh): Avoid unnecessary casts to EMACS_UINT.

	* ccl.c (ccl_driver): Redo slightly to avoid the need for 'unsigned'.

	ccl: Add integer overflow checks.
	* ccl.c (CCL_CODE_MAX, GET_CCL_RANGE, GET_CCL_CODE, GET_CCL_INT):
	(IN_INT_RANGE): New macros.
	(ccl_driver): Use them to check for integer overflow when
	decoding a CCL program.  Many of the new checks are whether XINT (x)
	fits in int; it doesn't always, on 64-bit hosts.  The new version
	doesn't catch all possible integer overflows, but it's an
	improvement.  (Bug#8719)

	* alloc.c (make_event_array): Use XINT, not XUINT.
	There's no need for unsigned here.

	* mem-limits.h (EXCEEDS_LISP_PTR) [!USE_LSB_TAG]: EMACS_UINT -> uintptr_t
	This follows up to the 2011-05-06 change that substituted uintptr_t
	for EMACS_INT.  This case wasn't caught back then.

	Rework Fformat to avoid integer overflow issues.
	* editfns.c: Include <float.h> unconditionally, as it's everywhere
	now (part of C89).  Include <verify.h>.
	(MAX_10_EXP, CONVERTED_BYTE_SIZE): Remove; no longer needed.
	(pWIDE, pWIDElen, signed_wide, unsigned_wide): New defns.
	(Fformat): Avoid the prepass trying to compute sizes; it was only
	approximate and thus did not catch overflow reliably.  Instead, walk
	through the format just once, formatting and computing sizes as we go,
	checking for integer overflow at every step, and allocating a larger
	buffer as needed.  Keep track separately whether the format is
	multibyte.  Keep only the most-recently calculated precision, rather
	than them all.  Record whether each argument has been converted to
	string.  Use EMACS_INT, not int, for byte and char and arg counts.
	Support field widths and precisions larger than INT_MAX.  Avoid
	sprintf's undefined behavior with conversion specifications such as %#d
	and %.0c.  Fix bug with strchr succeeding on '\0' when looking for
	flags.  Fix bug with (format "%c" 256.0).  Avoid integer overflow when
	formatting out-of-range floating point numbers with int
	formats.  (Bug#8668)

	* lisp.h (FIXNUM_OVERFLOW_P): Work even if arg is a NaN.

	* data.c: Avoid integer truncation in expressions involving floats.
	* data.c: Include <intprops.h>.
	(arith_driver): When there's an integer overflow in an expression
	involving floating point, convert the integers to floating point
	so that the resulting value does not suffer from catastrophic
	integer truncation.  For example, on a 64-bit host (* 4
	most-negative-fixnum 0.5) should yield about -4.6e+18, not zero.
	Do not rely on undefined behavior after integer overflow.

	merge count_size_as_multibyte, parse_str_to_multibyte
	* character.c, character.h (count_size_as_multibyte):
	Rename from parse_str_to_multibyte; all uses changed.
	Check for integer overflow.
	* insdel.c, lisp.h (count_size_as_multibyte): Remove,
	since it's now a duplicate of the other.  This is more of
	a character than a buffer op, so better that it's in character.c.
	* fns.c, print.c: Adjust to above changes.

2011-05-27  Stefan Monnier  <monnier@iro.umontreal.ca>

	* xselect.c (x_convert_selection): Yet another int/Lisp_Object mixup.

2011-05-27  Paul Eggert  <eggert@cs.ucla.edu>

	* xselect.c: Fix minor problems prompted by GCC 4.6.0 warnings.
	(x_handle_selection_request, frame_for_x_selection): Remove unused vars.
	(x_clipboard_manager_save): Now static.
	(Fx_clipboard_manager_save): Rename local to avoid shadowing.

	* fns.c: Fix minor problems prompted by GCC 4.6.0 warnings.
	(crypto_hash_function): Now static.
	Fix pointer signedness problems.  Avoid unnecessary initializations.

2011-05-27  Chong Yidong  <cyd@stupidchicken.com>

	* termhooks.h (Vselection_alist): Make it terminal-local.

	* terminal.c (create_terminal): Initialize it.

	* xselect.c: Support for clipboard managers.
	(Vselection_alist): Move to termhooks.h as terminal-local var.
	(LOCAL_SELECTION): New macro.
	(x_atom_to_symbol): Handle x_display_info_for_display fail case.
	(symbol_to_x_atom): Remove gratuitous arg.
	(x_handle_selection_request, lisp_data_to_selection_data)
	(x_get_foreign_selection, Fx_register_dnd_atom): Callers changed.
	(x_own_selection, x_get_local_selection, x_convert_selection):
	New arg, specifying work frame.  Use terminal-local Vselection_alist.
	(some_frame_on_display): Delete unused function.
	(Fx_own_selection_internal, Fx_get_selection_internal)
	(Fx_disown_selection_internal, Fx_selection_owner_p)
	(Fx_selection_exists_p): New optional frame arg.
	(frame_for_x_selection, Fx_clipboard_manager_save): New functions.
	(x_handle_selection_clear): Don't treat other terminals with the
	same keyboard specially.  Use the terminal-local Vselection_alist.
	(x_clear_frame_selections): Use Frun_hook_with_args.

	* xterm.c (x_term_init): Intern ATOM and CLIPBOARD_MANAGER atoms.

	* xterm.h: Add support for those atoms.

2011-05-26  Chong Yidong  <cyd@stupidchicken.com>

	* xselect.c: ICCCM-compliant handling of MULTIPLE targets.
	(converted_selections, conversion_fail_tag): New global variables.
	(x_selection_request_lisp_error): Free the above.
	(x_get_local_selection): Remove unnecessary code.
	(x_reply_selection_request): Args changed; handle arbitrary array
	of converted selections stored in converted_selections.
	Separate the XChangeProperty and SelectionNotify steps.
	(x_handle_selection_request): Rewrite to handle MULTIPLE target.
	(x_convert_selection): New function.
	(x_handle_selection_event): Simplify.
	(x_get_foreign_selection): Don't ignore incoming requests while
	waiting for an answer; this will fail when we implement
	SAVE_TARGETS, and seems unnecessary anyway.
	(selection_data_to_lisp_data): Recognize ATOM_PAIR type.
	(Vx_sent_selection_functions): Doc fix.

2011-05-26  Leo Liu  <sdl.web@gmail.com>

	* editfns.c (Ftranspose_regions): Allow empty regions.  (Bug#8699)

2011-05-25  YAMAMOTO Mitsuharu  <mituharu@math.s.chiba-u.ac.jp>

	* dispextern.h (struct glyph_row): New member fringe_bitmap_periodic_p.

	* dispnew.c (shift_glyph_matrix, scrolling_window): Mark scrolled row
	for fringe update if it has periodic bitmap.
	(row_equal_p): Also compare left_fringe_offset, right_fringe_offset,
	and fringe_bitmap_periodic_p.

	* fringe.c (get_fringe_bitmap_data): New function.
	(draw_fringe_bitmap_1, update_window_fringes): Use it.
	(update_window_fringes): Record periodicity of fringe bitmap in glyph
	row.  Mark glyph row for fringe update if periodicity changed.

	* xdisp.c (try_window_reusing_current_matrix): Don't mark scrolled row
	for fringe update unless it has periodic bitmap.

2011-05-25  Kenichi Handa  <handa@m17n.org>

	* xdisp.c (get_next_display_element): Set correct it->face_id for
	a static composition.

2011-05-24  Leo Liu  <sdl.web@gmail.com>

	* deps.mk (fns.o):
	* makefile.w32-in ($(BLD)/fns.$(O)): Include sha1.h.

	* fns.c (crypto_hash_function, Fsha1): New function.
	(Fmd5): Use crypto_hash_function.
	(syms_of_fns): Add Ssha1.

2011-05-22  Paul Eggert  <eggert@cs.ucla.edu>

	* gnutls.c: Remove unused macros.
	(fn_gnutls_transport_set_lowat, fn_gnutls_transport_set_pull_function):
	(fn_gnutls_transport_set_push_function) [!WINDOWSNT]:
	Remove macros that are defined and never used.
	Caught by gcc -Wunused-macros (GCC 4.6.0, Fedora 14).

2011-05-22  Chong Yidong  <cyd@stupidchicken.com>

	* xselect.c (syms_of_xselect): Remove unused symbol SAVE_TARGETS.
	(Fx_get_selection_internal): Minor cleanup.
	(Fx_own_selection_internal): Rename arguments for consistency with
	select.el.

2011-05-22  Paul Eggert  <eggert@cs.ucla.edu>

	* xselect.c (QSAVE_TARGETS): New static var, to fix build failure.

2011-05-22  Chong Yidong  <cyd@stupidchicken.com>

	* xselect.c (syms_of_xselect): Include character.h; use DEFSYM.

2011-05-21  YAMAMOTO Mitsuharu  <mituharu@math.s.chiba-u.ac.jp>

	* dispnew.c (scrolling_window): Don't exclude the case that the
	last enabled row in the desired matrix touches the bottom boundary.

2011-05-21  Glenn Morris  <rgm@gnu.org>

	* Makefile.in ($(etc)/DOC): Make second command line even shorter.
	(SOME_MACHINE_OBJECTS): Replace FONT_OBJ by its maximal expansion,
	and add some more files.

2011-05-20  Eli Zaretskii  <eliz@gnu.org>

	* callproc.c (Fcall_process) [MSDOS]: Fix arguments to
	report_file_error introduced by the change from 2011-05-07.

2011-05-20  Paul Eggert  <eggert@cs.ucla.edu>

	* systime.h (Time): Define only if emacs is defined.
	This is to allow ../lib-src/profile.c to be compiled on FreeBSD,
	where the include path doesn't have X11/X.h by default.  See
	<http://lists.gnu.org/archive/html/emacs-devel/2011-05/msg00561.html>.

2011-05-20  Kenichi Handa  <handa@m17n.org>

	* composite.c (find_automatic_composition): Fix previous change.

2011-05-20  Glenn Morris  <rgm@gnu.org>

	* lisp.mk: New file, split from Makefile.in.
	* Makefile.in (lisp): Move to separate file, inserted by @lisp_frag@.
	(shortlisp): Remove.
	($(etc)/DOC): Edit lisp.mk rather than using $shortlisp.

2011-05-19  Glenn Morris  <rgm@gnu.org>

	* Makefile.in (MSDOS_SUPPORT_REAL, MSDOS_SUPPORT, NS_SUPPORT)
	(REAL_MOUSE_SUPPORT, GPM_MOUSE_SUPPORT, MOUSE_SUPPORT, TOOLTIP_SUPPORT)
	(BASE_WINDOW_SUPPORT, X_WINDOW_SUPPORT, WINDOW_SUPPORT): Remove.
	(lisp): Set the order to that of loadup.el.
	(shortlisp): Make it a copy of $lisp.
	(SOME_MACHINE_LISP): Remove.
	($(etc)/DOC): Depend just on $lisp, not $SOME_MACHINE_LISP too.
	Use just $shortlisp, not $SOME_MACHINE_LISP too.

2011-05-18  Kenichi Handa  <handa@m17n.org>

	* composite.c (CHAR_COMPOSABLE_P): Add more check for efficiency.
	(BACKWARD_CHAR): Wrap the arg STOP by parenthesis.
	(find_automatic_composition): Mostly rewrite for efficiency.

2011-05-18  Juanma Barranquero  <lekktu@gmail.com>

	* makefile.w32-in: Update dependencies.

2011-05-18  Christoph Scholtes  <cschol2112@googlemail.com>

	* menu.c: Include limits.h (fixes the MS-Windows build broken by
	2011-06-18T18:49:19Z!cyd@stupidchicken.com).

2011-05-18  Paul Eggert  <eggert@cs.ucla.edu>

	Fix some integer overflow issues, such as string length overflow.

	* insdel.c (count_size_as_multibyte): Check for string overflow.

	* character.c (lisp_string_width): Check for string overflow.
	Use EMACS_INT, not int, for string indexes and lengths; in
	particular, 2nd arg is now EMACS_INT, not int.  Do not crash if
	the resulting string length overflows an EMACS_INT; instead,
	report a string overflow if no precision given.  When checking for
	precision exhaustion, use a check that cannot possibly have
	integer overflow.  (Bug#8675)
	* character.h (lisp_string_width): Adjust to new signature.

	* alloc.c (string_overflow): New function.
	(Fmake_string): Use it.  This doesn't change behavior, but saves
	a few bytes and will simplify future changes.
	* character.c (string_escape_byte8): Likewise.
	* lisp.h (string_overflow): New decl.

	Fixups, following up to the user-interface timestamp change.
	* nsterm.m (last_mouse_movement_time, ns_mouse_position): Use Time
	for UI timestamps, instead of unsigned long.
	* msdos.c (mouse_get_pos): Likewise.
	* w32inevt.c (movement_time, w32_console_mouse_position): Likewise.
	* w32gui.h (Time): Define by including "systime.h" rather than by
	declaring it ourselves.  (Bug#8664)

	* dispextern.h (struct image): Don't assume time_t <= unsigned long.
	* image.c (clear_image_cache): Likewise.

	* term.c (term_mouse_position): Don't assume time_t wraparound.

	Be more systematic about user-interface timestamps.
	Before, the code sometimes used 'Time', sometimes 'unsigned long',
	and sometimes 'EMACS_UINT', to represent these timestamps.
	This change causes it to use 'Time' uniformly, as that's what X uses.
	This makes the code easier to follow, and makes it easier to catch
	integer overflow bugs such as Bug#8664.
	* frame.c (Fmouse_position, Fmouse_pixel_position):
	Use Time, not unsigned long, for user-interface timestamps.
	* keyboard.c (last_event_timestamp, kbd_buffer_get_event): Likewise.
	(button_down_time, make_lispy_position, make_lispy_movement): Likewise.
	* keyboard.h (last_event_timestamp): Likewise.
	* menu.c (Fx_popup_menu) [!HAVE_X_WINDOWS]: Likewise.
	* menu.h (xmenu_show): Likewise.
	* term.c (term_mouse_position): Likewise.
	* termhooks.h (struct input_event.timestamp): Likewise.
	(struct terminal.mouse_position_hook): Likewise.
	* xmenu.c (create_and_show_popup_menu, xmenu_show): Likewise.
	* xterm.c (XTmouse_position, x_scroll_bar_report_motion): Likewise.
	* systime.h (Time): New decl.  Pull it in from <X11/X.h> if
	HAVE_X_WINDOWS, otherwise define it as unsigned long, which is
	what it was before.
	* menu.h, termhooks.h: Include "systime.h", for Time.

	* keyboard.c (make_lispy_event): Fix problem in integer overflow.
	Don't assume that the difference between two unsigned long values
	can fit into an integer.  At this point, we know button_down_time
	<= event->timestamp, so the difference must be nonnegative, so
	there's no need to cast the result if double-click-time is
	nonnegative, as it should be; check that it's nonnegative, just in
	case.  This bug is triggered when events are more than 2**31 ms
	apart (about 25 days).  (Bug#8664)

	* xselect.c (last_event_timestamp): Remove duplicate decl.
	(x_own_selection): Remove needless cast to unsigned long.

	* xmenu.c (set_frame_menubar): Use int, not EMACS_UINT, for indexes
	that always fit in int.  Use a sentinel instead of a counter, to
	avoid a temp and to allay GCC's concerns about possible int overflow.
	* frame.h (struct frame): Use int for menu_bar_items_used
	instead of EMACS_INT, since it always fits in int.

	* menu.c (grow_menu_items): Check for int overflow.

	* xmenu.c (set_frame_menubar): Don't mishandle vectors with no nils.

	* xterm.c: Use EMACS_INT for Emacs modifiers, and int for X modifiers.
	Before, the code was not consistent.  These values cannot exceed
	2**31 - 1 so there's no need to make them unsigned.
	(x_x_to_emacs_modifiers): Accept int and return EMACS_INT.
	(x_emacs_to_x_modifiers): Accept EMACS_INT and return int.
	(x_x_to_emacs_modifiers, x_emacs_to_x_modifiers): Reject non-integers
	as modifiers.
	* xterm.h (x_x_to_emacs_modifiers): Adjust to signature change.

	* lisp.h (XINT) [USE_LISP_UNION_TYPE]: Cast to EMACS_INT.
	(XUINT) [USE_LISP_UNION_TYPE]: Cast to EMACS_UINT.
	Otherwise, GCC 4.6.0 warns about printf (pI, XINT (...)),
	presumably because the widths might not match.

	* window.c (size_window): Avoid needless test at loop start.

2011-05-18  Courtney Bane  <emacs-bugs-7626@cbane.org>  (tiny change)

	* term.c (Fresume_tty): Restore hooks before reinitializing (bug#8687).

2011-05-12  Drew Adams  <drew.adams@oracle.com>

	* textprop.c (Fprevious_single_char_property_change): Doc fix (bug#8655).

2011-05-12  YAMAMOTO Mitsuharu  <mituharu@math.s.chiba-u.ac.jp>

	* w32term.c (w32_draw_fringe_bitmap): Rename local vars `left' and
	`width' to `bar_area_x' and `bar_area_width', respectively.
	(x_scroll_run): Take account of fringe background extension.

	* xterm.c (x_draw_fringe_bitmap) [USE_TOOLKIT_SCROLL_BARS]:
	Rename local vars `left' and `width' to `bar_area_x' and
	`bar_area_width', respectively.
	(x_scroll_run) [USE_TOOLKIT_SCROLL_BARS]: Take account of fringe
	background extension.

2011-05-10  Jim Meyering  <meyering@redhat.com>

	* xdisp.c (x_intersect_rectangles): Fix typo "the the -> the".

2011-05-10  Juanma Barranquero  <lekktu@gmail.com>

	* image.c (Finit_image_library): Return t for built-in image types,
	like pbm and xbm.  (Bug#8640)

2011-05-09  Andreas Schwab  <schwab@linux-m68k.org>

	* w32menu.c (set_frame_menubar): Fix submenu allocation.

2011-05-07  Eli Zaretskii  <eliz@gnu.org>

	* w32console.c (Fset_screen_color): Doc fix.
	(Fget_screen_color): New function.
	(syms_of_ntterm): Defsubr it.

	* callproc.c (call_process_cleanup) [MSDOS]: Don't close and
	unlink the temporary file if Fcall_process didn't create it in the
	first place.
	(Fcall_process) [MSDOS]: Don't create tempfile if stdout of the
	child process will be redirected to a file specified with `:file'.
	Don't try to re-open tempfile in that case, and set fd[0] to -1 as
	cue to call_process_cleanup not to close that handle.

2011-05-07  Ben Key  <bkey76@gmail.com>

	* makefile.w32-in: The bootstrap-temacs rule now makes use of
	one of two shell specific rules, either bootstrap-temacs-CMD or
	bootstrap-temacs-SH.  The bootstrap-temacs-SH rule is identical
	to the previous implementation of the bootstrap-temacs rule.
	The bootstrap-temacs-CMD rule is similar to the previous
	implementation of the bootstrap-temacs rule except that it
	makes use of the ESC_CFLAGS variable instead of the CFLAGS
	variable.

	These changes, along with some changes to nt/configure.bat,
	nt/gmake.defs, and nt/nmake.defs, are required to extend my
	earlier fix to add support for --cflags and --ldflags options
	that include quotes so that it works whether make uses cmd or
	sh as the shell.

2011-05-06  Michael Albinus  <michael.albinus@gmx.de>

	* dbusbind.c (QCdbus_type_unix_fd): Declare static.
	(xd_remove_watch): Don't check QCdbus_type_unix_fd for SYMBOLP, it
	is a constant.
	(Fdbus_init_bus, xd_read_queued_messages): Bus can be a symbol or
	a string.  Handle both cases.
	(Fdbus_call_method_asynchronously, Fdbus_register_signal)
	(Fdbus_register_method): Use Qinvalid_function.

2011-05-06  Juanma Barranquero  <lekktu@gmail.com>

	* makefile.w32-in: Update dependencies.
	(LISP_H): Add inttypes.h and stdin.h.
	(PROCESS_H): Add unistd.h.

2011-05-06  Eli Zaretskii  <eliz@gnu.org>

	* lread.c: Include limits.h (fixes the MS-Windows build broken by
	2011-05-06T07:13:19Z!eggert@cs.ucla.edu).

2011-05-06  Paul Eggert  <eggert@cs.ucla.edu>

	* image.c (Finit_image_library) [!HAVE_NTGUI]: Omit unused local.

	* term.c (vfatal): Remove stray call to va_end.
	It's not needed and the C Standard doesn't allow it here anyway.

	Use C99's va_copy to avoid undefined behavior on x86-64 GNU/Linux.
	* eval.c (verror): doprnt a copy of ap, not the original.  (Bug#8545)

	* eval.c (verror): OK to create a string of up to MOST_POSITIVE_FIXNUM
	bytes.

	* term.c: Don't include <stdarg.h>, as <lisp.h> does that.

	* callproc.c (Fcall_process): Use 'volatile' to avoid vfork clobbering.

	* process.c (Fformat_network_address): Fix typo: args2 -> *args2.

	* xmenu.c (set_frame_menubar): Fix typo: int * -> int (3 times).

	* coding.c (detect_coding_charset): Fix typo: * 2 -> *4 (Bug#8601).

	* charset.h (struct charset.code_space): Now has 15 elements, not 16.
	* charset.c (Fdefine_charset_internal): Don't initialize
	charset.code_space[15].  The value was garbage, on hosts with
	32-bit int (Bug#8600).

	* lread.c (read_integer): Be more consistent with string-to-number.
	Use string_to_number to do the actual conversion; this avoids
	rounding errors and fixes some other screwups.  Without this fix,
	for example, #x1fffffffffffffff was misread as -2305843009213693952.
	(digit_to_number): Move earlier, for benefit of read_integer.
	Return -1 if the digit is out of range for the base, -2 if it is
	not a digit in any supported base.  (Bug#8602)

	* doprnt.c (doprnt): Support arbitrary pI values, such as "I64".

	* dispnew.c (scrolling_window): Return 1 if we scrolled,
	to match comment at start of function.  This also removes a
	GCC warning about overflow in a 32+64-bit port.

	* lisp.h (EMACS_INT, EMACS_UINT, BITS_PER_EMACS_INT, pI): Simplify.

	* dbusbind.c: Do not use XPNTR on a value that may be an integer.
	Reported by Stefan Monnier in
	<http://lists.gnu.org/archive/html/emacs-devel/2011-04/msg00919.html>.
	(xd_remove_watch, Fdbus_init_bus, xd_read_queued_messages):
	Use SYMBOLP-guarded XSYMBOL, not XPNTR.

	* lisp.h (EMACS_INTPTR): Remove.  All uses changed to intptr_t.
	(EMACS_UINTPTR): Likewise, with uintptr_t.

	* lisp.h: Prefer 64-bit EMACS_INT if available.
	(EMACS_INT, EMACS_UINT, BITS_PER_EMACS_INT, pI): Define to 64-bit
	on 32-bit hosts that have 64-bit int, so that they can access
	large files.
	However, temporarily disable this change unless the temporary
	symbol WIDE_EMACS_INT is defined.

	* lread.c, process.c: Do not include <inttypes.h>; lisp.h does it now.

	Prefer intptr_t/uintptr_t for integers the same widths as pointers.
	This removes an assumption that EMACS_INT and long are the same
	width as pointers.  The assumption is true for Emacs porting targets
	now, but we want to make other targets possible.
	* lisp.h: Include <inttypes.h>, for INTPTR_MAX, UINTPTR_MAX.
	(EMACS_INTPTR, EMACS_UINTPTR): New macros.
	In the rest of the code, change types of integers that hold casted
	pointers to EMACS_INTPTR and EMACS_UINTPTR, systematically
	replacing EMACS_INT, long, EMACS_UINT, and unsigned long.
	(XTYPE): Don't cast arg to EMACS_UINT; normally is not needed.
	(XSET): Cast type of XTYPE arg to EMACS_INTPTR; it is needed here.
	No need to cast type when ORing.
	(XPNTR): Return a value of type EMACS_INTPTR or EMACS_UINTPTR.
	* alloc.c (lisp_align_malloc): Remove a no-longer-needed cast.
	* doc.c (store_function_docstring): Use EMACS_INTPTR, so as not to
	assume EMACS_INT is the same width as char *.
	* gtkutil.c (xg_gtk_scroll_destroy, xg_tool_bar_button_cb):
	(xg_tool_bar_callback, xg_tool_bar_help_callback, xg_make_tool_item):
	Remove no-longer-needed casts.
	(xg_create_scroll_bar, xg_tool_bar_button_cb, xg_tool_bar_callback):
	(xg_tool_bar_help_callback, xg_make_tool_item):
	Use EMACS_INTPTR to hold an integer
	that will be cast to void *; this can avoid a GCC warning
	if EMACS_INT is not the same width as void *.
	* menu.c (find_and_call_menu_selection): Remove no-longer-needed cast.
	* xdisp.c (display_echo_area_1, resize_mini_window_1):
	(current_message_1, set_message_1):
	Use a local to convert to proper width without a cast.
	* xmenu.c (dialog_selection_callback): Likewise.

	* sysdep.c (get_random): Don't assume EMACS_INT is no wider than long.
	Also, don't assume VALBITS / RAND_BITS is less than 5,
	and don't rely on undefined behavior when shifting a 1 left into
	the sign bit.
	* lisp.h (get_random): Change signature to match.

	* lread.c (hash_string): Use size_t, not int, for hash computation.
	Normally we prefer signed values; but hashing is special, because
	it's better to use unsigned division on hash table sizes so that
	the remainder is nonnegative.  Also, size_t is the natural width
	for hashing into memory.  The previous code used 'int', which doesn't
	retain enough info to hash well into very large tables.
	(oblookup, oblookup_last_bucket_number, Funintern): Likewise.

	* dbusbind.c: Don't possibly lose pointer info when converting.
	(xd_remove_watch, Fdbus_init_bus, xd_read_queued_messages):
	Use XPNTR rather than XHASH, so that the high-order bits of
	the pointer aren't lost when converting through void *.

	* eval.c (Fautoload): Don't double-shift a pointer.

	* fns.c (Frandom): Let EMACS_UINT be wider than unsigned long.

2011-05-06  Juanma Barranquero  <lekktu@gmail.com>

	* gnutls.c (DEF_GNUTLS_FN):
	* image.c (DEF_IMGLIB_FN): Make function pointers static.

2011-05-05  Andreas Schwab  <schwab@linux-m68k.org>

	* lread.c (lisp_file_lexically_bound_p): Stop scanning at end
	marker.  (Bug#8610)

2011-05-05  Eli Zaretskii  <eliz@gnu.org>

	* w32heap.c (allocate_heap) [USE_LISP_UNION_TYPE || USE_LSB_TAG]:
	New version that can reserve upto 2GB of heap space.

2011-05-05  Chong Yidong  <cyd@stupidchicken.com>

	* nsfns.m (Fns_read_file_name): Doc fix (Bug#8534).

2011-05-05  Teodor Zlatanov  <tzz@lifelogs.com>

	* gnutls.c (fn_gnutls_certificate_set_x509_key_file): Add alias to
	`gnutls_certificate_set_x509_key_file'.

2011-05-05  Juanma Barranquero  <lekktu@gmail.com>

	* makefile.w32-in ($(BLD)/image.$(O), $(BLD)/process.$(O)):
	Update dependencies.

2011-05-04  Juanma Barranquero  <lekktu@gmail.com>

	* gnutls.h (emacs_gnutls_write, emacs_gnutls_read):
	* gnutls.c (emacs_gnutls_write, emacs_gnutls_read):
	Remove unused parameter `fildes'.
	* process.c (read_process_output, send_process): Don't pass it.

2011-05-04  Juanma Barranquero  <lekktu@gmail.com>

	Fix previous change: the library cache is defined in w32.c.
	* image.c (CACHE_IMAGE_TYPE) [!HAVE_NTGUI]: Define to noop.
	(Finit_image_library): Wrap Vlibrary_cache on "#ifdef HAVE_NTGUI".

2011-05-04  Juanma Barranquero  <lekktu@gmail.com>

	Implement dynamic loading of GnuTLS on Windows.

	* gnutls.h (GNUTLS_EMACS_ERROR_NOT_LOADED): New macro.
	(emacs_gnutls_write, emacs_gnutls_read): Mark as extern.
	(emacs_gnutls_record_check_pending, emacs_gnutls_transport_set_errno):
	Declare.

	* gnutls.c (Qgnutls_dll): Define.
	(DEF_GNUTLS_FN, LOAD_GNUTLS_FN): New macros.
	(gnutls_*): Declare function pointers.
	(init_gnutls_functions): New function to initialize function pointers.
	(emacs_gnutls_handshake, Fgnutls_error_string, Fgnutls_deinit)
	(emacs_gnutls_global_init, Fgnutls_bye): Use function pointers.
	(emacs_gnutls_record_check_pending, emacs_gnutls_transport_set_errno):
	Wrappers for gnutls_record_check_pending and gnutls_transport_set_errno.
	(emacs_gnutls_write, emacs_gnutls_read)
	(emacs_gnutls_handle_error, Fgnutls_error_fatalp)
	(Fgnutls_available_p): New function.
	(Fgnutls_boot): Call Fgnutls_available_p.  Use function pointers.
	(syms_of_gnutls) <Qgnutls_dll>: Initialize and staticpro it.
	(syms_of_gnutls) <Sgnutls_available_p>: defsubr it.

	* image.c: Include w32.h.
	(Vimage_type_cache): Delete.
	(syms_of_image) <Vimage_type_cache>: Don't initialize and staticpro it.
	(CACHE_IMAGE_TYPE, Finit_image_library): Use Vlibrary_cache instead.
	(w32_delayed_load): Move to w32.c.

	* w32.h (VlibraryCache, QCloaded_from, w32_delayed_load): Declare.

	* w32.c (QCloaded_from, Vlibrary_cache): Define.
	(w32_delayed_load): Move from image.c.  When loading a library, record
	its filename in the :loaded-from property of the library id.
	(globals_of_w32) <QCloaded_from, Vlibrary_cache>:
	Initialize and staticpro them.
	(emacs_gnutls_pull, emacs_gnutls_push): Call emacs_gnutls_* functions.

	* process.c: Include lisp.h before w32.h, not after.
	(wait_reading_process_output): Call emacs_gnutls_record_check_pending
	instead of gnutls_record_check_pending.

	* callproc.c, emacs.c: Include lisp.h before w32.h, not after.

2011-05-04  Teodor Zlatanov  <tzz@lifelogs.com>

	* gnutls.c (Fgnutls_boot): Support :keylist and :crlfiles options
	instead of :keyfiles.  Give GnuTLS the keylist and the CRL lists
	as passed in.

2011-05-03  Jan Djärv  <jan.h.d@swipnet.se>

	* xterm.c (x_set_frame_alpha): Do not set property on anything
	else than FRAME_X_OUTER_WINDOW (Bug#8608).

2011-05-02  Juanma Barranquero  <lekktu@gmail.com>

	* sysdep.c (get_tty_size) [WINDOWSNT]: Implement.  (Bug#8596)

2011-05-02  Juanma Barranquero  <lekktu@gmail.com>

	* gnutls.c (Qgnutls_log_level, Qgnutls_code, Qgnutls_anon)
	(Qgnutls_x509pki, Qgnutls_e_interrupted, Qgnutls_e_again)
	(Qgnutls_e_invalid_session, Qgnutls_e_not_ready_for_handshake)
	(gnutls_global_initialized, Qgnutls_bootprop_priority)
	(Qgnutls_bootprop_trustfiles, Qgnutls_bootprop_keyfiles)
	(Qgnutls_bootprop_callbacks, Qgnutls_bootprop_loglevel)
	(Qgnutls_bootprop_hostname, Qgnutls_bootprop_verify_flags)
	(Qgnutls_bootprop_verify_error, Qgnutls_bootprop_verify_hostname_error)
	(Qgnutls_bootprop_callbacks_verify): Make static.

2011-05-01  Andreas Schwab  <schwab@linux-m68k.org>

	* callproc.c: Indentation fixup.

	* sysdep.c (wait_for_termination_1): Make static.
	(wait_for_termination, interruptible_wait_for_termination):
	Move after wait_for_termination_1.

2011-05-01  Lars Magne Ingebrigtsen  <larsi@gnus.org>

	* sysdep.c (interruptible_wait_for_termination): New function
	which is like wait_for_termination, but allows keyboard
	interruptions.

	* callproc.c (Fcall_process): Add (:file "file") as an option for
	the STDOUT buffer.
	(Fcall_process_region): Ditto.

2011-04-30  Eli Zaretskii  <eliz@gnu.org>

	* dosfns.c (Fint86, Fdos_memget, Fdos_memput): Use `ASIZE (FOO)'
	rather than `XVECTOR (FOO)->size'.

	* process.c: Remove HAVE_INTTYPES_H condition from inclusion of
	inttypes.h, as a gnulib replacement is used if it not available in
	system headers.

2011-04-21  Eli Zaretskii  <eliz@gnu.org>

	Lift the MOST_POSITIVE_FIXNUM/4 limitation on visited files.
	* fileio.c (Finsert_file_contents): Don't limit file size to 1/4
	of MOST_POSITIVE_FIXNUM.  (Bug#8528)

	* coding.c (coding_alloc_by_realloc): Error out if destination
	will grow beyond MOST_POSITIVE_FIXNUM.
	(decode_coding_emacs_mule): Abort if there isn't enough place in
	charbuf for the composition carryover bytes.  Reserve an extra
	space for up to 2 characters produced in a loop.
	(decode_coding_iso_2022): Abort if there isn't enough place in
	charbuf for the composition carryover bytes.

2011-04-21  Eli Zaretskii  <eliz@gnu.org>

	* doprnt.c (doprnt) [!HAVE_LONG_LONG_INT]: Error out instead of
	aborting when %lld or %lll format is passed.
	[!HAVE_UNSIGNED_LONG_LONG_INT]: Error out instead of aborting when
	%llo or %llx format is passed.  (Bug#8545)

	* window.c (window_scroll_line_based): Use a marker instead of
	simple variables to record original value of point.  (Bug#7952)

	* doprnt.c (doprnt): Fix the case where a multibyte sequence
	produced by %s or %c overflows available buffer space.  (Bug#8545)

2011-04-28  Paul Eggert  <eggert@cs.ucla.edu>

	* doprnt.c (doprnt): Omit useless test; int overflow check (Bug#8545).
	(SIZE_MAX): Move defn after all includes, as they might #define it.

2011-04-28  Juanma Barranquero  <lekktu@gmail.com>

	* w32.c (init_environment): Warn about defaulting HOME to C:\.

2011-04-28  Juanma Barranquero  <lekktu@gmail.com>

	* keyboard.c (Qdelayed_warnings_hook): Define.
	(command_loop_1): Run `delayed-warnings-hook'
	if Vdelayed_warnings_list is non-nil.
	(syms_of_keyboard) <delayed-warnings-hook>: DEFSYM it.
	(syms_of_keyboard) <delayed-warnings-list>: DEFVAR_LISP it.

2011-04-28  Eli Zaretskii  <eliz@gnu.org>

	* doprnt.c (doprnt): Don't return value smaller than the buffer
	size if the message was truncated.  (Bug#8545).

2011-04-28  Juanma Barranquero  <lekktu@gmail.com>

	* w32fns.c (Fx_change_window_property, Fx_delete_window_property)
	(Fx_window_property): #if-0 the whole functions, not just the bodies.

2011-04-27  Paul Eggert  <eggert@cs.ucla.edu>

	* doprnt.c (doprnt): Support "ll" length modifier, for long long.

2011-04-27  Juanma Barranquero  <lekktu@gmail.com>

	* makefile.w32-in: Update dependencies.

2011-04-27  Eli Zaretskii  <eliz@gnu.org>

	Improve `doprnt' and its usage.  (Bug#8545)
	* doprnt.c (doprnt): Make sure `format' is never accessed beyond
	`format_end'.  Remove support for %l as a conversion specifier.
	Don't use xrealloc.  Improve diagnostics when the %l size modifier
	is used.  Update the commentary.

	* eval.c (verror): Simplify calculation of size_t.

	* coding.c (Ffind_operation_coding_system): Fix diagnostic error
	messages.

2011-04-27  Yoshiaki Kasahara  <kasahara@nc.kyushu-u.ac.jp>  (tiny change)

	* buffer.c (init_buffer) [USE_MMAP_FOR_BUFFERS]: Adjust to aliasing
	change.

2011-04-27  Paul Eggert  <eggert@cs.ucla.edu>

	* nsmenu.m: Replace all uses of XVECTOR with ASIZE and AREF.
	This makes this file independent of the recent pseudovector change.

2011-04-26  Paul Eggert  <eggert@cs.ucla.edu>

	* keyboard.c (handle_user_signal): Fix pointer signedness problem.

	* gnutls.c (emacs_gnutls_handle_error): Remove unused local.
	(Fgnutls_boot): gnutls_certificate_verify_peers2 wants unsigned *.
	Remove unused local.
	(emacs_gnutls_write): Don't use uninitialized rtnval if nbyte <= 0.

	* lisp.h: Fix a problem with aliasing and vector headers.  (Bug#8546)
	GCC 4.6.0 optimizes based on type-based alias analysis.
	For example, if b is of type struct buffer * and v of type struct
	Lisp_Vector *, then gcc -O2 was incorrectly assuming that &b->size
	!= &v->size, and therefore "v->size = 1; b->size = 2; return
	v->size;" must therefore return 1.  This assumption is incorrect
	for Emacs, since it type-puns struct Lisp_Vector * with many other
	types.  To fix this problem, this patch adds a new type struct
	vectorlike_header that documents the constraints on layout of vectors
	and pseudovectors, and helps optimizing compilers not get fooled
	by Emacs's type punning.  It also adds the macros XSETTYPED_PVECTYPE
	XSETTYPED_PSEUDOVECTOR, TYPED_PSEUDOVECTORP, for similar reasons.
	* lisp.h (XSETTYPED_PVECTYPE): New macro, specifying the name of
	the size member.
	(XSETPVECTYPE): Rewrite in terms of new macro.
	(XSETPVECTYPESIZE): New macro, specifying both type and size.
	This is a bit clearer, and further avoids the possibility of
	undesirable aliasing.
	(XSETTYPED_PSEUDOVECTOR): New macro, specifying the size.
	(XSETPSEUDOVECTOR): Rewrite in terms of XSETTYPED_PSEUDOVECTOR.
	(XSETSUBR): Rewrite in terms of XSETTYPED_PSEUDOVECTOR and XSIZE,
	since Lisp_Subr is a special case (no "next" field).
	(ASIZE): Now uses header.size rather than size.
	All previous uses of XVECTOR (foo)->size replaced to use this macro,
	to avoid the hassle of writing XVECTOR (foo)->header.size.
	(struct vectorlike_header): New type.
	(TYPED_PSEUDOVECTORP): New macro, also specifying the C type of the
	object, to help avoid aliasing.
	(PSEUDOVECTORP): Rewrite in terms of TYPED_PSEUDOVECTORP.
	(SUBRP): Likewise, since Lisp_Subr is a special case.
	* lisp.h (struct Lisp_Vector, struct Lisp_Char_Table):
	(struct Lisp_Sub_Char_Table, struct Lisp_Bool_Vector):
	(struct Lisp_Hash_Table): Combine first two members into a single
	struct vectorlike_header member.  All uses of "size" and "next" members
	changed to be "header.size" and "header.next".
	* buffer.h (struct buffer): Likewise.
	* font.h (struct font_spec, struct font_entity, struct font): Likewise.
	* frame.h (struct frame): Likewise.
	* process.h (struct Lisp_Process): Likewise.
	* termhooks.h (struct terminal): Likewise.
	* window.c (struct save_window_data, struct saved_window): Likewise.
	* window.h (struct window): Likewise.
	* alloc.c (allocate_buffer, Fmake_bool_vector, allocate_pseudovector):
	Use XSETPVECTYPESIZE, not XSETPVECTYPE, to avoid aliasing problems.
	* buffer.c (init_buffer_once): Likewise.
	* lread.c (defsubr): Use XSETTYPED_PVECTYPE, since Lisp_Subr is a
	special case.
	* process.c (Fformat_network_address): Use local var for size,
	for brevity.

	* bytecode.c (exec_byte_code): Don't use XVECTOR before CHECK_VECTOR.

	Make the Lisp reader and string-to-float more consistent (Bug#8525)
	* data.c (atof): Remove decl; no longer used or needed.
	(digit_to_number): Move to lread.c.
	(Fstring_to_number): Use new string_to_number function, to be
	consistent with how the Lisp reader treats infinities and NaNs.
	Do not assume that floating-point numbers represent EMACS_INT
	without losing information; this is not true on most 64-bit hosts.
	Avoid double-rounding errors, by insisting on integers when
	parsing non-base-10 numbers, as the documentation specifies.
	* lisp.h (string_to_number): New decl, replacing ...
	(isfloat_string): Remove.
	* lread.c: Include <inttypes.h>, for uintmax_t and strtoumax.
	(read1): Do not accept +. and -. as integers; this
	appears to have been a coding error.  Similarly, do not accept
	strings like +-1e0 as floating point numbers.  Do not report
	overflow for integer overflows unless the base is not 10 which
	means we have no simple and reliable way to continue.
	Break out the floating-point parsing into a new
	function string_to_number, so that Fstring_to_number parses
	floating point numbers consistently with the Lisp reader.
	(digit_to_number): Move here from data.c.  Make it static inline.
	(E_CHAR, EXP_INT): Remove, replacing with ...
	(E_EXP): New macro, to solve the "1.0e+" problem mentioned below.
	(string_to_number): New function, replacing isfloat_string.
	This function checks for valid syntax and produces the resulting
	Lisp float number too.  Rework it so that string-to-number
	no longer mishandles examples like "1.0e+".  Use strtoumax,
	so that overflow for non-base-10 numbers is reported only when
	there's no portable and simple way to convert to floating point.

	* textprop.c (set_text_properties_1): Rewrite for clarity,
	and to avoid GCC warning about integer overflow.

	* intervals.h (struct interval): Use EMACS_INT for members
	where EMACS_UINT might cause problems.  See
	<http://lists.gnu.org/archive/html/emacs-devel/2011-04/msg00514.html>.
	(CHECK_TOTAL_LENGTH): Remove cast to EMACS_INT; no longer needed.
	* intervals.c (interval_deletion_adjustment): Now returns EMACS_INT.
	All uses changed.
	(offset_intervals): Tell GCC not to worry about length overflow
	when negating a negative length.

	* alloc.c (overrun_check_malloc, overrun_check_realloc): Now static.
	(overrun_check_free): Likewise.

	* alloc.c (SDATA_SIZE) [!GC_CHECK_STRING_BYTES]: Avoid runtime check
	in the common case where SDATA_DATA_OFFSET is a multiple of Emacs
	word size.

	* gnutls.c: Fix problems found by GCC 4.6.0 on Ubuntu 10.10.
	(gnutls_make_error): Rename local to avoid shadowing.
	(gnutls_emacs_global_deinit): ifdef out; not used.
	(Fgnutls_boot): Use const for pointer to readonly storage.
	Comment out unused local.  Fix pointer signedness problems.

	* lread.c (openp): Don't stuff size_t into an 'int'.
	Use <= on length, not < on length + 1, to avoid GCC 4.6.0 warning
	about possible signed overflow.

	* gtkutil.c: Fix problems found by GCC 4.6.0 on Ubuntu 10.10.
	(GDK_KEY_g): Don't define if already defined.
	(xg_prepare_tooltip): Avoid pointer signedness problem.
	(xg_set_toolkit_scroll_bar_thumb): Redo to avoid two casts.

	* process.c (Fnetwork_interface_info): Avoid left-shift undefined
	behavior with 1 << 31.  GCC 4.6.0 warns about this on 32-bit hosts.

	* xfns.c (Fx_window_property): Simplify a bit,
	to make a bit faster and to avoid GCC 4.6.0 warning.
	* xselect.c (x_get_window_property, x_handle_dnd_message): Likewise.

	* fns.c (internal_equal): Don't assume size_t fits in int.

	* alloc.c (compact_small_strings): Tighten assertion a little.

	Replace pEd with more-general pI, and fix some printf arg casts.
	* lisp.h (pI): New macro, generalizing old pEd macro to other
	conversion specifiers.  For example, use "...%"pI"d..." rather
	than "...%"pEd"...".
	(pEd): Remove.  All uses replaced with similar uses of pI.
	* m/amdx86-64.h, m/ia64.h, m/ibms390x.h: Likewise.
	* alloc.c (check_pure_size): Don't overflow by converting size to int.
	* bidi.c (bidi_dump_cached_states): Use pI to avoid cast.
	* data.c (Fnumber_to_string): Use pI instead of if-then-else-abort.
	* dbusbind.c (xd_append_arg): Use pI to avoid cast.
	(Fdbus_method_return_internal, Fdbus_method_error_internal): Likewise.
	* font.c (font_unparse_xlfd): Avoid potential buffer overrun on
	64-bit hosts.
	(font_unparse_xlfd, font_unparse_fcname): Use pI to avoid casts.
	* keyboard.c (record_char, modify_event_symbol): Use pI to avoid casts.
	* print.c (safe_debug_print, print_object): Likewise.
	(print_object): Don't overflow by converting EMACS_INT or EMACS_UINT
	to int.
	Use pI instead of if-then-else-abort.  Use %p to avoid casts,
	avoiding the 0 flag, which is not portable.
	* process.c (Fmake_network_process): Use pI to avoid cast.
	* region-cache.c (pp_cache): Likewise.
	* xdisp.c (decode_mode_spec): Likewise.
	* xrdb.c (x_load_resources) [USE_MOTIF]: Use pI to avoid undefined
	behavior on 64-bit hosts with printf arg.
	* xselect.c (x_queue_event): Use %p to avoid casts, avoiding 0 flag.
	(x_stop_queuing_selection_requests): Likewise.
	(x_get_window_property): Don't truncate byte count to an 'int'
	when tracing.

	* frame.c (frame_name_fnn_p): Get rid of strtol, which isn't right
	here, since it parses constructs like leading '-' and spaces,
	which are not wanted; and it overflows with large numbers.
	Instead, simply match F[0-9]+, which is what is wanted anyway.

	* alloc.c: Remove unportable assumptions about struct layout.
	(SDATA_SELECTOR, SDATA_DATA_OFFSET): New macros.
	(SDATA_OF_STRING, SDATA_SIZE, allocate_string_data):
	(allocate_vectorlike, make_pure_vector): Use the new macros,
	plus offsetof, to remove unportable assumptions about struct layout.
	These assumptions hold on all porting targets that I know of, but
	they are not guaranteed, they're easy to remove, and removing them
	makes further changes easier.

	* alloc.c (BLOCK BYTES): Fix typo by changing "ablock" to "ablocks".
	This doesn't fix a bug but makes the code clearer.
	(string_overrun_cookie): Now const.  Use initializers that
	don't formally overflow signed char, to avoid warnings.
	(allocate_string_data) [GC_CHECK_STRING_OVERRUN]: Fix typo that
	can cause Emacs to crash when string overrun checking is enabled.
	(allocate_buffer): Don't assume sizeof (struct buffer) is a
	multiple of sizeof (EMACS_INT); it need not be, if
	alignof(EMACS_INT) < sizeof (EMACS_INT).
	(check_sblock, check_string_bytes, check_string_free_list): Protoize.

2011-04-26  Juanma Barranquero  <lekktu@gmail.com>

	* keyboard.c (QCrtl): Rename from Qrtl.  All uses changed.

2011-04-26  Teodor Zlatanov  <tzz@lifelogs.com>

	* gnutls.c (emacs_gnutls_handshake): Return an error if we're not
	supposed to be handshaking.  (Bug#8556)
	Reported by Paul Eggert <eggert@cs.ucla.edu>.

2011-04-26  Daniel Colascione  <dan.colascione@gmail.com>

	* lisp.h (Qdebug): List symbol.
	* eval.c (Qdebug): Restore global linkage.
	* keyboard.c (debug-on-event): New variable.
	(handle_user_signal): Break into debugger when debug-on-event
	matches the current signal symbol.

2011-04-25  Dan Nicolaescu  <dann@ics.uci.edu>

	* alloc.c (check_sblock, check_string_bytes)
	(check_string_free_list): Convert to standard C.

2011-04-25  Teodor Zlatanov  <tzz@lifelogs.com>

	* w32.c (emacs_gnutls_push): Fix typo.

2011-04-25  Eli Zaretskii  <eliz@gnu.org>

	* gnutls.c (emacs_gnutls_handshake): Avoid compiler warnings about
	"cast to pointer from integer of different size".

	Improve doprnt and its use in verror.  (Bug#8545)
	* doprnt.c (doprnt): Document the set of format control sequences
	supported by the function.  Use SAFE_ALLOCA instead of always
	using `alloca'.

	* eval.c (verror): Don't limit the buffer size at size_max-1, that
	is one byte too soon.  Don't use xrealloc; instead xfree and
	xmalloc anew.

2011-04-24  Teodor Zlatanov  <tzz@lifelogs.com>

	* gnutls.h: Add GNUTLS_STAGE_CALLBACKS enum to denote we're in the
	callbacks stage.

	* gnutls.c: Renamed global_initialized to
	gnutls_global_initialized.  Added internals for the
	:verify-hostname-error, :verify-error, and :verify-flags
	parameters of `gnutls-boot' and documented those parameters in the
	docstring.  Start callback support.
	(emacs_gnutls_handshake): Add Woe32 support.  Retry handshake
	unless a fatal error occurred.  Call gnutls_alert_send_appropriate
	on error.  Return error code.
	(emacs_gnutls_write): Call emacs_gnutls_handle_error.
	(emacs_gnutls_read): Likewise.
	(Fgnutls_boot): Return handshake error code.
	(emacs_gnutls_handle_error): New function.
	(wsaerror_to_errno): Likewise.

	* w32.h (emacs_gnutls_pull): Add prototype.
	(emacs_gnutls_push): Likewise.

	* w32.c (emacs_gnutls_pull): New function for GnuTLS on Woe32.
	(emacs_gnutls_push): Likewise.

2011-04-24  Claudio Bley  <claudio.bley@gmail.com>  (tiny change)

	* process.c (wait_reading_process_output): Check if GnuTLS
	buffered some data internally if no FDs are set for TLS
	connections.

	* makefile.w32-in (OBJ2): Add gnutls.$(O).
	(LIBS): Link to USER_LIBS.
	($(BLD)/gnutls.$(0)): New target.

2011-04-24  Eli Zaretskii  <eliz@gnu.org>

	* xdisp.c (handle_single_display_spec): Rename the
	display_replaced_before_p argument into display_replaced_p, to
	make it consistent with the commentary.  Fix typos in the
	commentary.

	* textprop.c (syms_of_textprop): Remove dead code.
	(copy_text_properties): Delete obsolete commentary about an
	interface that was deleted long ago.  Fix typos in the description
	of arguments.

	* msdos.c (XMenuActivate, XMenuAddSelection): Adjust argument list
	to changes in oldXMenu/XMenu.h from 2011-04-16.
	<menu_help_message, prev_menu_help_message>: Constify.
	(IT_menu_make_room): menu->help_text is now `const char **';
	adjust.

	* msdos.h (XMenuActivate, XMenuAddSelection): Adjust prototypes
	to changes in oldXMenu/XMenu.h from 2011-04-16.
	(struct XMenu): Declare `help_text' `const char **'.

	* xfaces.c <Qunspecified>: Make extern again.

	* syntax.c: Include sys/types.h before including regex.h, as
	required by POSIX.

	* doc.c (get_doc_string): Improve the format passed to `error'.

	* doprnt.c (doprnt): Improve commentary.

	* term.c (init_tty) [MSDOS]: Fix 1st argument to maybe_fatal.

	* Makefile.in (TAGS): Depend on $(M_FILE) and $(S_FILE), and scan
	them with etags.

	* makefile.w32-in (globals.h): Add a dummy recipe, to make any
	changes in globals.h immediately force recompilation.
	(TAGS): Depend on $(CURDIR)/m/intel386.h and
	$(CURDIR)/s/ms-w32.h.
	(TAGS-gmake): Scan $(CURDIR)/m/intel386.h and $(CURDIR)/s/ms-w32.h.

	* character.c (Fchar_direction): Function deleted.
	(syms_of_character): Don't defsubr it.
	<char-direction-table>: Deleted.

2011-04-23  Eli Zaretskii  <eliz@gnu.org>

	Fix doprnt so it could be used again safely in `verror'.  (Bug#8435)
	* doprnt.c: Include limits.h.
	(SIZE_MAX): New macro.
	(doprnt): Return a size_t value.  2nd arg is now size_t.
	Many local variables are now size_t instead of int or unsigned.
	Improve overflow protection.  Support `l' modifier for integer
	conversions.  Support %l conversion.  Don't assume an EMACS_INT
	argument for integer conversions and for %c.

	* lisp.h (doprnt): Restore prototype.

	* makefile.w32-in ($(BLD)/callint.$(O)): Depend on
	$(SRC)/character.h.

	* Makefile.in (base_obj): Add back doprnt.o.

	* deps.mk (doprnt.o): Add back prerequisites.
	(callint.o): Depend on character.h.

	* eval.c (internal_lisp_condition_case): Include the handler
	representation in the error message.
	(verror): Call doprnt instead of vsnprintf.  Fix an off-by-one bug
	when breaking from the loop.

	* xdisp.c (vmessage): Call doprnt instead of vsnprintf.

	* callint.c (Fcall_interactively): When displaying error message
	about invalid control letter, pass the character's codepoint, not
	a pointer to its multibyte form.  Improve display of the character
	in octal and display also its hex code.

	* character.c (char_string): Use %x to display the (unsigned)
	codepoint of an invalid character, to avoid displaying a bogus
	negative value.

	* font.c (check_otf_features): Pass SDATA of SYMBOL_NAME to
	`error', not SYMBOL_NAME itself.

	* coding.c (Fencode_sjis_char, Fencode_big5_char): Use %c for
	character arguments to `error'.

	* charset.c (check_iso_charset_parameter): Fix incorrect argument
	to `error' in error message about FINAL_CHAR argument.  Make sure
	FINAL_CHAR is a character, and use %c when it is passed as
	argument to `error'.

2011-04-23  Eli Zaretskii  <eliz@gnu.org>

	* s/ms-w32.h (localtime): Redirect to sys_localtime.

	* w32.c: Include <time.h>.
	(sys_localtime): New function.

2011-04-23  Chong Yidong  <cyd@stupidchicken.com>

	* xdisp.c (init_xdisp): Initialize echo_area_window (Bug#6451).

	* buffer.c (syms_of_buffer): Doc fix (Bug#6902).

2011-04-23  Samuel Thibault  <sthibault@debian.org>  (tiny change)

	* sysdep.c (wait_for_termination): On GNU Hurd, kill returns -1 on
	zombies (Bug#8467).

2011-04-19  Eli Zaretskii  <eliz@gnu.org>

	* syntax.h (SETUP_SYNTAX_TABLE_FOR_OBJECT): Fix setting of
	gl_state.e_property when gl_state.object is Qt.

	* insdel.c (make_gap_larger): Remove limitation of buffer size
	to <= INT_MAX.

2011-04-18  Chong Yidong  <cyd@stupidchicken.com>

	* xdisp.c (lookup_glyphless_char_display)
	(produce_glyphless_glyph): Handle cons cell entry in
	glyphless-char-display.
	(Vglyphless_char_display): Document it.

	* term.c (produce_glyphless_glyph): Handle cons cell entry in
	glyphless-char-display.

2011-04-17  Chong Yidong  <cyd@stupidchicken.com>

	* xdisp.c (get_next_display_element): Remove unnecessary ifdefs.

	* termhooks.h (FRAME_WINDOW_P): Remove duplicated definitions.

	* dispextern.h (FACE_SUITABLE_FOR_ASCII_CHAR_P): Add missing
	definition for no-X builds.

2011-04-16  Paul Eggert  <eggert@cs.ucla.edu>

	Static checks with GCC 4.6.0 and non-default toolkits.

	* s/sol2-6.h, s/unixware.h (PTY_TTY_NAME_SPRINTF): Protoize decl.

	* process.c (keyboard_bit_set): Define only if SIGIO.
	(send_process_trap): Mark it with NO_RETURN if it doesn't return.
	(send_process): Repair possible setjmp clobbering.

	* s/usg5-4-common.h (SETUP_SLAVE_PTY): Don't pass extra arg to 'fatal'.

	* eval.c: Include <stdio.h>, for vsnprintf on non-GNU/Linux hosts.

	* data.c (arith_error): Mark with NO_RETURN if it doesn't return.

	* alloc.c (bytes_used_when_full, SPARE_MEMORY, BYTES_USED):
	Define only if needed.

	* sysdep.c (_FILE_OFFSET_BITS): Make this hack even uglier
	by pacifying GCC about it.  Maybe it's time to retire it?
	* xfaces.c (USG, __TIMEVAL__): Likewise.

	* dispextern.h (struct redisplay_interface): Rename param
	to avoid shadowing.
	* termhooks.h (struct terminal): Likewise.
	* xterm.c (xembed_send_message): Likewise.

	* insdel.c (make_gap_smaller): Define only if
	USE_MMAP_FOR_BUFFERS || REL_ALLOC || DOUG_LEA_MALLOC.

	* keyboard.c (read_char): Make a var volatile so longjmp won't clobber
	it.

	* emacs.c (MAX_HEAP_BSS_DIFF, my_edata): Move to where they're used,
	so that we aren't warned about unused symbols.

	* xfns.c (Fx_file_dialog): Rename local to avoid shadowing.

	* xdisp.c (x_produce_glyphs): Mark var as initialized (Bug#8512).

	* xfns.c (x_real_positions): Mark locals as initialized.

	* xmenu.c (xmenu_show): Don't use uninitialized vars.

	* xterm.c: Fix problems found by static analysis with other toolkits.
	(toolkit_scroll_bar_interaction): Define and use only if USE_X_TOOLKIT.
	(x_dispatch_event): Declare static if USE_GTK, and
	define if USE_GTK || USE_X_TOOLKIT.
	(SET_SAVED_BUTTON_EVENT): Define only if USE_X_TOOLKIT || USE_GTK.
	* xterm.h (x_dispatch_event): Extern only if USE_X_TOOLKIT.
	* xterm.c, xterm.h (x_mouse_leave): Bring this function back, but only
	if defined HAVE_MENUS && !defined USE_X_TOOLKIT && !defined USE_GTK.

	* xmenu.c (menu_help_callback): Pointer type fixes.
	Use const pointers when pointing at readonly data.  Avoid pointer
	signedness clashes.
	(FALSE): Remove unused macro.
	(update_frame_menubar): Remove unused decl.

	* xfns.c (Fx_hide_tip): Move locals to avoid shadowing.

	* menu.c (push_submenu_start, push_submenu_end): Do not define unless
	USE_X_TOOLKIT || USE_GTK || HAVE_NS || defined HAVE_NTGUI.
	(single_menu_item): Rename local to avoid shadowing.

	* keyboard.c (make_lispy_event): Remove unused local var.

	* frame.c, frame.h (x_get_resource_string): Bring this back, but
	only if HAVE_X_WINDOWS && !USE_X_TOOLKIT.

	* bitmaps: Change bitmaps from unsigned char back to the X11
	compatible char.  Avoid the old compiler warnings about
	out-of-range initializers by using, for example, '\xab' rather
	than 0xab.

	* xgselect.c (xgselect_initialize): Check vs interface
	even if ! (defined (USE_GTK) || defined (HAVE_GCONF)).

	* xmenu.c (xmenu_show): Rename parm to avoid shadowing.

	* xterm.c (x_create_toolkit_scroll_bar): Use const * for pointers
	to read-only memory.

	* fns.c (vector): Remove; this old hack is no longer needed.

	* xsmfns.c (create_client_leader_window): Rename shadowing arg.
	Remove unused var.
	(gdk_x11_set_sm_client_id) [!USE_GTK]: Don't define.

	* xrdb.c (x_load_resources): Omit unused local.

	* xfns.c (free_frame_menubar, atof): Remove duplicate decls.
	(x_window): Rename locals to avoid shadowing.
	(USG): Use the kludged USG macro, to pacify gcc.

	* xterm.c (x_alloc_nearest_color_for_widget): Remove; unused.
	(x_term_init): Remove local to avoid shadowing.

	* xfns.c, xterm.c (_XEditResCheckMessages): Protoize decl.

	* xdisp.c, dispextern.h (set_vertical_scroll_bar): Now extern if
	USE_TOOLKIT_SCROLL_BARS && !USE_GTK, as xterm.c needs it then.

2011-04-16  Eli Zaretskii  <eliz@gnu.org>

	* gnutls.c (Fgnutls_boot): Don't pass Lisp_Object to `error'.

	Fix regex.c, syntax.c and friends for buffers > 2GB.
	* syntax.h (struct gl_state_s): Declare character position members
	EMACS_INT.

	* syntax.c (update_syntax_table): Declare 2nd argument EMACS_INT.

	* textprop.c (verify_interval_modification, interval_of):
	Declare arguments EMACS_INT.

	* intervals.c (adjust_intervals_for_insertion): Declare arguments
	EMACS_INT.

	* intervals.h (CHECK_TOTAL_LENGTH): Cast to EMACS_INT, not `int'.

	* indent.c (Fvertical_motion): Local variable it_start is now
	EMACS_INT.

	* regex.c (re_match, re_match_2, re_match_2_internal)
	(bcmp_translate, regcomp, regexec, print_double_string)
	(group_in_compile_stack, re_search, re_search_2, regex_compile)
	(re_compile_pattern, re_exec): Declare arguments and local
	variables `size_t' and `ssize_t' and return values `regoff_t', as
	appropriate.
	(POP_FAILURE_REG_OR_COUNT) <pfreg>: Declare `long'.
	(CHECK_INFINITE_LOOP) <failure>: Declare `ssize_t'.
	<compile_stack_type>: `size' and `avail' are now `size_t'.

	* regex.h <regoff_t>: Use ssize_t, not int.
	(re_search, re_search_2, re_match, re_match_2): Arguments that
	specify buffer/string position and length are now ssize_t and
	size_t.  Return type is regoff_t.

2011-04-16  Ben Key  <bkey76@gmail.com>

	* nsfont.m: Fixed bugs in ns_get_family and
	ns_descriptor_to_entity that were caused by using free to
	deallocate memory blocks that were allocated by xmalloc (via
	xstrdup).  This caused Emacs to crash when compiled with
	XMALLOC_OVERRUN_CHECK defined (when Emacs was configured with
	--enable-checking=xmallocoverrun).  xfree is now used to
	deallocate these memory blocks.

2011-04-15  Paul Eggert  <eggert@cs.ucla.edu>

	* sysdep.c (emacs_read): Remove unnecessary check vs MAX_RW_COUNT.

	emacs_write: Accept and return EMACS_INT for sizes.
	See http://lists.gnu.org/archive/html/emacs-devel/2011-04/msg00514.html
	et seq.
	* gnutls.c, gnutls.h (emacs_gnutls_read, emacs_gnutls_write):
	Accept and return EMACS_INT.
	(emacs_gnutls_write): Return the number of bytes written on
	partial writes.
	* sysdep.c, lisp.h (emacs_read, emacs_write): Likewise.
	(emacs_read, emacs_write): Remove check for negative size, as the
	Emacs source code has been audited now.
	* sysdep.c (MAX_RW_COUNT): New macro, to work around kernel bugs.
	(emacs_read, emacs_write): Use it.
	* process.c (send_process): Adjust to the new signatures of
	emacs_write and emacs_gnutls_write.  Do not attempt to store
	a byte offset into an 'int'; it might overflow.
	See http://lists.gnu.org/archive/html/emacs-devel/2011-04/msg00483.html

	* sound.c: Don't assume sizes fit in 'int'.
	(struct sound_device.period_size, alsa_period_size):
	Return EMACS_INT, not int.
	(struct sound_device.write, vox_write, alsa_write):
	Accept EMACS_INT, not int.
	(wav_play, au_play): Use EMACS_INT to store sizes and to
	record read return values.

2011-04-15  Ben Key  <bkey76@gmail.com>

	* keyboard.c (Qundefined): Don't declare static since it is used
	in nsfns.m.
	* xfaces.c (Qbold, Qexpanded, Qitalic, Qcondensed): Don't declare
	static since they are used in nsfont.m.

2011-04-15  Stefan Monnier  <monnier@iro.umontreal.ca>

	* process.c (Qprocessp): Don't declare static.
	* lisp.h (Qprocessp): Declare again.

2011-04-15  Juanma Barranquero  <lekktu@gmail.com>

	* font.c (Qopentype): Don't make static (used from w32uniscribe.c).

2011-04-14  Paul Eggert  <eggert@cs.ucla.edu>

	Improve C-level modularity by making more things 'static'.

	Don't publish debugger-only interfaces to other modules.
	* lisp.h (safe_debug_print, debug_output_compilation_hack):
	(verify_bytepos, count_markers): Move decls to the only modules
	that need them.
	* region-cache.h (pp_cache): Likewise.
	* window.h (check_all_windows): Likewise.
	* marker.c, print.c, region-cache.c, window.c: Decls moved here.

	* sysdep.c (croak): Now static, if
	defined TIOCNOTTY || defined USG5 || defined CYGWIN.
	* syssignal.h (croak): Declare only if not static.

	* alloc.c (refill_memory_reserve): Now static if
	!defined REL_ALLOC || defined SYSTEM_MALLOC.
	* lisp.h (refill_memory_reserve): Declare only if not static.

	* xsettings.c, xsettings.h (xsettings_get_system_normal_font):
	Define only if USE_LUCID.

	* xrdb.c (x_customization_string, x_rm_string): Now static.

	* xmenu.c (x_menu_wait_for_event): Export only if USE_MOTIF.
	* xterm.h (x_menu_wait_for_event): Declare only if USE_MOTIF.

	* xdisp.c (draw_row_with_mouse_face): Now static.
	* dispextern.h (draw_row_with_mouse_fave): Remove decl.

	* window.h (check_all_windows): Mark externally visible.

	* window.c (window_deletion_count): Now static.

	* undo.c: Make symbols static if they're not exported.
	(last_undo_buffer, last_boundary_position, pending_boundary):
	Now static.

	* textprop.c (interval_insert_behind_hooks): Now static.
	(interval_insert_in_front_hooks): Likewise.

	* term.c: Make symbols static if they're not exported.
	(tty_turn_off_highlight, get_tty_terminal, max_frame_cols):
	(max_frame_lines, tty_set_terminal_modes):
	(tty_reset_terminal_modes, tty_turn_off_highlight):
	(get_tty_terminal): Now static.
	(term_mouse_moveto): Do not define if HAVE_WINDOW_SYSTEM.
	* termhooks.h (term_mouse_moveto): Do not declare if
	HAVE_WINDOW_SYSTEM.
	* dispextern.h (tty_set_terminal_modes, tty_reset_terminal_modes):
	(tty_turn_off_highlight, get_tty_terminal): Remove decls.

	* sysdep.c: Make symbols static if they're not exported.
	(emacs_get_tty, emacs_set_tty, old_fcntl_flags, old_fcntl_owner):
	Now static.
	(sigprocmask_set, full_mask): Remove; unused.
	(wait_debugging): Mark as visible.
	* syssignal.h (SIGFULLMASK, full_mask): Remove decls.
	* systty.h (emacs_get_tty, emacs_set_tty): Remove decls.

	* syntax.c (syntax_temp): Define only if !__GNUC__.

	* sound.c (current_sound_device, current_sound): Now static.

	* search.c (searchbufs, searchbuf_head): Now static.

	* scroll.c (scroll_cost): Remove; unused.
	* dispextern.h (scroll_cost): Remove decl.

	* region-cache.h (pp_cache): Mark as externally visible.

	* process.c: Make symbols static if they're not exported.
	(process_tick, update_tick, create_process, chan_process):
	(Vprocess_alist, proc_buffered_char, datagram_access):
	(fd_callback_data, send_process_frame, process_sent_to): Now static.
	(deactivate_process): Mark defn as static, as well as decl.
	* lisp.h (create_process): Remove decl.
	* process.h (chan_process, Vprocess_alist): Remove decls.

	* print.c: Make symbols static if they're not exported.
	(print_depth, new_backquote_output, being_printed, print_buffer):
	(print_buffer_size, print_buffer_pos, print_buffer_pos_byte):
	(print_interval, print_number_index, initial_stderr_stream):
	Now static.
	* lisp.h (Fprinc): Remove decl.
	(debug_output_compilation_hack): Mark as externally visible.

	* sysdep.c (croak): Move decl from here to syssignal.h.
	* syssignal.h (croak): Put it here, so the API can be checked when
	'croak' is called from dissociate_if_controlling_tty.

	* minibuf.c: Make symbols static if they're not exported.
	(minibuf_save_list, choose_minibuf_frame): Now static.
	* lisp.h (choose_minibuf_frame): Remove decl.

	* lisp.h (verify_bytepos, count_markers): Mark as externally visible.

	* lread.c: Make symbols static if they're not exported.
	(read_objects, initial_obarray, oblookup_last_bucket_number):
	Now static.
	(make_symbol): Remove; unused.
	* lisp.h (initial_obarray, make_symbol): Remove decls.

	* keyboard.c: Make symbols static if they're not exported.
	(single_kboard, recent_keys_index, total_keys, recent_keys):
	(this_command_key_count_reset, raw_keybuf, raw_keybuf_count):
	(this_single_command_key_start, echoing, last_auto_save):
	(read_key_sequence_cmd, dribble, recursive_edit_unwind):
	(command_loop, echo_now, keyboard_init_hook, help_char_p):
	(quit_throw_to_read_char, command_loop_2, top_level_1, poll_timer):
	(Vlispy_mouse_stem, double_click_count):
	Now static.
	(force_auto_save_soon): Define only if SIGDANGER.
	(ignore_mouse_drag_p): Now static if
	!defined HAVE_WINDOW_SYSTEM || defined USE_GTK || defined HAVE_NS.
	(print_help): Remove; unused.
	(stop_character, last_timer_event): Mark as externally visible.
	* keyboard.h (ignore_mouse_drag_p): Declare only if
	defined HAVE_WINDOW_SYSTEM && !defined USE_GTK && !defined HAVE_NS.
	(echo_now, help_char_p, quit_throw_to_read_char): Remove decls.
	* lisp.h (echoing): Remove decl.
	(force_auto_save_soon): Declare only if SIGDANGER.
	* xdisp.c (redisplay_window): Simplify code, to make it more
	obvious that ignore_mouse_drag_p is not accessed if !defined
	USE_GTK && !defined HAVE_NS.

	* intervals.c: Make symbols static if they're not exported.
	(merge_properties_sticky, merge_interval_right, delete_interval):
	Now static.
	* intervals.h (merge_interval_right, delete_interval): Remove decls.

	* insdel.c: Make symbols static if they're not exported.
	However, leave prepare_to_modify_buffer alone.  It's never
	called from outside this function, but that appears to be a bug.
	(combine_after_change_list, combine_after_change_buffer):
	(adjust_after_replace, signal_before_change): Now static.
	(adjust_after_replace_noundo): Remove; unused.
	* lisp.h (adjust_after_replace, adjust_after_replace_noundo):
	(signal_before_change): Remove decls.

	* indent.c (val_compute_motion, val_vmotion): Now static.

	* image.c: Make symbols static if they're not exported.
	* dispextern.h (x_create_bitmap_from_xpm_data): Do not declare
	if USE_GTK.
	* image.c (x_create_bitmap_from_xpm_data): Do not define if USE_GTK.
	(xpm_color_cache, ct_table, ct_colors_allocated): Now static.

	* fringe.c (standard_bitmaps): Now static.
	(max_used_fringe_bitmap): Now static, unless HAVE_NS.

	* frame.c: Make symbols static if they're not exported.
	(x_report_frame_params, make_terminal_frame): Now static.
	(get_frame_param): Now static, unless HAVE_NS.
	(x_fullscreen_adjust): Define if WINDOWSNT, not if HAVE_WINDOW_SYSTEM.
	(x_get_resource_string): Remove; not used.
	* frame.h (make_terminal_frame, x_report_frame_params):
	(x_get_resource_string); Remove decls.
	(x_fullscreen_adjust): Declare only if WINDOWSNT.
	* lisp.h (get_frame_param): Declare only if HAVE_NS.

	* font.c, fontset.c: Make symbols static if they're not exported.
	* dispextern.h (FACE_SUITABLE_FOR_ASCII_CHAR_P): New macro.
	(FACE_SUITABLE_FOR_CHAR_P): Use it.
	* font.c (font_close_object): Now static.
	* font.h (font_close_object): Remove.
	* fontset.c (FONTSET_OBJLIST): Remove.
	(free_realized_fontset) #if-0 the body, which does nothing.
	(face_suitable_for_char_p): #if-0, as it's never called.
	* fontset.h (face_suitable_for_char_p): Remove decl.
	* xfaces.c (face_at_string_position):
	Use FACE_SUITABLE_FOR_ASCII_CHAR_P, not FACE_SUITABLE_FOR_CHAR_P,
	since 0 is always ASCII.

	* fns.c (weak_hash_tables): Now static.

	* fileio.c: Make symbols static if they're not exported.
	(auto_saving, auto_save_mode_bits, auto_save_error_occurred):
	(Vwrite_region_annotation_buffers): Now static.

	* eval.c: Make symbols static if they're not exported.
	(backtrace_list, lisp_eval_depth, when_entered_debugger): Now static.
	* lisp.h (backtrace_list): Remove decl.

	* emacs.c: Make symbols static if they're not exported.
	(malloc_state_ptr, malloc_using_checking, syms_of_emacs):
	(fatal_error_code, fatal_error_signal_hook, standard_args):
	Now static.
	(fatal_error_signal): Now static, unless FLOAT_CATCH_SIGKILL.
	(DEFINE_DUMMY_FUNCTION): Mark function as externally visible.
	(__CTOR_LIST__, __DTOR_LIST__): Now externally visible.
	* lisp.h (fatal_error_signal_hook): Remove decl.
	(fatal_error_signal): Declare only if FLOAT_CATCH_SIGKILL.

	* editfns.c: Move a (normally-unused) function to its only use.
	* editfns.c, lisp.h (get_operating_system_release): Remove.
	* process.c (init_process) [DARWIN_OS]: Do it inline, as it is not
	worth the hassle of breaking this out.

	* xterm.c: Make symbols static if they're not exported.
	(x_raise_frame, x_lower_frame, x_wm_set_window_state):
	(x_wm_set_icon_pixmap, x_initialize, XTread_socket_fake_io_error):
	(x_destroy_window, x_delete_display):
	Now static.
	(x_dispatch_event): Now static if ! (USE_MOTIF || USE_X_TOOLKIT).
	(x_mouse_leave): Remove; unused.
	* xterm.h (x_display_info_for_name, x_raise_frame, x_lower_frame):
	(x_destroy_window, x_wm_set_window_state, x_wm_set_icon_pixmap):
	(x_delete_display, x_initialize, x_set_border_pixel, x_screen_planes):
	Remove decls.
	(x_mouse_leave): Declare only if WINDOWSNT.
	(x_dispatch_event): Declare only if USE_MOTIF or USE_X_TOOLKIT.
	(xic_create_fontsetname): Declare only if HAVE_X_WINDOWS &&
	USE_X_TOOLKIT.

	* ftxfont.c: Make symbols static if they're not exported.
	(ftxfont_driver): Export only if !defined HAVE_XFT && def8ined
	HAVE_FREETYPE.
	* font.h (ftxfont_driver): Likewise.

	* xfns.c: Make symbols static if they're not exported.
	(x_last_font_name, x_display_info_for_name):
	(x_set_foreground_color, x_set_background_color, x_set_mouse_color):
	(x_set_cursor_color, x_set_border_pixel, x_set_border_color):
	(x_set_cursor_type, x_set_icon_type, x_set_icon_name):
	(x_set_scroll_bar_foreground, x_set_scroll_bar_background):
	(x_explicitly_set_name, x_set_title, xic_defaut_fontset, tip_timer):
	(last_show_tip_args): Now static.
	(xic_defaut_fontset, xic_create_fontsetname): Define only if
	defined HAVE_X_WINDOWS && defined USE_X_TOOLKIT
	(x_screen_planes): Remove; unused.
	* dispextern.h (x_screen_planes): Remove decl.

	* dispnew.c: Make symbols static if they're not exported.
	* dispextern.h (redraw_garbaged_frames, scrolling):
	(increment_row_positions): Remove.
	* dispnew.c (new_glyph_matrix, increment_row_positions, scrolling):
	(delayed_size_change, glyph_matrix_count, glyph_pool_count):
	Now static.
	(redraw_garbaged_frames): Remove; unused.

	* xfaces.c: Make symbols static if they're not exported.
	* dispextern.h (ascii_face_of_lisp_face, free_realized_face):
	Remove decls.
	* xterm.h (defined_color): Remove decls.
	(x_free_dpy_colors): Declare only if USE_X_TOOLKIT.
	* xfaces.c (tty_suppress_bold_inverse_default_colors_p):
	(menu_face_changed_default, defined_color, free_realized_face):
	(x_free_dpy_colors): Define only if USE_X_TOOLKIT.
	(ascii_face_of_lisp_face): Remove; unused.

	* xdisp.c: Make symbols static if they're not exported.
	* dispextern.h (scratch_glyph_row, window_box_edges):
	(glyph_to_pixel_coords, set_cursor_from_row):
	(get_next_display_element, set_iterator_to_next):
	(highlight_trailing_whitespace, frame_to_window_pixel_xy):
	(show_mouse_face): Remove decls
	* frame.h (message_buf_print): Likewise.
	* lisp.h (pop_message, set_message, check_point_in_composition):
	Likewise.
	* xterm.h (set_vertical_scroll_bar): Likewise.
	* xdisp.c (list_of_error, Vmessage_stack, line_number_displayed):
	(message_buf_print, scratch_glyph_row, displayed_buffer):
	(set_iterator_to_next, pop_message, set_message, set_cursor_from_row):
	(get_next_display_element, show_mouse_face, window_box_edges):
	(frame_to_window_pixel_xy, check_point_in_composition):
	(set_vertical_scroll_bar, highlight_trailing_whitespace): Now static.
	(glyph_to_pixel_coords): Remove; unused.

	* dired.c (file_name_completion): Now static.

	* dbusbind.c (xd_in_read_queued_messages): Now static.

	* lisp.h (circular_list_error, FOREACH): Remove; unused.
	* data.c (circular_list_error): Remove.

	* commands.h (last_point_position, last_point_position_buffer):
	(last_point_position_window): Remove decls.
	* keyboard.c: Make these variables static.

	* coding.h (coding, code_convert_region, encode_coding_gap):
	Remove decls.
	* coding.c (Vsjis_coding_system, Vbig5_coding_system):
	(iso_code_class, detect_coding, code_convert_region): Now static.
	(encode_coding_gap): Remove; unused.

	* chartab.c (chartab_chars, chartab_bits): Now static.

	* charset.h (charset_iso_8859_1): Remove decl.
	* charset.c (charset_iso_8859_1, charset_emacs, map_charset_for_dump):
	Now static.

	* ccl.h (check_ccl_update, Vccl_program_table): Remove decls.
	* ccl.c (Vccl_program_table): Now static.
	(check_ccl_update): Remove; unused.

	* category.c (SET_CATEGORY_SET, set_category_set): Move here.
	* category.h: ... from here.
	* category.c (check_category_table, set_category_set): Now static.

	* casetab.c (Vascii_upcase_table, Vascii_eqv_table): Now static.
	* lisp.h: Remove these decls.

	* buffer.c (buffer_count): Remove unused var.

	* bidi.c (bidi_dump_cached_states): Mark as externally visible,
	so that it's not optimized away.
	(bidi_ignore_explicit_marks_for_paragraph_level): Likewise.
	* dispextern.h (bidi_dump_cached_states): Remove, since it's
	exported only to the debugger.

	* atimer.c (alarm_signal_handler, run_all_atimers): Now static.
	* atimer.h (run_all_atimers): Remove; not exported.

	font.c: Make copy_font_spec and merge_font_spec ordinary C functions.
	* font.c (copy_font_spec): Rename from Fcopy_font_spec, since it
	was inaccessible from Lisp.
	(merge_font_spec): Likewise, renaming from Fmerge_font_spec.
	* font.c, font.h, fontset.c, xfaces.c, xfont.c: Change all uses.

	alloc.c: Import and export fewer symbols, and remove unused items.
	* lisp.h (suppress_checking, die): Declare only if ENABLE_CHECKING
	is defined.
	(suppress_checking): Add EXTERNALLY_VISIBLE attribute, so that
	it's not optimized away by whole-program optimization.
	(message_enable_multibyte, free_misc): Remove.
	(catchlist, handlerlist, mark_backtrace):
	Declare only if BYTE_MARK_STACK.
	(mark_byte_stack): Likewise, fixing a ifdef-vs-if typo.
	* alloc.c (pure): Export only if VIRT_ADDR_VARIES is defined.
	(message_enable_multibyte): Remove decl.
	(free_misc, interval_free_list, float_block, float_block_index):
	(n_float_blocks, float_free_list, cons_block, cons_block_index):
	(cons_free_list, last_marked_index):
	Now static.
	(suppress_checking, die): Define only if ENABLE_CHECKING is defined.
	* eval.c (catchlist, handlerlist): Export only if BYTE_MARK_STACK.
	(mark_backtrace): Define only if BYTE_MARK_STACK.
	* xdisp.c (message_enable_multibyte): Now static.

	Declare Lisp_Object Q* variables to be 'static' if not exported.
	This makes it easier for human readers (and static analyzers)
	to see whether these variables are used from other modules.
	* alloc.c, buffer.c, bytecode.c, callint.c, casetab.c, category.c:
	* ccl.c, character.c, charset.c, cmds.c, coding.c, composite.c:
	* data.c, dbusbind.c, dired.c, editfns.c, eval.c, fileio.c, fns.c:
	* font.c, frame.c, fringe.c, ftfont.c, image.c, keyboard.c, keymap.c:
	* lread.c, macros.c, minibuf.c, print.c, process.c, search.c:
	* sound.c, syntax.c, textprop.c, window.c, xdisp.c, xfaces.c, xfns.c:
	* xmenu.c, xselect.c:
	Declare Q* vars static if they are not used in other modules.
	* ccl.h, character.h, charset.h, coding.h, composite.h, font.h:
	* frame.h, intervals.h, keyboard.h, lisp.h, process.h, syntax.h:
	Remove decls of unexported vars.
	* keyboard.h (EVENT_HEAD_UNMODIFIED): Remove now-unused macro.

	* lisp.h (DEFINE_FUNC): Make sname 'static'.

	Make Emacs functions such as Fatom 'static' by default.
	This makes it easier for human readers (and static analyzers)
	to see whether these functions can be called from other modules.
	DEFUN now defines a static function.  To make the function external
	so that it can be used in other C modules, use the new macro DEFUE.
	* lisp.h (Funibyte_char_to_multibyte, Fsyntax_table_p):
	(Finit_image_library):
	(Feval_region, Fbacktrace, Ffetch_bytecode, Fswitch_to_buffer):
	(Ffile_executable_p, Fmake_symbolic_link, Fcommand_execute):
	(Fget_process, Fdocumentation_property, Fbyte_code, Ffile_attributes):
	Remove decls, since these functions are now static.
	(Funintern, Fget_internal_run_time): New decls, since these functions
	were already external.

	* alloc.c, buffer.c, callint.c, callproc.c, casefiddle.c, casetab.c:
	* ccl.c, character.c, chartab.c, cmds.c, coding.c, data.c, dispnew.c:
	* doc.c, editfns.c, emacs.c, eval.c, fileio.c, filelock.c, floatfns.c:
	* fns.c, font.c, fontset.c, frame.c, image.c, indent.c:
	* keyboard.c, keymap.c, lread.c:
	* macros.c, marker.c, menu.c, minibuf.c, print.c, process.c, search.c:
	* syntax.c, term.c, terminal.c, textprop.c, undo.c:
	* window.c, xdisp.c, xfaces.c, xfns.c, xmenu.c, xsettings.c:
	Mark functions with DEFUE instead of DEFUN,
	if they are used in other modules.
	* buffer.c (Fset_buffer_major_mode, Fdelete_overlay): New forward
	decls for now-static functions.
	* buffer.h (Fdelete_overlay): Remove decl.
	* callproc.c (Fgetenv_internal): Mark as internal.
	* composite.c (Fremove_list_of_text_properties): Remove decl.
	(Fcomposition_get_gstring): New forward static decl.
	* composite.h (Fcomposite_get_gstring): Remove decl.
	* dired.c (Ffile_attributes): New forward static decl.
	* doc.c (Fdocumntation_property): New forward static decl.
	* eval.c (Ffetch_bytecode): New forward static decl.
	(Funintern): Remove extern decl; now in .h file where it belongs.
	* fileio.c (Fmake_symbolic_link): New forward static decl.
	* image.c (Finit_image_library): New forward static decl.
	* insdel.c (Fcombine_after_change_execute): Make forward decl static.
	* intervals.h (Fprevious_property_change):
	(Fremove_list_of_text_properties): Remove decls.
	* keyboard.c (Fthis_command_keys): Remove decl.
	(Fcommand_execute): New forward static decl.
	* keymap.c (Flookup_key): New forward static decl.
	(Fcopy_keymap): Now static.
	* keymap.h (Flookup_key): Remove decl.
	* process.c (Fget_process): New forward static decl.
	(Fprocess_datagram_address): Mark as internal.
	* syntax.c (Fsyntax_table_p): New forward static decl.
	(skip_chars): Remove duplicate decl.
	* textprop.c (Fprevious_property_change): New forward static decl.
	* window.c (Fset_window_fringes, Fset_window_scroll_bars):
	Now internal.
	(Fset_window_margins, Fset_window_vscroll): New forward static decls.
	* window.h (Fset_window_vscroll, Fset_window_margins): Remove decls.

	* editfns.c (Fformat): Remove unreachable code.

2011-04-14  Andreas Schwab  <schwab@linux-m68k.org>

	* fileio.c (Finsert_file_contents): Fix typo in 2005-05-13
	change.  (Bug#8496)

2011-04-13  Eli Zaretskii  <eliz@gnu.org>

	* xdisp.c (handle_invisible_prop): Don't call bidi_paragraph_init
	when at ZV.  (Bug#8487)

2011-04-12  Andreas Schwab  <schwab@linux-m68k.org>

	* charset.c (Fclear_charset_maps): Use xfree instead of free.
	(Bug#8437)
	* keyboard.c (parse_tool_bar_item): Likewise.
	* sound.c (sound_cleanup, alsa_close): Likewise.
	* termcap.c (tgetent): Likewise.
	* xfns.c (x_default_font_parameter): Likewise.
	* xsettings.c (read_and_apply_settings): Likewise.

	* alloc.c (overrun_check_malloc, overrun_check_realloc)
	(overrun_check_free): Protoize.

2011-04-12  Paul Eggert  <eggert@cs.ucla.edu>

	* sysdep.c (emacs_read, emacs_write): Check for negative sizes
	since callers should never pass a negative size.
	Change the signature to match that of plain 'read' and 'write'; see
	<http://lists.gnu.org/archive/html/emacs-devel/2011-04/msg00397.html>.
	* lisp.h: Update prototypes of emacs_write and emacs_read.

2011-04-11  Eli Zaretskii  <eliz@gnu.org>

	* xdisp.c (redisplay_window): Don't try to determine the character
	position of the scroll margin if the window start point w->startp
	is outside the buffer's accessible region.  (Bug#8468)

2011-04-10  Eli Zaretskii  <eliz@gnu.org>

	Fix write-region and its subroutines for buffers > 2GB.
	* fileio.c (a_write, e_write): Modify declaration of arguments and
	local variables to support buffers larger than 2GB.
	(Fcopy_file): Use EMACS_INT for return value of emacs_read.

	* sysdep.c (emacs_write, emacs_read): Use ssize_t for last
	argument, local variables, and return value.

	* lisp.h: Update prototypes of emacs_write and emacs_read.

	* sound.c (vox_write): Use ssize_t for return value of emacs_write.

2011-04-10  Paul Eggert  <eggert@cs.ucla.edu>

	* xdisp.c (vmessage): Use memchr, not strnlen, which some hosts lack.

	Fix more problems found by GCC 4.6.0's static checks.

	* xdisp.c (vmessage): Use a better test for character truncation.

	* charset.c (load_charset_map): <, not <=, for optimization,
	and to avoid potential problems with integer overflow.
	* chartab.c (sub_char_table_set_range, char_table_set_range): Likewise.
	* casetab.c (set_identity, shuffle): Likewise.
	* editfns.c (Fformat): Likewise.
	* syntax.c (skip_chars): Likewise.

	* xmenu.c (set_frame_menubar): Allocate smaller local vectors.
	This also lets GCC 4.6.0 generate slightly better loop code.

	* callint.c (Fcall_interactively): <, not <=, for optimization.
	(Fcall_interactively): Count the number of arguments produced,
	not the number of arguments given.  This is simpler and lets GCC
	4.6.0 generate slightly better code.

	* ftfont.c: Distingish more carefully between FcChar8 and char.
	The previous code passed unsigned char * to a functions like
	strlen and xstrcasecmp that expect char *, which does not
	conform to the C standard.
	(get_adstyle_property, ftfont_pattern_entity): Use FcChar8 for
	arguments to FcPatternGetString, and explicitly cast FcChar8 * to
	char * when the C standard requires it.

	* keyboard.c (read_char): Remove unused var.

	* eval.c: Port to Windows vsnprintf (Bug#8435).
	Include <limits.h>.
	(SIZE_MAX): Define if the headers do not.
	(verror): Do not give up if vsnprintf returns a negative count.
	Instead, grow the buffer.  This ports to Windows vsnprintf, which
	does not conform to C99.  Problem reported by Eli Zaretskii.
	Also, simplify the allocation scheme, by avoiding the need for
	calling realloc, and removing the ALLOCATED variable.

	* eval.c (verror): Initial buffer size is 4000 (not 200) bytes.

	Remove invocations of doprnt, as Emacs now uses vsnprintf.
	But keep the doprint source code for now, as we might revamp it
	and use it again (Bug#8435).
	* lisp.h (doprnt): Remove.
	* Makefile.in (base_obj): Remove doprnt.o.
	* deps.mk (doprnt.o): Remove.

	error: Print 32- and 64-bit integers portably (Bug#8435).
	Without this change, on typical 64-bit hosts error ("...%d...", N)
	was used to print both 32- and 64-bit integers N, which relied on
	undefined behavior.
	* lisp.h, m/amdx86-64.h, m/ia64.h, m/ibms390x.h (pEd): New macro.
	* lisp.h (error, verror): Mark as printf-like functions.
	* eval.c (verror): Use vsnprintf, not doprnt, to do the real work.
	Report overflow in size calculations when allocating printf buffer.
	Do not truncate output string at its first null byte.
	* xdisp.c (vmessage): Use vsnprintf, not doprnt, to do the real work.
	Truncate the output at a character boundary, since vsnprintf does not
	do that.
	* charset.c (check_iso_charset_parameter): Convert internal
	character to string before calling 'error', since %c now has the
	printf meaning.
	* coding.c (Fdecode_sjis_char, Fdecode_big5_char): Avoid int
	overflow when computing char to be passed to 'error'.  Do not
	pass Lisp_Object to 'error'; pass the integer instead.
	* nsfns.m (Fns_do_applescript): Use int, not long, since it's
	formatted with plain %d.

	* eval.c (internal_lisp_condition_case): Don't pass spurious arg.

	* keyboard.c (access_keymap_keyremap): Print func name, not garbage.

	* coding.c (Fdecode_sjis_char): Don't assume CODE fits in int.

	* xterm.c (x_catch_errors): Remove duplicate declaration.

	* term.c (maybe_fatal): Mark its 3rd arg as a printf format, too.

	* xdisp.c, lisp.h (message_nolog): Remove; unused.

2011-04-10  Jim Meyering  <meyering@redhat.com>

	use ssize_t and size_t for read- and write-like emacs_gnutls_* functions
	* gnutls.c (emacs_gnutls_read): Adjust signature to be more read-like:
	return ssize_t not "int", and use size_t as the buffer length.
	(emacs_gnutls_write): Likewise, and make the buffer pointer "const".
	* gnutls.h: Update declarations.
	* process.c (read_process_output): Use ssize_t, to match.
	(send_process): Likewise.

2011-04-09  Chong Yidong  <cyd@stupidchicken.com>

	* image.c (Fimagemagick_types): Doc fix, and comment cleanup.

2011-04-09  Chong Yidong  <cyd@stupidchicken.com>

	* ftfont.c (get_adstyle_property, ftfont_pattern_entity):
	Use unsigned char, to match FcChar8 type definition.

	* xterm.c (handle_one_xevent):
	* xmenu.c (create_and_show_popup_menu):
	* xselect.c (x_decline_selection_request)
	(x_reply_selection_request): Avoid type-punned deref of X events.

2011-04-09  Eli Zaretskii  <eliz@gnu.org>

	Fix some uses of `int' instead of EMACS_INT.
	* search.c (string_match_1, fast_string_match)
	(fast_c_string_match_ignore_case, fast_string_match_ignore_case)
	(scan_buffer, find_next_newline_no_quit)
	(find_before_next_newline, search_command, Freplace_match)
	(Fmatch_data): Make some `int' variables be EMACS_INT.

	* xdisp.c (display_count_lines): 3rd argument and return value now
	EMACS_INT.  All callers changed.
	(pint2hrstr): Last argument is now EMACS_INT.

	* coding.c (detect_coding_utf_8, detect_coding_emacs_mule)
	(detect_coding_iso_2022, detect_coding_sjis, detect_coding_big5)
	(detect_coding_ccl, detect_coding_charset, decode_coding_utf_8)
	(decode_coding_utf_16, decode_coding_emacs_mule)
	(decode_coding_iso_2022, decode_coding_sjis, decode_coding_big5)
	(decode_coding_ccl, decode_coding_charset)
	<consumed_chars, consumed_chars_base>: Declare EMACS_INT.
	(decode_coding_iso_2022, decode_coding_emacs_mule)
	(decode_coding_sjis, decode_coding_big5, decode_coding_charset)
	<char_offset, last_offset>: Declare EMACS_INT.
	(encode_coding_utf_8, encode_coding_utf_16)
	(encode_coding_emacs_mule, encode_invocation_designation)
	(encode_designation_at_bol, encode_coding_iso_2022)
	(encode_coding_sjis, encode_coding_big5, encode_coding_ccl)
	(encode_coding_raw_text, encode_coding_charset) <produced_chars>:
	Declare EMACS_INT.
	(ASSURE_DESTINATION): Declare more_bytes EMACS_INT.
	(encode_invocation_designation): Last argument P_NCHARS is now
	EMACS_INT.
	(decode_eol): Declare pos_byte, pos, and pos_end EMACS_INT.
	(produce_chars): from_nchars and to_nchars are now EMACS_INT.

	* coding.h (struct coding_system) <head_ascii>: Declare EMACS_INT.
	All users changed.

	* ccl.c (Fccl_execute_on_string): Declare some variables
	EMACS_INT.

2011-04-08  Samuel Thibault  <sthibault@debian.org>  (tiny change)

	* term.c (init_tty): Fix incorrect ifdef placement (Bug#8450).

2011-03-19  Christoph Scholtes  <cschol2112@googlemail.com>

	* process.c (Fformat_network_address): Doc fix.

2011-04-08  T.V. Raman  <tv.raman.tv@gmail.com>  (tiny change)

	* xml.c (parse_region): Avoid creating spurious whitespace nodes.

2011-04-08  Chong Yidong  <cyd@stupidchicken.com>

	* keyboard.c (read_char): Call Lisp function help-form-show,
	instead of using internal_with_output_to_temp_buffer.
	(Qhelp_form_show): New var.
	(syms_of_keyboard): Use DEFSYM macro.

	* print.c (internal_with_output_to_temp_buffer): Function deleted.

	* lisp.h (internal_with_output_to_temp_buffer): Remove prototype.

2011-04-06  Chong Yidong  <cyd@stupidchicken.com>

	* process.c (Flist_processes): Remove to Lisp.
	(list_processes_1): Delete.

2011-04-06  Eli Zaretskii  <eliz@gnu.org>

	* msdos.c (careadlinkat, careadlinkatcwd): MS-DOS replacements.

	* w32.c (careadlinkat, careadlinkatcwd): New always-fail stubs.

2011-04-06  Paul Eggert  <eggert@cs.ucla.edu>

	Fix more problems found by GCC 4.6.0's static checks.

	* xmenu.c (Fx_popup_dialog): Don't assume string is free of formats.

	* menu.c (Fx_popup_menu): Don't assume error_name lacks printf formats.

	* lisp.h (message, message_nolog, fatal): Mark as printf-like.

	* xdisp.c (vmessage): Mark as a printf-like function.

	* term.c (vfatal, maybe_fatal): Mark as printf-like functions.

	* sound.c (sound_warning): Don't crash if arg contains a printf format.

	* image.c (tiff_error_handler, tiff_warning_handler): Mark as
	printf-like functions.
	(tiff_load): Add casts to remove these marks before passing them
	to system-supplied API.

	* eval.c (Fsignal): Remove excess argument to 'fatal'.

	* coding.c (EMIT_ONE_BYTE, EMIT_TWO_BYTES): Use unsigned, not int.
	This avoids several warnings with gcc -Wstrict-overflow.
	(DECODE_COMPOSITION_RULE): If the rule is invalid, goto invalid_code
	directly, rather than having caller test rule sign.  This avoids
	some unnecessary tests.
	* composite.h (COMPOSITION_ENCODE_RULE_VALID): New macro.
	(COMPOSITION_ENCODE_RULE): Arguments now must be valid.  This
	affects only one use, in DECODE_COMPOSITION_RULE, which is changed.

	* xfont.c (xfont_text_extents): Remove var that was set but not used.
	(xfont_open): Avoid unnecessary tests.

	* composite.c (composition_gstring_put_cache): Use unsigned integer.

	* composite.h, composite.c (composition_gstring_put_cache):
	Use EMACS_INT, not int, for length.

	* composite.h (COMPOSITION_DECODE_REFS): New macro,
	breaking out part of COMPOSITION_DECODE_RULE.
	(COMPOSITION_DECODE_RULE): Use it.
	* composite.c (get_composition_id): Remove unused local vars,
	by using the new macro.

	* textprop.c (set_text_properties_1): Change while to do-while,
	since the condition is always true at first.

	* intervals.c (graft_intervals_into_buffer): Mark var as used.
	(interval_deletion_adjustment): Return unsigned value.
	All uses changed.

	* process.c (list_processes_1, create_pty, read_process_output):
	(exec_sentinel): Remove vars that were set but not used.
	(create_pty): Remove unnecessary "volatile"s.
	(Fnetwork_interface_info): Avoid possibility of int overflow.
	(read_process_output): Do adaptive read buffering even if carryover.
	(read_process_output): Simplify nbytes computation if buffered.

	* bytecode.c (exec_byte_code): Rename local to avoid shadowing.

	* syntax.c (scan_words): Remove var that was set but not used.
	(update_syntax_table): Use unsigned instead of int.

	* lread.c (lisp_file_lexically_bound_p): Use ints rather than endptrs.
	(lisp_file_lexically_bound_p, read1): Use unsigned instead of int.
	(safe_to_load_p): Make the end-of-loop test the inverse of the in-loop.

	* print.c (print_error_message): Avoid int overflow.

	* font.c (font_list_entities): Redo for clarity,
	so that reader need not know FONT_DPI_INDEX + 1 == FONT_SPACING_INDEX.

	* font.c (font_find_for_lface, Ffont_get_glyphs): Remove unused vars.
	(font_score): Avoid potential overflow in diff calculation.

	* fns.c (substring_both): Remove var that is set but not used.
	(sxhash): Redo loop for clarity and to avoid wraparound warning.

	* eval.c (funcall_lambda): Rename local to avoid shadowing.

	* alloc.c (mark_object_loop_halt, mark_object): Use size_t, not int.
	Otherwise, GCC 4.6.0 optimizes the loop check away since the check
	can always succeed if overflow has undefined behavior.

	* search.c (boyer_moore, wordify): Remove vars set but not used.
	(wordify): Omit three unnecessary tests.

	* indent.c (MULTIBYTE_BYTES_WIDTH): Don't compute wide_column.
	All callers changed.  This avoids the need for an unused var.

	* casefiddle.c (casify_region): Remove var that is set but not used.

	* dired.c (file_name_completion): Remove var that is set but not used.

	* fileio.c (Finsert_file_contents): Make EOF condition clearer.

	* fileio.c (Finsert_file_contents): Avoid signed integer overflow.
	(Finsert_file_contents): Remove unnecessary code checking fd.

	* minibuf.c (read_minibuf_noninteractive): Use size_t for sizes.
	Check for integer overflow on size calculations.

	* buffer.c (Fprevious_overlay_change): Remove var that is set
	but not used.

	* keyboard.c (menu_bar_items, read_char_minibuf_menu_prompt):
	Remove vars that are set but not used.
	(timer_check_2): Don't assume timer-list and idle-timer-list are lists.
	(timer_check_2): Mark vars as initialized.

	* gtkutil.c (xg_get_file_with_chooser): Mark var as initialized.

	* image.c (lookup_image): Remove var that is set but not used.
	(xbm_load): Use parse_p, for gcc -Werror=unused-but-set-variable.

	* fontset.c (Finternal_char_font, Ffontset_info): Remove vars
	that are set but not used.

	* xfns.c (make_invisible_cursor): Don't return garbage
	if XCreateBitmapFromData fails (Bug#8410).

	* xselect.c (x_get_local_selection, x_handle_property_notify):
	Remove vars that are set but not used.

	* xfns.c (x_create_tip_frame): Remove var that is set but not used.
	(make_invisible_cursor): Initialize a possibly-uninitialized variable.

	* xterm.c (x_scroll_bar_to_input_event) [!USE_GTK]:
	Remove var that is set but not used.
	(scroll_bar_windows_size): Now size_t, not int.
	(x_send_scroll_bar_event): Use size_t, not int, for sizes.
	Check for overflow.

	* xfaces.c (realize_named_face): Remove vars that are set but not used.
	(map_tty_color) [!defined MSDOS]: Likewise.

	* term.c (tty_write_glyphs): Use size_t; this avoids overflow warning.

	* coding.c: Remove vars that are set but not used.
	(DECODE_COMPOSITION_RULE): Remove 2nd arg, which is unused.
	All callers changed.
	(decode_coding_utf_8, decode_coding_utf_16 decode_coding_emacs_mule):
	(decode_coding_iso_2022, encode_coding_sjis, encode_coding_big5):
	(decode_coding_charset): Remove vars that are set but not used.

	* bytecode.c (Fbyte_code) [!defined BYTE_CODE_SAFE]: Remove var
	that is set but not used.

	* print.c (print_object): Remove var that is set but not used.

	Replace 2 copies of readlink code with 1 gnulib version (Bug#8401).
	The gnulib version avoids calling malloc in the usual case,
	and on 64-bit hosts doesn't have some arbitrary 32-bit limits.
	* fileio.c (Ffile_symlink_p): Use emacs_readlink.
	* filelock.c (current_lock_owner): Likewise.
	* lisp.h (READLINK_BUFSIZE, emacs_readlink): New function.
	* sysdep.c: Include allocator.h, careadlinkat.h.
	(emacs_no_realloc_allocator): New static constant.
	(emacs_readlink): New function.
	* deps.mk (sysdep.o): Depend on ../lib/allocator.h and on
	../lib/careadlinkat.h.

2011-04-04  Stefan Monnier  <monnier@iro.umontreal.ca>

	* keyboard.c (safe_run_hook_funcall): Fix last change (don't stop at the
	first non-nil return value).

2011-04-03  Jan Djärv  <jan.h.d@swipnet.se>

	* nsterm.m (ns_update_auto_hide_menu_bar): Define MAC_OS_X_VERSION_10_6
	if not defined (Bug#8403).

2011-04-02  Juanma Barranquero  <lekktu@gmail.com>

	* xdisp.c (display_count_lines): Remove parameter `start',
	unused since 1998-01-01T02:27:27Z!rms@gnu.org.  All callers changed.
	(get_char_face_and_encoding): Remove parameter `multibyte_p',
	unused since 2008-05-14T01:40:23Z!handa@m17n.org.  All callers changed.
	(fill_stretch_glyph_string): Remove parameters `row' and `area',
	unused at least since Kim's GUI unification at 2003-03-16T20:45:46Z!storm@cua.dk
	and thereabouts.  All callers changed.
	(get_per_char_metric): Remove parameter `f', unused since
	2008-05-14T01:40:23Z!handa@m17n.org.  All callers changed.

2011-04-02  Jim Meyering  <meyering@redhat.com>

	do not dereference NULL upon failed strdup
	* nsfont.m (ns_descriptor_to_entity): Use xstrdup, not strdup.
	(ns_get_family): Likewise.

2011-04-02  Juanma Barranquero  <lekktu@gmail.com>

	* eval.c (unwind_to_catch) [DEBUG_GCPRO]: Remove redundant assignment.

2011-04-02  Jan Djärv  <jan.h.d@swipnet.se>

	* nsterm.m (ns_update_auto_hide_menu_bar): Only for OSX 10.6 or
	later (Bug#8403).

2011-04-01  Stefan Monnier  <monnier@iro.umontreal.ca>

	Add lexical binding.

	* window.c (Ftemp_output_buffer_show): New fun.
	(Fsave_window_excursion):
	* print.c (Fwith_output_to_temp_buffer): Move to subr.el.

	* lread.c (lisp_file_lexically_bound_p): New function.
	(Fload): Bind Qlexical_binding.
	(readevalloop): Remove `evalfun' arg.
	Bind Qinternal_interpreter_environment.
	(Feval_buffer): Bind Qlexical_binding.
	(defvar_int, defvar_bool, defvar_lisp_nopro, defvar_kboard):
	Mark as dynamic.
	(syms_of_lread): Declare `lexical-binding'.

	* lisp.h (struct Lisp_Symbol): New field `declared_special'.

	* keyboard.c (eval_dyn): New fun.
	(menu_item_eval_property): Use it.

	* image.c (parse_image_spec): Use Ffunctionp.

	* fns.c (concat, mapcar1): Accept byte-code-functions.

	* eval.c (Fsetq): Handle lexical vars.
	(Fdefun, Fdefmacro, Ffunction): Make closures when needed.
	(Fdefconst, Fdefvaralias, Fdefvar): Mark as dynamic.
	(FletX, Flet): Obey lexical binding.
	(Fcommandp): Handle closures.
	(Feval): New `lexical' arg.
	(eval_sub): New function extracted from Feval.  Use it almost
	everywhere where Feval was used.  Look up vars in lexical env.
	Handle closures.
	(Ffunctionp): Move from subr.el.
	(Ffuncall): Handle closures.
	(apply_lambda): Remove `eval_flags'.
	(funcall_lambda): Handle closures and new byte-code-functions.
	(Fspecial_variable_p): New function.
	(syms_of_eval): Initialize the Vinternal_interpreter_environment var,
	but without exporting it to Lisp.

	* doc.c (Fdocumentation, store_function_docstring):
	* data.c (Finteractive_form): Handle closures.

	* callint.c (Fcall_interactively): Preserve lexical-binding mode for
	interactive spec.

	* bytecode.c (Bstack_ref, Bstack_set, Bstack_set2, BdiscardN):
	New byte-codes.
	(exec_byte_code): New function extracted from Fbyte_code to handle new
	calling convention for byte-code-functions.  Add new byte-codes.

	* buffer.c (defvar_per_buffer): Set new `declared_special' field.

	* alloc.c (Fmake_symbol): Init new `declared_special' field.

2011-03-31  Juanma Barranquero  <lekktu@gmail.com>

	* xdisp.c (redisplay_internal): Fix prototype.

2011-03-31  Eli Zaretskii  <eliz@gnu.org>

	* xdisp.c (SCROLL_LIMIT): New macro.
	(try_scrolling): Use it when setting scroll_limit.
	Limit scrolling to 100 screen lines.
	(redisplay_window): Even when falling back on "recentering",
	position point in the window according to scroll-conservatively,
	scroll-margin, and scroll-*-aggressively variables.  (Bug#6671)

	(try_scrolling): When point is above the window, allow searching
	as far as scroll_max, or one screenful, to compute vertical
	distance from PT to the scroll margin position.  This prevents
	try_scrolling from unnecessarily failing when
	scroll-conservatively is set to a value slightly larger than the
	window height.  Clean up the case of PT below the margin at bottom
	of window: scroll_max can no longer be INT_MAX.  When aggressive
	scrolling is in use, don't let point enter the opposite scroll
	margin as result of the scroll.
	(syms_of_xdisp) <scroll-conservatively>: Document the
	threshold of 100 lines for never-recentering scrolling.

2011-03-31  Juanma Barranquero  <lekktu@gmail.com>

	* dispextern.h (move_it_by_lines):
	* xdisp.c (move_it_by_lines): Remove parameter `need_y_p', unused
	since 2000-12-29T14:24:09Z!gerd@gnu.org.  All callers changed.
	(message_log_check_duplicate): Remove parameters `prev_bol' and
	`this_bol', unused since 1998-01-01T02:27:27Z!rms@gnu.org.  All callers changed.
	(redisplay_internal): Remove parameter `preserve_echo_area',
	unused since 1999-07-21T21:43:52Z!gerd@gnu.org.  All callers changed.

	* indent.c (Fvertical_motion):
	* window.c (window_scroll_pixel_based, Frecenter):
	Don't pass `need_y_p' to `move_it_by_lines'.

2011-03-30  Stefan Monnier  <monnier@iro.umontreal.ca>

	* eval.c (struct backtrace): Don't cheat with negative numbers, but do
	steal a few bits to be more compact.
	(interactive_p, Fbacktrace, Fbacktrace_frame, mark_backtrace):
	Remove unneeded casts.

	* bytecode.c (Fbyte_code): CAR and CDR can GC.

2011-03-30  Zachary Kanfer  <zkanfer@gmail.com>  (tiny change)

	* keyboard.c (Fexecute_extended_command): Do log the "suggest key
	binding" message (bug#7967).

2011-03-30  Paul Eggert  <eggert@cs.ucla.edu>

	Fix more problems found by GCC 4.6.0's static checks.

	* unexelf.c (unexec) [! (defined _SYSTYPE_SYSV || defined __sgi)]:
	Remove unused local var.

	* editfns.c (Fmessage_box): Remove unused local var.

	* xdisp.c (try_window_reusing_current_matrix, x_produce_glyphs):
	(note_mode_line_or_margin_highlight, note_mouse_highlight):
	Omit unused local vars.
	* window.c (shrink_windows): Omit unused local var.
	* menu.c (digest_single_submenu): Omit unused local var.
	* dispnew.c (update_window) [PERIODIC_PREEMPTION_CHECKING]:
	Omit unused local var.

	* keyboard.c (parse_modifiers_uncached, parse_modifiers):
	Don't assume string length fits in int.
	(keyremap_step, read_key_sequence): Use size_t for sizes.
	(read_key_sequence): Don't check last_real_key_start redundantly.

	* callproc.c (Fcall_process, Fcall_process_region): Use SAFE_ALLOCA
	instead of alloca (Bug#8344).

	* eval.c (Fbacktrace): Don't assume nargs fits in int.
	(Fbacktrace_frame): Don't assume nframes fits in int.

	* syntax.c (scan_sexps_forward): Avoid pointer wraparound.

	* xterm.c (x_make_frame_visible, same_x_server): Redo to avoid overflow
	concerns.

	* term.c (produce_glyphless_glyph): Remove unnecessary test.

	* cm.c (calccost): Turn while-do into do-while, for clarity.

	* keyboard.c (syms_of_keyboard): Use the same style as later
	in this function when indexing through an array.  This also
	works around GCC bug 48267.

	* image.c (tiff_load): Fix off-by-one image count (Bug#8336).

	* xselect.c (x_check_property_data): Return correct size (Bug#8335).

	* chartab.c (sub_char_table_ref_and_range): Redo for slight
	efficiency gain, and to bypass a gcc -Wstrict-overflow warning.

	* keyboard.c, keyboard.h (num_input_events): Now size_t.
	This avoids undefined behavior on integer overflow, and is a bit
	more convenient anyway since it is compared to a size_t variable.

	Variadic C functions now count arguments with size_t, not int.
	This avoids an unnecessary limitation on 64-bit machines, which
	caused (substring ...) to crash on large vectors (Bug#8344).
	* lisp.h (struct Lisp_Subr.function.aMANY): Now takes size_t, not int.
	(DEFUN_ARGS_MANY, internal_condition_case_n, safe_call): Likewise.
	All variadic functions and their callers changed accordingly.
	(struct gcpro.nvars): Now size_t, not int.  All uses changed.
	* data.c (arith_driver, float_arith_driver): Likewise.
	* editfns.c (general_insert_function): Likewise.
	* eval.c (struct backtrace.nargs, interactive_p)
	(internal_condition_case_n, run_hook_with_args, apply_lambda)
	(funcall_lambda, mark_backtrace): Likewise.
	* fns.c (concat): Likewise.
	* frame.c (x_set_frame_parameters): Likewise.
	* fns.c (get_key_arg): Now accepts and returns size_t, and returns
	0 if not found, not -1.  All callers changed.

	* alloc.c (garbage_collect): Don't assume stack size fits in int.
	(stack_copy_size): Now size_t, not int.
	(stack_copy, stack_copy_size): Define only if MAX_SAVE_STACK > 0.

2011-03-28  Juanma Barranquero  <lekktu@gmail.com>

	* coding.c (encode_designation_at_bol): Remove parameter `charbuf_end',
	unused since 2002-03-01T01:17:24Z!handa@m17n.org and 2008-02-01T16:01:31Z!miles@gnu.org.
	All callers changed.

	* lisp.h (multibyte_char_to_unibyte):
	* character.c (multibyte_char_to_unibyte): Remove parameter `rev_tbl',
	unused since 2002-03-01T01:16:34Z!handa@m17n.org and 2008-02-01T16:01:31Z!miles@gnu.org.
	* character.h (CHAR_TO_BYTE8):
	* cmds.c (internal_self_insert):
	* editfns.c (general_insert_function):
	* keymap.c (push_key_description):
	* search.c (Freplace_match):
	* xdisp.c (message_dolog, set_message_1): All callers changed.

2011-03-28  Stefan Monnier  <monnier@iro.umontreal.ca>

	* keyboard.c (safe_run_hook_funcall): New function.
	(safe_run_hooks_1, safe_run_hooks_error, safe_run_hooks): On error,
	don't set the hook to nil, but remove the offending function instead.
	(Qcommand_hook_internal): Remove, unused.
	(syms_of_keyboard): Don't initialize Qcommand_hook_internal nor define
	Vcommand_hook_internal.

	* eval.c (enum run_hooks_condition): Remove.
	(funcall_nil, funcall_not): New functions.
	(run_hook_with_args): Call each function through a `funcall' argument.
	Remove `cond' argument, now redundant.
	(Frun_hooks, Frun_hook_with_args, Frun_hook_with_args_until_success)
	(Frun_hook_with_args_until_failure): Adjust accordingly.
	(run_hook_wrapped_funcall, Frun_hook_wrapped): New functions.

2011-03-28  Juanma Barranquero  <lekktu@gmail.com>

	* dispextern.h (string_buffer_position): Remove declaration.

	* print.c (strout): Remove parameter `multibyte', unused since
	1999-08-21T19:30:21Z!gerd@gnu.org.  All callers changed.

	* search.c (boyer_moore): Remove parameters `len', `pos' and `lim',
	never used since function introduction in 1998-02-08T21:33:56Z!rms@gnu.org.
	All callers changed.

	* w32.c (_wsa_errlist): Use braces for struct initializers.

	* xdisp.c (string_buffer_position_lim): Remove parameter `w',
	never used since function introduction in 2001-03-09T18:41:50Z!gerd@gnu.org.
	All callers changed.
	(string_buffer_position): Likewise.  Also, make static (it's never
	used outside xdisp.c).
	(cursor_row_p): Remove parameter `w', unused since
	2000-10-17T16:08:57Z!gerd@gnu.org.  All callers changed.
	(decode_mode_spec): Remove parameter `precision', introduced during
	Gerd Moellmann's rewrite at 1999-07-21T21:43:52Z!gerd@gnu.org, but never used.
	All callers changed.

2011-03-27  Jan Djärv  <jan.h.d@swipnet.se>

	* nsterm.m (syms_of_nsterm): Use doc: for ns-auto-hide-menu-bar.

2011-03-27  Anders Lindgren  <andlind@gmail.com>

	* nsterm.m (ns_menu_bar_is_hidden): New variable.
	(ns_constrain_all_frames, ns_menu_bar_should_be_hidden)
	(ns_update_auto_hide_menu_bar): New functions.
	(ns_update_begin): Call ns_update_auto_hide_menu_bar.
	(applicationDidBecomeActive): Call ns_update_auto_hide_menu_bar and
	ns_constrain_all_frames.
	(constrainFrameRect): Return at once if ns_menu_bar_should_be_hidden.
	(syms_of_nsterm): DEFVAR ns-auto-hide-menu-bar, init to Qnil.

2011-03-27  Jan Djärv  <jan.h.d@swipnet.se>

	* nsmenu.m (runDialogAt): Remove argument to timer_check.

2011-03-27  Glenn Morris  <rgm@gnu.org>

	* syssignal.h: Replace RETSIGTYPE with void.
	* atimer.c, data.c, dispnew.c, emacs.c, floatfns.c, keyboard.c:
	* keyboard.h, lisp.h, process.c, sysdep.c, xterm.c:
	Replace SIGTYPE with void everywhere.
	* s/usg5-4-common.h (SIGTYPE): Remove definition.
	* s/template.h (SIGTYPE): Remove commented out definition.

2011-03-26  Eli Zaretskii  <eliz@gnu.org>

	* xdisp.c (redisplay_window): Don't check buffer's clip_changed
	flag as a prerequisite for invoking try_scrolling.  (Bug#6671)

2011-03-26  Juanma Barranquero  <lekktu@gmail.com>

	* w32.c (read_unc_volume): Use parameter `henum', instead of
	global variable `wget_enum_handle'.

	* keymap.c (describe_vector): Remove parameters `indices' and
	`char_table_depth', unused since 2002-03-01T01:43:26Z!handa@m17n.org.
	(describe_map, Fdescribe_vector): Adjust calls to `describe_vector'.

	* keyboard.h (timer_check, show_help_echo): Remove unused parameters.

	* keyboard.c (timer_check): Remove parameter `do_it_now',
	unused since 1996-04-12T06:01:29Z!rms@gnu.org.
	(show_help_echo): Remove parameter `ok_to_overwrite_keystroke_echo',
	unused since 2008-04-19T19:30:53Z!monnier@iro.umontreal.ca.

	* keyboard.c (read_char):
	* w32menu.c (w32_menu_display_help):
	* xmenu.c (show_help_event, menu_help_callback):
	Adjust calls to `show_help_echo'.

	* gtkutil.c (xg_maybe_add_timer):
	* keyboard.c (readable_events):
	* process.c (wait_reading_process_output):
	* xmenu.c (x_menu_wait_for_event): Adjust calls to `timer_check'.

	* insdel.c (adjust_markers_gap_motion):
	Remove; no-op since 1998-01-02T21:29:48Z!rms@gnu.org.
	(gap_left, gap_right): Don't call it.

2011-03-25  Chong Yidong  <cyd@stupidchicken.com>

	* xdisp.c (handle_fontified_prop): Discard changes to clip_changed
	incurred during fontification.

2011-03-25  Juanma Barranquero  <lekktu@gmail.com>

	* buffer.c (defvar_per_buffer): Remove unused parameter `doc'.
	(DEFVAR_PER_BUFFER): Don't pass it.

	* dispnew.c (row_equal_p, add_row_entry): Remove unused parameter `w'.
	(scrolling_window): Don't pass it.

2011-03-25  Juanma Barranquero  <lekktu@gmail.com>

	* dispextern.h (glyph_matric): Use #if GLYPH_DEBUG, not #ifdef.

	* fileio.c (check_executable) [DOS_NT]: Remove unused variables `len'
	and `suffix'.
	(Fset_file_selinux_context) [HAVE_LIBSELINUX]: Move here declaration
	of variables specific to SELinux and computation of `encoded_absname'.

	* image.c (XPutPixel): Remove unused variable `height'.

	* keyboard.c (make_lispy_event): Remove unused variable `hpos'.

	* unexw32.c (get_section_info): Remove unused variable `section'.

	* w32.c (stat): Remove unused variables `drive_root' and `devtype'.
	(system_process_attributes): Remove unused variable `sess'.
	(sys_read): Remove unused variable `err'.

	* w32fns.c (top): Wrap variables with #if GLYPH_DEBUG, not #ifdef.
	(w32_wnd_proc): Remove unused variable `isdead'.
	(unwind_create_frame): Use #if GLYPH_DEBUG, not #ifdef.
	(Fx_server_max_request_size): Remove unused variable `dpyinfo'.
	(x_create_tip_frame): Remove unused variable `tem'.

	* w32inevt.c (w32_console_read_socket):
	Remove unused variable `no_events'.

	* w32term.c (x_draw_composite_glyph_string_foreground):
	Remove unused variable `width'.

2011-03-24  Juanma Barranquero  <lekktu@gmail.com>

	* w32term.c (x_set_glyph_string_clipping):
	Don't pass uninitialized region to CombineRgn.

2011-03-23  Juanma Barranquero  <lekktu@gmail.com>

	* w32fns.c (x_set_menu_bar_lines): Remove unused variable `olines'.
	(w32_wnd_proc): Pass NULL to Windows API, not uninitialized buffer.
	(Fx_close_connection): Remove unused variable `i'.

	* w32font.c (w32font_draw): Return number of glyphs.
	(w32font_open_internal): Remove unused variable `i'.
	(w32font_driver): Add missing initializer.

	* w32menu.c (utf8to16): Remove unused variable `utf16'.
	(fill_in_menu): Remove unused variable `items_added'.

	* w32term.c (last_mouse_press_frame): Remove static global variable.
	(w32_clip_to_row): Remove unused variable `f'.
	(x_delete_terminal): Remove unused variable `i'.

	* w32uniscribe.c (uniscribe_shape): Remove unused variable `nclusters'.
	(NOTHING): Remove unused static global variable.
	(uniscribe_check_otf): Remove unused variable `table'.
	(uniscribe_font_driver): Add missing initializers.

2011-03-23  Julien Danjou  <julien@danjou.info>

	* term.c (Fsuspend_tty, Fresume_tty):
	* minibuf.c (read_minibuf, run_exit_minibuf_hook):
	* window.c (temp_output_buffer_show):
	* insdel.c (signal_before_change):
	* frame.c (Fhandle_switch_frame):
	* fileio.c (Fdo_auto_save):
	* emacs.c (Fkill_emacs):
	* editfns.c (save_excursion_restore):
	* cmds.c (internal_self_insert):
	* callint.c (Fcall_interactively):
	* buffer.c (Fkill_all_local_variables):
	* keyboard.c (Fcommand_execute, Fsuspend_emacs, safe_run_hooks_1):
	Use Frun_hooks.
	(command_loop_1): Use Frun_hooks.  Call safe_run_hooks
	unconditionally since it does the check itself.

2011-03-23  Paul Eggert  <eggert@cs.ucla.edu>

	Fix more problems found by GCC 4.5.2's static checks.

	* coding.c (encode_coding_raw_text): Avoid unnecessary test
	the first time through the loop, since we know p0 < p1 then.
	This also avoids a gcc -Wstrict-overflow warning.

	* lisp.h (SAFE_ALLOCA, SAFE_ALLOCA_LISP): Avoid 'int' overflow
	leading to a memory leak, possible in functions like
	load_charset_map_from_file that can allocate an unbounded number
	of objects (Bug#8318).

	* xmenu.c (set_frame_menubar): Use EMACS_UINT, not int, for indexes
	that could (at least in theory) be that large.

	* xdisp.c (message_log_check_duplicate): Return unsigned long, not int.
	This is less likely to overflow, and avoids undefined behavior if
	overflow does occur.  All callers changed.  Use strtoul to scan
	for the unsigned long integer.
	(pint2hrstr): Simplify and tune code slightly.
	This also avoids a (bogus) GCC warning with gcc -Wstrict-overflow.

	* scroll.c (do_scrolling): Work around GCC bug 48228.
	See <http://gcc.gnu.org/bugzilla/show_bug.cgi?id=48228>.

	* frame.c (Fmodify_frame_parameters): Simplify loop counter.
	This also avoids a warning with gcc -Wstrict-overflow.
	(validate_x_resource_name): Simplify count usage.
	This also avoids a warning with gcc -Wstrict-overflow.

	* fileio.c (Fcopy_file): Report error if fchown or fchmod
	fail (Bug#8306).

	* emacs.c (Fdaemon_initialized): Do not ignore I/O errors (Bug#8303).

	* process.c (Fmake_network_process): Use socklen_t, not int,
	where POSIX says socklen_t is required in portable programs.
	This fixes a porting bug on hosts like 64-bit HP-UX, where
	socklen_t is wider than int (Bug#8277).
	(Fmake_network_process, server_accept_connection):
	(wait_reading_process_output, read_process_output):
	Likewise.

	* process.c: Rename or move locals to avoid shadowing.
	(list_processes_1, Fmake_network_process):
	(read_process_output_error_handler, exec_sentinel_error_handler):
	Rename or move locals.
	(Fmake_network_process): Define label "retry_connect" only if needed.
	(Fnetwork_interface_info): Fix pointer signedness.
	(process_send_signal): Add cast to avoid pointer signedness problem.
	(FIRST_PROC_DESC, IF_NON_BLOCKING_CONNECT): Remove unused macros.
	(create_process): Use 'volatile' to avoid vfork clobbering (Bug#8298).

	Make tparam.h and terminfo.c consistent.
	* cm.c (tputs, tgoto, BC, UP): Remove extern decls.
	Include tparam.h instead, since it declares them.
	* cm.h (PC): Remove extern decl; tparam.h now does this.
	* deps.mk (cm.o, terminfo.o): Depend on tparam.h.
	* terminfo.c: Include tparam.h, to check interfaces.
	(tparm): Make 1st arg a const pointer in decl.  Put it at top level.
	(tparam): Adjust signature to match interface in tparam.h;
	this removes some undefined behavior.  Check that outstring and len
	are zero, which they always are with Emacs.
	* tparam.h (PC, BC, UP): New extern decls.

	* xftfont.c (xftfont_shape): Now static, and defined only if needed.
	(xftfont_open): Rename locals to avoid shadowing.

	* ftfont.c (ftfont_resolve_generic_family): Fix pointer signedness.
	(ftfont_otf_capability, ftfont_shape): Omit decls if not needed.
	(OTF_TAG_SYM): Omit macro if not needed.
	(ftfont_list): Remove unused local.
	(get_adstyle_property, ftfont_pattern_entity):
	(ftfont_lookup_cache, ftfont_open, ftfont_anchor_point):
	Rename locals to avoid shadowing.

	* xfont.c (xfont_list_family): Mark var as initialized.

	* xml.c (make_dom): Now static.

	* composite.c (composition_compute_stop_pos): Rename local to
	avoid shadowing.
	(composition_reseat_it): Remove unused locals.
	(find_automatic_composition, composition_adjust_point): Likewise.
	(composition_update_it): Mark var as initialized.
	(find_automatic_composition): Mark vars as initialized,
	with a FIXME (Bug#8290).

	character.h: Rename locals to avoid shadowing.
	* character.h (PREV_CHAR_BOUNDARY, FETCH_STRING_CHAR_ADVANCE):
	(FETCH_STRING_CHAR_AS_MULTIBYTE_ADVANCE, FETCH_CHAR_ADVANCE):
	(FETCH_CHAR_ADVANCE_NO_CHECK, INC_POS, DEC_POS, BUF_INC_POS):
	(BUF_DEC_POS): Be more systematic about renaming local temporaries
	to avoid shadowing.

	* textprop.c (property_change_between_p): Remove; unused.

	* intervals.c (interval_start_pos): Now static.

	* intervals.h (CHECK_TOTAL_LENGTH): Avoid empty "else".

	* atimer.c (start_atimer, append_atimer_lists, set_alarm):
	Rename locals to avoid shadowing.

	* sound.c (wav_play, au_play, Fplay_sound_internal):
	Fix pointer signedness.
	(alsa_choose_format): Remove unused local var.
	(wav_play): Initialize a variable to 0, to prevent undefined
	behavior (Bug#8278).

	* region-cache.c (insert_cache_boundary): Redo var to avoid shadowing.

	* region-cache.h (pp_cache): New decl, for gcc -Wmissing-prototypes.

	* callproc.c (Fcall_process): Use 'volatile' to avoid vfork
	clobbering (Bug#8298).
	* sysdep.c (sys_subshell): Likewise.
	Previously, the sys_subshell 'volatile' was incorrectly IF_LINTted out.

	* lisp.h (child_setup): Now NO_RETURN unless DOS_NT.
	This should get cleaned up, so that child_setup has the
	same signature on all platforms.

	* callproc.c (call_process_cleanup): Now static.
	(relocate_fd): Rename locals to avoid shadowing.

2011-03-22  Chong Yidong  <cyd@stupidchicken.com>

	* xterm.c (x_clear_frame): Remove XClearWindow call.  This appears
	not to be necessary, and produces flickering.

2011-03-20  Glenn Morris  <rgm@gnu.org>

	* config.in: Remove file.

2011-03-20  Juanma Barranquero  <lekktu@gmail.com>

	* minibuf.c (Vcompleting_read_function): Don't declare, global variables
	are now in src/globals.h.
	(syms_of_minibuf): Remove spurious & from previous change.

2011-03-20  Leo Liu  <sdl.web@gmail.com>

	* minibuf.c (completing-read-function): New variable.
	(completing-read-default): Rename from completing-read.
	(completing-read): Call completing-read-function.

2011-03-19  Juanma Barranquero  <lekktu@gmail.com>

	* xfaces.c (Fx_load_color_file):
	Read color file from absolute filename (bug#8250).

2011-03-19  Juanma Barranquero  <lekktu@gmail.com>

	* makefile.w32-in: Update dependencies.

2011-03-17  Eli Zaretskii  <eliz@gnu.org>

	* makefile.w32-in ($(BLD)/unexw32.$(O)): Depend on $(SRC)/unexec.h.

2011-03-17  Paul Eggert  <eggert@cs.ucla.edu>

	Fix more problems found by GCC 4.5.2's static checks.

	* process.c (make_serial_process_unwind, send_process_trap):
	(sigchld_handler): Now static.

	* process.c (allocate_pty): Let PTY_ITERATION declare iteration vars.
	That way, the code declares only the vars that it needs.
	* s/aix4-2.h (PTY_ITERATION): Declare iteration vars.
	* s/cygwin.h (PTY_ITERATION): Likewise.
	* s/darwin.h (PTY_ITERATION): Likewise.
	* s/gnu-linux.h (PTY_ITERATION): Likewise.

	* s/irix6-5.h (PTY_OPEN): Declare stb, to loosen coupling.
	* process.c (allocate_pty): Don't declare stb unless it's needed.

	* bytecode.c (MAYBE_GC): Rewrite so as not to use empty "else".
	(CONSTANTLIM): Remove; unused.
	(METER_CODE, Bscan_buffer, Bread_char, Bset_mark):
	Define only if needed.

	* unexelf.c (unexec): Name an expression,
	to avoid gcc -Wbad-function-cast warning.
	Use a different way to cause a compilation error if anyone uses
	n rather than nn, a way that does not involve shadowing.
	(ELF_BSS_SECTION_NAME, OLD_PROGRAM_H): Remove; unused.

	* deps.mk (unexalpha.o): Remove; unused.

	New file unexec.h, the (simple) interface for unexec (Bug#8267).
	* unexec.h: New file.
	* deps.mk (emacs.o, unexaix.o, unexcw.o, unexcoff.o, unexelf.o):
	(unexhp9k800.o, unexmacosx.o, unexsol.o, unexw32.o):
	Depend on unexec.h.
	* emacs.c [!defined CANNOT_DUMP]: Include unexec.h.
	* unexaix.c, unexcoff.c, unexcw.c, unexelf.c, unexhp9k800.c:
	* unexmacosx.c, unexsol.c, unexw32.c: Include unexec.h.
	Change as necessary to match prototype in unexec.h.

	* syntax.c (Fforward_comment, scan_lists): Rename locals to avoid
	shadowing.
	(back_comment, skip_chars): Mark vars as initialized.

	* character.h (FETCH_STRING_CHAR_ADVANCE_NO_CHECK, BUF_INC_POS):
	Rename locals to avoid shadowing.

	* lread.c (read1): Rewrite so as not to use empty "else".
	(Fload, readevalloop, read1): Rename locals to avoid shadowing.

	* print.c (Fredirect_debugging_output): Fix pointer signedess.

	* lisp.h (debug_output_compilation_hack): Add decl here, to avoid
	warning when compiling print.c.

	* font.c (font_unparse_fcname): Abort in an "impossible" situation
	instead of using an uninitialized var.
	(font_sort_entities): Mark var as initialized.

	* character.h (FETCH_CHAR_ADVANCE): Rename locals to avoid shadowing.

	* font.c (font_unparse_xlfd): Don't mix pointers to variables with
	pointers to constants.
	(font_parse_fcname): Remove unused vars.
	(font_delete_unmatched): Now static.
	(font_get_spec): Remove; unused.
	(font_style_to_value, font_prop_validate_style, font_unparse_fcname):
	(font_update_drivers, Ffont_get_glyphs, font_add_log):
	Rename or move locals to avoid shadowing.

	* fns.c (require_nesting_list, require_unwind): Now static.
	(Ffillarray): Rename locals to avoid shadowing.

	* floatfns.c (domain_error2): Define only if needed.
	(Ffrexp, Fldexp): Rename locals to avoid shadowing.

	* alloc.c (mark_backtrace): Move decl from here ...
	* lisp.h: ... to here, so that it can be checked.

	* eval.c (call_debugger, do_debug_on_call, grow_specpdl): Now static.
	(Fdefvar): Rewrite so as not to use empty "else".
	(lisp_indirect_variable): Name an expression,
	to avoid gcc -Wbad-function-cast warning.
	(Fdefvar): Rename locals to avoid shadowing.

	* callint.c (quotify_arg, quotify_args): Now static.
	(Fcall_interactively): Rename locals to avoid shadowing.
	Use const pointer when appropriate.

	* lisp.h (get_system_name, get_operating_system_release):
	Move decls here, to check interfaces.
	* process.c (get_operating_system_release): Move decl to lisp.h.
	* xrdb.c (get_system_name): Likewise.
	* editfns.c (init_editfns, Fuser_login_name, Fuser_uid):
	(Fuser_real_uid, Fuser_full_name): Remove unnecessary casts,
	some of which prompt warnings from gcc -Wbad-function-cast.
	(Fformat_time_string, Fencode_time, Finsert_char):
	(Ftranslate_region_internal, Fformat):
	Rename or remove local vars to avoid shadowing.
	(Ftranslate_region_internal): Mark var as initialized.

	* doc.c (Fdocumentation, Fsnarf_documentation): Move locals to
	avoid shadowing.

	* lisp.h (eassert): Check that the argument compiles, even if
	ENABLE_CHECKING is not defined.

	* data.c (Findirect_variable): Name an expression, to avoid
	gcc -Wbad-function-cast warning.
	(default_value, arithcompare, arith_driver, arith_error): Now static.
	(store_symval_forwarding): Rename local to avoid shadowing.
	(Fmake_variable_buffer_local, Fmake_local_variable):
	Mark variables as initialized.
	(do_blv_forwarding, do_symval_forwarding): Remove; unused.

	* alloc.c (check_cons_list): Do not define unless GC_CHECK_CONS_LIST.
	(Fmake_vector, Fvector, Fmake_byte_code, Fgarbage_collect):
	Rename locals to avoid shadowing.
	(mark_stack): Move local variables into the #ifdef region where
	they're used.
	(BLOCK_INPUT_ALLOC, UNBLOCK_INPUT_ALLOC): Define only if
	! defined SYSTEM_MALLOC && ! defined SYNC_INPUT, as they are not
	needed otherwise.
	(CHECK_ALLOCATED): Define only if GC_CHECK_MARKED_OBJECTS.
	(GC_STRING_CHARS): Remove; not used.
	(Fmemory_limit): Cast sbrk's returned value to char *.

	* lisp.h (check_cons_list): Declare if GC_CHECK_CONS_LIST; this
	avoids undefined behavior in theory.

	* regex.c (IF_LINT): Add defn, for benefit of ../lib-src.

	Use functions, not macros, for up- and down-casing (Bug#8254).
	* buffer.h (DOWNCASE_TABLE, UPCASE_TABLE, DOWNCASE, UPPERCASEP):
	(NOCASEP, LOWERCASEP, UPCASE, UPCASE1): Remove.  All callers changed
	to use the following functions instead of these macros.
	(downcase): Adjust to lack of DOWNCASE_TABLE.  Return int, not
	EMACS_INT, since callers assume the returned value fits in int.
	(upcase1): Likewise, for UPCASE_TABLE.
	(uppercasep, lowercasep, upcase): New static inline functions.
	* editfns.c (Fchar_equal): Remove no-longer-needed workaround for
	the race-condition problem in the old DOWNCASE.

	* regex.c (CHARSET_LOOKUP_RANGE_TABLE_RAW, POP_FAILURE_REG_OR_COUNT):
	Rename locals to avoid shadowing.
	(regex_compile, re_match_2_internal): Move locals to avoid shadowing.
	(regex_compile, re_search_2, re_match_2_internal):
	Remove unused local vars.
	(FREE_VAR): Rewrite so as not to use empty "else",
	which gcc can warn about.
	(regex_compile, re_match_2_internal): Mark locals as initialized.
	(RETALLOC_IF): Define only if needed.
	(WORDCHAR_P): Likewise.  This one is never needed, but is used
	only in a comment talking about a compiler bug, so put inside
	the #if 0 of that comment.
	(CHARSET_LOOKUP_BITMAP, FAIL_STACK_FULL, RESET_FAIL_STACK):
	(PUSH_FAILURE_ELT, BUF_PUSH_3, STOP_ADDR_VSTRING):
	Remove; unused.

	* search.c (boyer_moore): Rename locals to avoid shadowing.
	* character.h (FETCH_STRING_CHAR_AS_MULTIBYTE_ADVANCE):
	(PREV_CHAR_BOUNDARY): Likewise.

	* search.c (simple_search): Remove unused var.

	* dired.c (compile_pattern): Move decl from here ...
	* lisp.h: ... to here, so that it can be checked.
	(struct re_registers): New forward decl.

	* character.h (INC_POS, DEC_POS): Rename locals to avoid shadowing.

	* indent.c (MULTIBYTE_BYTES_WIDTH): New args bytes, width.
	All uses changed.
	(MULTIBYTE_BYTES_WIDTH, scan_for_column, compute_motion):
	Rename locals to avoid shadowing.
	(Fvertical_motion): Mark locals as initialized.

	* casefiddle.c (casify_object, casify_region): Now static.
	(casify_region): Mark local as initialized.

	* cmds.c (internal_self_insert): Rename local to avoid shadowing.

	* lisp.h (GCPRO2_VAR, GCPRO3_VAR, GCPRO4_VAR, GCPRO5_VAR, GCPRO6_VAR):
	New macros, so that the caller can use some names other than
	gcpro1, gcpro2, etc.
	(GCPRO2, GCPRO3, GCPRO4, GCPRO5, GCPRO6): Reimplement in terms
	of the new macros.
	(GCPRO1_VAR, UNGCPRO_VAR): Change the meaning of the second
	argument, for consistency with GCPRO2_VAR, etc: it is now the
	prefix of the variable, not the variable itself.  All uses
	changed.
	* dired.c (directory_files_internal, file_name_completion):
	Rename locals to avoid shadowing.

	Fix a race condition diagnosed by gcc -Wsequence-point (Bug#8254).
	An expression of the form (DOWNCASE (x) == DOWNCASE (y)), found in
	dired.c's scmp function, had undefined behavior.
	* lisp.h (DOWNCASE_TABLE, UPCASE_TABLE, DOWNCASE, UPPERCASEP):
	(NOCASEP, LOWERCASEP, UPCASE, UPCASE1): Move from here ...
	* buffer.h: ... to here, because these macros use current_buffer,
	and the new implementation with inline functions needs to have
	current_buffer in scope now, rather than later when the macros
	are used.
	(downcase, upcase1): New static inline functions.
	(DOWNCASE, UPCASE1): Reimplement using these functions.
	This avoids undefined behavior in expressions like
	DOWNCASE (x) == DOWNCASE (y), which previously suffered
	from race conditions in accessing the global variables
	case_temp1 and case_temp2.
	* casetab.c (case_temp1, case_temp2): Remove; no longer needed.
	* lisp.h (case_temp1, case_temp2): Remove their decls.
	* character.h (ASCII_CHAR_P): Move from here ...
	* lisp.h: ... to here, so that the inline functions mentioned
	above can use them.

	* dired.c (directory_files_internal_unwind): Now static.

	* fileio.c (file_name_as_directory, directory_file_name):
	(barf_or_query_if_file_exists, auto_save_error, auto_save_1):
	Now static.
	(file_name_as_directory): Use const pointers when appropriate.
	(Fexpand_file_name): Likewise.  In particular, newdir might
	point at constant storage, so make it a const pointer.
	(Fmake_directory_internal, Fread_file_name): Remove unused vars.
	(Ffile_selinux_context, Fset_file_selinux_context): Fix pointer
	signedness issues.
	(Fset_file_times, Finsert_file_contents, auto_save_error):
	Rename locals to avoid shadowing.

	* minibuf.c (choose_minibuf_frame_1): Now static.
	(Ftry_completion, Fall_completions): Rename or remove locals
	to avoid shadowing.

	* marker.c (bytepos_to_charpos): Remove; unused.

	* lisp.h (verify_bytepos, count_markers): New decls,
	so that gcc does not warn that these functions aren't declared.

	* insdel.c (check_markers, make_gap_larger, make_gap_smaller):
	(reset_var_on_error, Fcombine_after_change_execute_1): Now static.
	(CHECK_MARKERS): Redo to avoid gcc -Wempty-body diagnostic.
	(copy_text): Remove unused local var.

	* filelock.c (within_one_second): Now static.
	(lock_file_1): Rename local to avoid shadowing.

	* buffer.c (fix_overlays_before): Mark locals as initialized.
	(fix_start_end_in_overlays): Likewise.  This function should be
	simplified by using pointers-to-pointers, but that's a different
	matter.
	(switch_to_buffer_1): Now static.
	(Fkill_buffer, record_buffer, Fbury_buffer, Fset_buffer_multibyte):
	(report_overlay_modification): Rename locals to avoid shadowing.

	* sysdep.c (system_process_attributes): Rename vars to avoid shadowing.
	Fix pointer signedness issue.
	(sys_subshell): Mark local as volatile if checking for lint,
	to suppress a gcc -Wclobbered warning that does not seem to be right.
	(MAXPATHLEN): Define only if needed.

	* process.c (serial_open, serial_configure): Move decls from here ...
	* systty.h: ... to here, so that they can be checked.

	* fns.c (get_random, seed_random): Move extern decls from here ...
	* lisp.h: ... to here, so that they can be checked.

	* sysdep.c (reset_io): Now static.
	(wait_for_termination_signal): Remove; unused.

	* keymap.c (keymap_parent, keymap_memberp, map_keymap_internal):
	(copy_keymap_item, append_key, push_text_char_description):
	Now static.
	(Fwhere_is_internal): Don't test CONSP (sequences) unnecessarily.
	(DENSE_TABLE_SIZE): Remove; unused.
	(get_keymap, access_keymap, Fdefine_key, Fwhere_is_internal):
	(describe_map_tree):
	Rename locals to avoid shadowing.

	* keyboard.c: Declare functions static if they are not used elsewhere.
	(echo_char, echo_dash, cmd_error, top_level_2):
	(poll_for_input, handle_async_input): Now static.
	(read_char, kbd_buffer_get_event, make_lispy_position):
	(make_lispy_event, make_lispy_movement, apply_modifiers):
	(decode_keyboard_code, tty_read_avail_input, menu_bar_items):
	(parse_tool_bar_item, read_key_sequence, Fread_key_sequence):
	(Fread_key_sequence_vector): Rename locals to avoid shadowing.
	(read_key_sequence, read_char): Mark locals as initialized.
	(Fexit_recursive_edit, Fabort_recursive_edit): Mark with NO_RETURN.

	* keyboard.h (make_ctrl_char): New decl.
	(mark_kboards): Move decl here ...
	* alloc.c (mark_kboards): ... from here.

	* lisp.h (force_auto_save_soon): New decl.

	* emacs.c (init_cmdargs): Rename local to avoid shadowing.
	(DEFINE_DUMMY_FUNCTION): New macro.
	(__do_global_ctors, __do_global_ctors_aux, __do_global_dtors, __main):
	Use it.
	(main): Add casts to avoid warnings
	if GCC considers string literals to be constants.

	* lisp.h (fatal_error_signal): Add decl, since it's exported.

	* dbusbind.c: Pointer signedness fixes.
	(xd_signature, xd_append_arg, xd_initialize):
	(Fdbus_call_method, Fdbus_call_method_asynchronously):
	(Fdbus_method_return_internal, Fdbus_method_error_internal):
	(Fdbus_send_signal, xd_read_message_1, Fdbus_register_service):
	(Fdbus_register_signal): Use SSDATA when the context wants char *.

	* dbusbind.c (Fdbus_init_bus): Add cast to avoid warning
	if GCC considers string literals to be constants.
	(Fdbus_register_service, Fdbus_register_method): Remove unused vars.

2011-03-16  Stefan Monnier  <monnier@iro.umontreal.ca>

	* print.c (PRINT_CIRCLE_CANDIDATE_P): New macro.
	(print_preprocess, print_object): New macro to fix last change.

	* print.c (print_preprocess): Don't forget font objects.

2011-03-16  Juanma Barranquero  <lekktu@gmail.com>

	* emacs.c (USAGE3): Doc fixes.

2011-03-15  Andreas Schwab  <schwab@linux-m68k.org>

	* coding.c (detect_coding_iso_2022): Reorganize code to clarify
	structure.

2011-03-14  Juanma Barranquero  <lekktu@gmail.com>

	* lisp.h (VWindow_system, Qfile_name_history):
	* keyboard.h (lispy_function_keys) [WINDOWSNT]:
	* w32term.h (w32_system_caret_hwnd, w32_system_caret_height)
	(w32_system_caret_x, w32_system_caret_y): Declare extern.

	* w32select.c: Don't #include "keyboard.h".
	(run_protected): Add extern declaration for waiting_for_input.

	* w32.c (Qlocal, noninteractive1, inhibit_window_system):
	* w32console.c (detect_input_pending, read_input_pending)
	(encode_terminal_code):
	* w32fns.c (quit_char, lispy_function_keys, Qtooltip)
	(w32_system_caret_hwnd, w32_system_caret_height, w32_system_caret_x)
	(w32_system_caret_y, Qfile_name_history):
	* w32font.c (w32font_driver, QCantialias, QCotf, QClang):
	* w32inevt.c (reinvoke_input_signal, lispy_function_keys):
	* w32menu.c (Qmenu_bar, QCtoggle, QCradio, Qoverriding_local_map)
	(Qoverriding_terminal_local_map, Qmenu_bar_update_hook):
	* w32proc.c (Qlocal, report_file_error):
	* w32term.c (Vwindow_system, updating_frame):
	* w32uniscribe.c (initialized, uniscribe_font_driver):
	Remove unneeded extern declarations.

2011-03-14  Chong Yidong  <cyd@stupidchicken.com>

	* buffer.c (Fmake_indirect_buffer): Fix incorrect assertions.

2011-03-13  Chong Yidong  <cyd@stupidchicken.com>

	* buffer.h (BUF_BEGV, BUF_BEGV_BYTE, BUF_ZV, BUF_ZV_BYTE, BUF_PT)
	(BUF_PT_BYTE): Rewrite to handle indirect buffers (Bug#8219).
	These macros can no longer be used for assignment.

	* buffer.c (Fget_buffer_create, Fmake_indirect_buffer):
	Assign struct members directly, instead of using BUF_BEGV etc.
	(record_buffer_markers, fetch_buffer_markers): New functions for
	recording and fetching special buffer markers.
	(set_buffer_internal_1, set_buffer_temp): Use them.

	* lread.c (unreadchar): Use SET_BUF_PT_BOTH.

	* insdel.c (adjust_point): Use SET_BUF_PT_BOTH.

	* intervals.c (temp_set_point_both): Use SET_BUF_PT_BOTH.
	(get_local_map): Use SET_BUF_BEGV_BOTH and SET_BUF_ZV_BOTH.

	* xdisp.c (hscroll_window_tree):
	(reconsider_clip_changes): Use PT instead of BUF_PT.

2011-03-13  Eli Zaretskii  <eliz@gnu.org>

	* makefile.w32-in ($(BLD)/editfns.$(O)): Depend on
	$(EMACS_ROOT)/lib/intprops.h.

2011-03-13  Paul Eggert  <eggert@cs.ucla.edu>

	Fix more problems found by GCC 4.5.2's static checks.

	* gtkutil.c (xg_get_pixbuf_from_pixmap): Add cast from char *
	to unsigned char * to avoid compiler diagnostic.
	(xg_free_frame_widgets): Make it clear that a local variable is
	needed only if USE_GTK_TOOLTIP.
	(gdk_window_get_screen): Make it clear that this macro is needed
	only if USE_GTK_TOOLTIP.
	(int_gtk_range_get_value): New function, which avoids a diagnostic
	from gcc -Wbad-function-cast.
	(xg_set_toolkit_scroll_bar_thumb): Use it.
	(xg_tool_bar_callback, xg_tool_item_stale_p): Rewrite to avoid
	diagnostic from gcc -Wbad-function-cast.
	(get_utf8_string, xg_get_file_with_chooser):
	Rename locals to avoid shadowing.
	(create_dialog): Move locals to avoid shadowing.

	* xgselect.c (xg_select): Remove unused var.

	* image.c (four_corners_best): Mark locals as initialized.
	(gif_load): Initialize transparent_p to zero (Bug#8238).
	Mark another local as initialized.
	(my_png_error, my_error_exit): Mark with NO_RETURN.

	* image.c (clear_image_cache): Now static.
	(DIM, HAVE_STDLIB_H_1): Remove unused macros.
	(xpm_load): Redo to avoid "discards qualifiers" gcc warning.
	(x_edge_detection): Remove unnecessary cast that
	gcc -Wbad-function-cast diagnoses.
	(gif_load): Fix pointer signedness.
	(clear_image_cache, xbm_read_bitmap_data, x_detect_edges):
	(jpeg_load, gif_load): Rename locals to avoid shadowing.

2011-03-12  Paul Eggert  <eggert@cs.ucla.edu>

	Improve quality of tests for time stamp overflow.
	For example, without this patch (encode-time 0 0 0 1 1
	1152921504606846976) returns the obviously-bogus value (-948597
	62170) on my RHEL 5.5 x86-64 host.  With the patch, it correctly
	reports time overflow.  See
	<http://lists.gnu.org/archive/html/emacs-devel/2011-03/msg00470.html>.
	* deps.mk (editfns.o): Depend on ../lib/intprops.h.
	* editfns.c: Include limits.h and intprops.h.
	(TIME_T_MIN, TIME_T_MAX): New macros.
	(time_overflow): Move earlier, to before first use.
	(hi_time, lo_time): New functions, for an accurate test for
	out-of-range times.
	(Fcurrent_time, Fget_internal_run_time, make_time): Use them.
	(Fget_internal_run_time): Don't assume time_t fits in int.
	(make_time): Use list2 instead of Fcons twice.
	(Fdecode_time): More accurate test for out-of-range times.
	(check_tm_member): New function.
	(Fencode_time): Use it, to test for out-of-range times.
	(lisp_time_argument): Don't rely on undefined left-shift and
	right-shift behavior when checking for time stamp overflow.

	* editfns.c (time_overflow): New function, refactoring common code.
	(Fformat_time_string, Fdecode_time, Fencode_time):
	(Fcurrent_time_string): Use it.

	Move 'make_time' to be next to its inverse 'lisp_time_argument'.
	* dired.c (make_time): Move to ...
	* editfns.c (make_time): ... here.
	* systime.h: Note the move.

2011-03-12  YAMAMOTO Mitsuharu  <mituharu@math.s.chiba-u.ac.jp>

	* fringe.c (update_window_fringes): Remove unused variables.

	* unexmacosx.c (copy_data_segment): Also copy __got section.
	(Bug#8223)

2011-03-12  Eli Zaretskii  <eliz@gnu.org>

	* termcap.c [MSDOS]: Include "msdos.h".
	(find_capability, tgetnum, tgetflag, tgetstr, tputs, tgetent):
	Constify `char *' arguments and their references according to
	prototypes in tparam.h.

	* deps.mk (termcap.o): Depend on tparam.h and msdos.h.

	* msdos.c (XMenuAddPane): 3rd argument is `const char *' now.
	Adapt all references accordingly.

	* msdos.h (XMenuAddPane): 3rd argument is `const char *' now.

2011-03-11  Tom Tromey  <tromey@redhat.com>

	* buffer.c (syms_of_buffer): Remove obsolete comment.

2011-03-11  Eli Zaretskii  <eliz@gnu.org>

	* termhooks.h (encode_terminal_code): Declare prototype.

	* msdos.c (encode_terminal_code): Don't declare prototype.

	* term.c (encode_terminal_code): Now external again, used by
	w32console.c and msdos.c.

	* makefile.w32-in ($(BLD)/term.$(O), ($(BLD)/tparam.$(O)):
	Depend on $(SRC)/tparam.h, see 2011-03-11T07:24:21Z!eggert@cs.ucla.edu.

2011-03-11  Paul Eggert  <eggert@cs.ucla.edu>

	Fix some minor problems found by GCC 4.5.2's static checks.

	* fringe.c (update_window_fringes): Mark locals as initialized
	(Bug#8227).
	(destroy_fringe_bitmap, init_fringe_bitmap): Now static.

	* alloc.c (mark_fringe_data): Move decl from here ...
	* lisp.h (mark_fringe_data) [HAVE_WINDOW_SYSTEM]: ... to here,
	to check its interface.
	(init_fringe_once): Do not declare unless HAVE_WINDOW_SYSTEM.

	* fontset.c (free_realized_fontset): Now static.
	(Fset_fontset_font): Rename local to avoid shadowing.
	(fontset_font): Mark local as initialized.
	(FONTSET_SPEC, FONTSET_REPERTORY, RFONT_DEF_REPERTORY): Remove; unused.

	* xrdb.c: Include "xterm.h", to check x_load_resources's interface.

	* xselect.c (x_disown_buffer_selections): Remove; not used.
	(TRACE3) [!defined TRACE_SELECTION]: Remove; not used.
	(x_own_selection, Fx_disown_selection_internal): Rename locals
	to avoid shadowing.
	(x_handle_dnd_message): Remove local to avoid shadowing.

	* lisp.h (GCPRO1_VAR, UNGCPRO_VAR): New macros,
	so that the caller can use some name other than gcpro1.
	(GCPRO1, UNGCPRO): Reimplement in terms of the new macros.
	* xfns.c (Fx_create_frame, x_create_tip_frame, Fx_show_tip):
	(Fx_backspace_delete_keys_p):
	Use them to avoid shadowing, and rename vars to avoid shadowing.
	(x_decode_color, x_set_name, x_window): Now static.
	(Fx_create_frame): Add braces to silence GCC warning.
	(Fx_file_dialog, Fx_select_font): Fix pointer signedness.
	(x_real_positions, xg_set_icon_from_xpm_data, x_create_tip_frame):
	Remove unused locals.
	(Fx_create_frame, x_create_tip_frame, Fx_show_tip):
	(Fx_backspace_delete_keys_p): Rename locals to avoid shadowing.
	Some of these renamings use the new GCPRO1_VAR and UNGCPRO_VAR
	macros.

	* xterm.h (x_mouse_leave): New decl.

	* xterm.c (x_copy_dpy_color, x_focus_on_frame, x_unfocus_frame):
	Remove unused functions.
	(x_shift_glyphs_for_insert, XTflash, XTring_bell):
	(x_calc_absolute_position): Now static.
	(XTread_socket): Don't define label "out" unless it's used.
	Don't declare local "event" unless it's used.
	(x_iconify_frame, x_free_frame_resources): Don't declare locals
	unless they are used.
	(XEMBED_VERSION, xembed_set_info): Don't define unless needed.
	(x_fatal_error_signal): Remove; not used.
	(x_draw_image_foreground, redo_mouse_highlight, XTmouse_position):
	(x_scroll_bar_report_motion, handle_one_xevent, x_draw_bar_cursor):
	(x_error_catcher, x_connection_closed, x_error_handler):
	(x_error_quitter, xembed_send_message, x_iconify_frame):
	(my_log_handler): Rename locals to avoid shadowing.
	(x_delete_glyphs, x_ins_del_lines): Mark with NO_RETURN.
	(x_connection_closed): Tell GCC not to suggest NO_RETURN.

	* xfaces.c (clear_face_cache, Fx_list_fonts, Fface_font):
	Rename or move locals to avoid shadowing.
	(tty_defined_color, merge_face_heights): Now static.
	(free_realized_faces_for_fontset): Remove; not used.
	(Fx_list_fonts): Mark variable that gcc -Wuninitialized
	does not deduce is never used uninitialized.
	(STRDUPA, LSTRDUPA, FONT_POINT_SIZE_QUANTUM): Remove; not used.
	(LFACEP): Define only if XASSERTS, as it's not needed otherwise.

	* terminal.c (store_terminal_param): Now static.

	* xmenu.c (menu_highlight_callback): Now static.
	(set_frame_menubar): Remove unused local.
	(xmenu_show): Rename parameter to avoid shadowing.
	(xmenu_show, xdialog_show, xmenu_show): Make local pointers "const"
	since they might point to immutable storage.
	(next_menubar_widget_id): Declare only if USE_X_TOOLKIT,
	since it's unused otherwise.

	* xdisp.c (produce_glyphless_glyph): Initialize lower_xoff.
	Add a FIXME, since the code still doesn't look right.  (Bug#8215)
	(Fcurrent_bidi_paragraph_direction): Simplify slightly; this
	avoids a gcc -Wuninitialized diagnostic.
	(display_line, BUILD_COMPOSITE_GLYPH_STRING, draw_glyphs):
	(note_mouse_highlight): Mark variables that gcc -Wuninitialized
	does not deduce are never used uninitialized.

	* lisp.h (IF_LINT): New macro, copied from ../lib-src/emacsclient.c.

	* xdisp.c (redisplay_window): Rename local to avoid shadowing.
	* window.c (window_loop, size_window):
	(run_window_configuration_change_hook, enlarge_window): Likewise.

	* window.c (display_buffer): Now static.
	(size_window): Mark variables that gcc -Wuninitialized
	does not deduce are never used uninitialized.
	* window.h (check_all_windows): New decl, to forestall
	gcc -Wmissing-prototypes diagnostic.
	* dispextern.h (bidi_dump_cached_states): Likewise.

	* charset.h (CHECK_CHARSET_GET_CHARSET): Rename locals to avoid
	shadowing.
	* charset.c (map_charset_for_dump, Fchar_charset): Likewise.
	Include <limits.h>.
	(Fsort_charsets): Redo min/max calculation to shorten the code a bit
	and to avoid gcc -Wuninitialized warning.
	(load_charset_map): Mark variables that gcc -Wuninitialized
	does not deduce are never used uninitialized.
	(load_charset): Abort instead of using uninitialized var (Bug#8229).

	* coding.c (coding_set_source, coding_set_destination):
	Use "else { /* comment */ }" rather than "else /* comment */;"
	for clarity, and to avoid gcc -Wempty-body warning.
	(Fdefine_coding_system_internal): Don't redeclare 'i' inside
	a block, when the outer 'i' will do.
	(decode_coding_utf_8, decode_coding_utf_16, detect_coding_emacs_mule):
	(emacs_mule_char, decode_coding_emacs_mule, detect_coding_iso_2022):
	(decode_coding_iso_2022, decode_coding_sjis, decode_coding_big5):
	(decode_coding_raw_text, decode_coding_charset, get_translation_table):
	(Fdecode_sjis_char, Fdefine_coding_system_internal):
	Rename locals to avoid shadowing.
	* character.h (FETCH_STRING_CHAR_ADVANCE): Likewise.
	* coding.c (emacs_mule_char, encode_invocation_designation):
	Now static, since they're not used elsewhere.
	(decode_coding_iso_2022): Add "default: abort ();" as a safety check.
	(decode_coding_object, encode_coding_object, detect_coding_system):
	(decode_coding_emacs_mule): Mark variables that gcc
	-Wuninitialized does not deduce are never used uninitialized.
	(detect_coding_iso_2022): Initialize a local variable that might
	be used uninitialized.  Leave a FIXME because it's not clear that
	this initialization is needed.  (Bug#8211)
	(ISO_CODE_LF, ISO_CODE_CR, CODING_ISO_FLAG_EUC_TW_SHIFT):
	(ONE_MORE_BYTE_NO_CHECK, UTF_BOM, UTF_16_INVALID_P):
	(SHIFT_OUT_OK, ENCODE_CONTROL_SEQUENCE_INTRODUCER):
	(ENCODE_DIRECTION_R2L, ENCODE_DIRECTION_L2R):
	Remove unused macros.

	* category.c (hash_get_category_set): Remove unused local var.
	(copy_category_table): Now static, since it's not used elsewhere.
	* character.c (string_count_byte8): Likewise.

	* ccl.c (CCL_WRITE_STRING, CCL_ENCODE_CHAR, Fccl_execute_on_string):
	(Fregister_code_conversion_map): Rename locals to avoid shadowing.

	* chartab.c (copy_sub_char_table): Now static, since it's not used
	elsewhere.
	(sub_char_table_ref_and_range, char_table_ref_and_range):
	Rename locals to avoid shadowing.
	(ASET_RANGE, GET_SUB_CHAR_TABLE): Remove unused macros.

	* bidi.c (bidi_check_type): Now static, since it's not used elsewhere.
	(BIDI_BOB): Remove unused macro.

	* cm.c (cmgoto): Mark variables that gcc -Wuninitialized does not
	deduce are never used uninitialized.
	* term.c (encode_terminal_code): Likewise.

	* term.c (encode_terminal_code): Now static.  Remove unused local.

	* tparam.h: New file.
	* term.c, tparam.h: Include it.
	* deps.mk (term.o, tparam.o): Depend on tparam.h.
	* term.c (tputs, tgetent, tgetflag, tgetnum, tparam, tgetstr):
	Move these decls to tparam.h, and make them agree with what
	is actually in tparam.c.  The previous trick of using incompatible
	decls in different modules does not conform to the C standard.
	All callers of tparam changed to use tparam's actual API.
	* tparam.c (tparam1, tparam, tgoto):
	Use const pointers where appropriate.

	* cm.c (calccost, cmgoto): Use const pointers where appropriate.
	* cm.h (struct cm): Likewise.
	* dispextern.h (do_line_insertion_deletion_costs): Likewise.
	* scroll.c (ins_del_costs, do_line_insertion_deletion_costs): Likewise.
	* term.c (tty_ins_del_lines, calculate_costs, struct fkey_table):
	(term_get_fkeys_1, append_glyphless_glyph, produce_glyphless_glyph):
	(turn_on_face, init_tty): Likewise.
	* termchar.h (struct tty_display_info): Likewise.

	* term.c (term_mouse_position): Rename local to avoid shadowing.

	* alloc.c (mark_ttys): Move decl from here ...
	* lisp.h (mark_ttys): ... to here, so that it's checked against defn.

2011-03-11  Andreas Schwab  <schwab@linux-m68k.org>

	* .gdbinit (pwinx, xbuffer): Fix access to buffer name.

2011-03-09  Juanma Barranquero  <lekktu@gmail.com>

	* search.c (compile_pattern_1): Remove argument regp, unused since
	revid:rms@gnu.org-19941211082627-3x1g1wyqkjmwloig.
	(compile_pattern): Don't pass it.

2011-03-08  Jan Djärv  <jan.h.d@swipnet.se>

	* xterm.h (DEFAULT_GDK_DISPLAY): New define.
	(GDK_WINDOW_XID, gtk_widget_get_preferred_size): New defines
	for ! HAVE_GTK3.
	(GTK_WIDGET_TO_X_WIN): Use GDK_WINDOW_XID.

	* xmenu.c (menu_position_func): Call gtk_widget_get_preferred_size.

	* gtkutil.c: Include gtkx.h if HAVE_GTK3.  If ! HAVE_GTK3, define
	gdk_window_get_screen, gdk_window_get_geometry,
	gdk_x11_window_lookup_for_display and GDK_KEY_g.
	(xg_set_screen): Use DEFAULT_GDK_DISPLAY.
	(xg_get_pixbuf_from_pixmap): New function.
	(xg_get_pixbuf_from_pix_and_mask): Change parameters from GdkPixmap
	to Pixmap, take frame as parameter, remove GdkColormap parameter.
	Call xg_get_pixbuf_from_pixmap instead of
	gdk_pixbuf_get_from_drawable.
	(xg_get_image_for_pixmap): Do not make GdkPixmaps, call
	xg_get_pixbuf_from_pix_and_mask with Pixmap parameters instead.
	(xg_check_special_colors): Use GtkStyleContext and its functions
	for HAVE_GTK3.
	(xg_prepare_tooltip, xg_hide_tooltip): Call gdk_window_get_screen.
	(xg_prepare_tooltip, create_dialog, menubar_map_cb)
	(xg_update_frame_menubar, xg_tool_bar_detach_callback)
	(xg_tool_bar_attach_callback, xg_update_tool_bar_sizes):
	Call gtk_widget_get_preferred_size.
	(xg_frame_resized): gdk_window_get_geometry only takes 5
	parameters.
	(xg_win_to_widget, xg_event_is_for_menubar):
	Call gdk_x11_window_lookup_for_display.
	(xg_set_widget_bg): New function.
	(delete_cb): New function.
	(xg_create_frame_widgets): Connect delete-event to delete_cb.
	Call xg_set_widget_bg.  Only set background pixmap for ! HAVE_GTK3
	(xg_set_background_color): Call xg_set_widget_bg.
	(xg_set_frame_icon): Call xg_get_pixbuf_from_pix_and_mask.
	(xg_create_scroll_bar): vadj is a GtkAdjustment for HAVE_GTK3.
	Only call gtk_range_set_update_policy if ! HAVE_GTK3.
	(xg_make_tool_item): Only connect xg_tool_bar_item_expose_callback
	if ! HAVE_GTK3.
	(update_frame_tool_bar): Call gtk_widget_hide.
	(xg_initialize): Use GDK_KEY_g.

	* xsmfns.c (gdk_set_sm_client_id): Define to gdk_set_sm_client_id
	if ! HAVE_GTK3
	(x_session_initialize): Call gdk_x11_set_sm_client_id.

	* xterm.c (XFillRectangle): Use cairo routines for HAVE_GTK3.
	(x_term_init): Disable Xinput(2) with GDK_CORE_DEVICE_EVENTS.
	Load ~/emacs.d/gtkrc only for ! HAVE_GTK3.

2011-03-08  Juanma Barranquero  <lekktu@gmail.com>

	* w32xfns.c (select_palette): Check success of RealizePalette against
	GDI_ERROR, not zero.

See ChangeLog.11 for earlier changes.

;; Local Variables:
;; coding: utf-8
;; End:

  Copyright (C) 2011-2012 Free Software Foundation, Inc.

  This file is part of GNU Emacs.

  GNU Emacs is free software: you can redistribute it and/or modify
  it under the terms of the GNU General Public License as published by
  the Free Software Foundation, either version 3 of the License, or
  (at your option) any later version.

  GNU Emacs is distributed in the hope that it will be useful,
  but WITHOUT ANY WARRANTY; without even the implied warranty of
  MERCHANTABILITY or FITNESS FOR A PARTICULAR PURPOSE.  See the
  GNU General Public License for more details.

  You should have received a copy of the GNU General Public License
  along with GNU Emacs.  If not, see <http://www.gnu.org/licenses/>.<|MERGE_RESOLUTION|>--- conflicted
+++ resolved
@@ -1,80 +1,4 @@
-<<<<<<< HEAD
-2012-05-14  Michael Albinus  <michael.albinus@gmx.de>
-
-	* keyboard.c (kbd_buffer_get_event): Read special events also in
-	batch mode.  (Bug#11415)
-
-2012-05-12  Glenn Morris  <rgm@gnu.org>
-
-	* ns.mk: Update for ns_appbindir no longer having trailing "/".
-
-2012-05-12  Eli Zaretskii  <eliz@gnu.org>
-
-	* lisp.mk (lisp): Add newcomment.elc.
-
-2012-05-12  Glenn Morris  <rgm@gnu.org>
-
-	* Makefile.in (MKDIR_P): New, set by configure.
-	* ns.mk (${ns_appdir}, ${ns_appbindir}Emacs): Use $MKDIR_P.
-
-2012-05-11  Paul Eggert  <eggert@cs.ucla.edu>
-
-	Remove unused function hourglass_started.
-	* dispextern.h (hourglass_started):
-	* w32fns.c (hourglass_started):
-	* xdisp.c (hourglass_started): Remove.
-
-2012-05-10  Juanma Barranquero  <lekktu@gmail.com>
-
-	* makefile.w32-in ($(BLD)/gmalloc.$(O), $(BLD)/w32menu.$(O)):
-	Update dependencies.
-
-2012-05-10  Paul Eggert  <eggert@cs.ucla.edu>
-
-	* xgselect.c (xg_select): Put maxfds+1 into a var.
-	This is slightly clearer, and pacifies Ubuntu 12.04 gcc.
-
-	* sound.c (DEFAULT_ALSA_SOUND_DEVICE): Define only if HAVE_ALSA.
-
-2012-05-10  Dave Abrahams  <dave@boostpro.com>
-
-	* filelock.c (syms_of_filelock): New boolean create-lockfiles.
-	(lock_file): If create_lockfiles is 0, do nothing.  (Bug#11227)
-
-2012-05-09  Michael Albinus  <michael.albinus@gmx.de>
-
-	* dbusbind.c (xd_registered_buses): New internal Lisp object.
-	Rename all occurences of Vdbus_registered_buses to xd_registered_buses.
-	(syms_of_dbusbind): Remove declaration of Vdbus_registered_buses.
-	Initialize xd_registered_buses.
-
-2012-05-09  Paul Eggert  <eggert@cs.ucla.edu>
-
-	Untag more efficiently if USE_LSB_TAG.
-	This is based on a proposal by YAMAMOTO Mitsuharu in
-	<http://lists.gnu.org/archive/html/emacs-devel/2008-01/msg01876.html>.
-	For an admittedly artificial (nth 8000 longlist) benchmark on
-	Fedora 15 x86-64, this yields a 25% CPU speedup.  Also, it shrinks
-	Emacs's overall text size by 1%.
-	* lisp.h (XUNTAG): New macro.
-	(XCONS, XVECTOR, XSTRING, XSYMBOL, XFLOAT, XMISC, XPROCESS, XWINDOW)
-	(XTERMINAL, XSUBR, XBUFFER, XCHAR_TABLE, XSUB_CHAR_TABLE, XBOOL_VECTOR)
-	(XSETTYPED_PSEUDOVECTOR, XHASH_TABLE, TYPED_PSEUDOVECTORP): Use it.
-	* eval.c (Fautoload):
-	* font.h (XFONT_SPEC, XFONT_ENTITY, XFONT_OBJECT):
-	* frame.h (XFRAME): Use XUNTAG.
-
-	Port recent dbusbind.c changes to 32-bit --with-wide-int.
-	* dbusbind.c (xd_append_arg, xd_retrieve_arg, Fdbus_message_internal):
-	Remove unportable assumptions about print widths of types like
-	dbus_uint32_t.
-	(xd_get_connection_address, Fdbus_init_bus): Cast Emacs integer to
-	intptr_t when converting between pointer and integer, to avoid GCC
-	warnings about wrong width.
-
-2012-05-09  Eli Zaretskii  <eliz@gnu.org>
-=======
-2012-05-13  Eli Zaretskii  <eliz@gnu.org>
+2012-05-14  Eli Zaretskii  <eliz@gnu.org>
 
 	* xdisp.c (handle_stop): Don't call get_overlay_strings_1 if we
 	already have overlays loaded.
@@ -94,7 +18,7 @@
 	stopped at the last line of window, which happens to be scanned
 	backwards by the bidi iteration.  (Bug#11464)
 
-2012-05-11  Eli Zaretskii  <eliz@gnu.org>
+2012-05-14  Eli Zaretskii  <eliz@gnu.org>
 
 	* xdisp.c (handle_single_display_spec): Return 1 for left-margin
 	and right-margin display specs even if the spec is invalid or we
@@ -104,13 +28,85 @@
 	display spec.  This fixes display when the spec is invalid or we
 	are on a TTY.
 
-2012-05-09  Paul Eggert  <eggert@cs.ucla.edu>
+2012-05-14  Paul Eggert  <eggert@cs.ucla.edu>
 
 	* unexaix.c (make_hdr): Fix typo in prototype.
 	This bug broke the build on AIX.  Problem reported by Gilles Pion.
 
-2012-05-05  Eli Zaretskii  <eliz@gnu.org>
->>>>>>> c8fb9dc6
+2012-05-14  Michael Albinus  <michael.albinus@gmx.de>
+
+	* keyboard.c (kbd_buffer_get_event): Read special events also in
+	batch mode.  (Bug#11415)
+
+2012-05-12  Glenn Morris  <rgm@gnu.org>
+
+	* ns.mk: Update for ns_appbindir no longer having trailing "/".
+
+2012-05-12  Eli Zaretskii  <eliz@gnu.org>
+
+	* lisp.mk (lisp): Add newcomment.elc.
+
+2012-05-12  Glenn Morris  <rgm@gnu.org>
+
+	* Makefile.in (MKDIR_P): New, set by configure.
+	* ns.mk (${ns_appdir}, ${ns_appbindir}Emacs): Use $MKDIR_P.
+
+2012-05-11  Paul Eggert  <eggert@cs.ucla.edu>
+
+	Remove unused function hourglass_started.
+	* dispextern.h (hourglass_started):
+	* w32fns.c (hourglass_started):
+	* xdisp.c (hourglass_started): Remove.
+
+2012-05-10  Juanma Barranquero  <lekktu@gmail.com>
+
+	* makefile.w32-in ($(BLD)/gmalloc.$(O), $(BLD)/w32menu.$(O)):
+	Update dependencies.
+
+2012-05-10  Paul Eggert  <eggert@cs.ucla.edu>
+
+	* xgselect.c (xg_select): Put maxfds+1 into a var.
+	This is slightly clearer, and pacifies Ubuntu 12.04 gcc.
+
+	* sound.c (DEFAULT_ALSA_SOUND_DEVICE): Define only if HAVE_ALSA.
+
+2012-05-10  Dave Abrahams  <dave@boostpro.com>
+
+	* filelock.c (syms_of_filelock): New boolean create-lockfiles.
+	(lock_file): If create_lockfiles is 0, do nothing.  (Bug#11227)
+
+2012-05-09  Michael Albinus  <michael.albinus@gmx.de>
+
+	* dbusbind.c (xd_registered_buses): New internal Lisp object.
+	Rename all occurences of Vdbus_registered_buses to xd_registered_buses.
+	(syms_of_dbusbind): Remove declaration of Vdbus_registered_buses.
+	Initialize xd_registered_buses.
+
+2012-05-09  Paul Eggert  <eggert@cs.ucla.edu>
+
+	Untag more efficiently if USE_LSB_TAG.
+	This is based on a proposal by YAMAMOTO Mitsuharu in
+	<http://lists.gnu.org/archive/html/emacs-devel/2008-01/msg01876.html>.
+	For an admittedly artificial (nth 8000 longlist) benchmark on
+	Fedora 15 x86-64, this yields a 25% CPU speedup.  Also, it shrinks
+	Emacs's overall text size by 1%.
+	* lisp.h (XUNTAG): New macro.
+	(XCONS, XVECTOR, XSTRING, XSYMBOL, XFLOAT, XMISC, XPROCESS, XWINDOW)
+	(XTERMINAL, XSUBR, XBUFFER, XCHAR_TABLE, XSUB_CHAR_TABLE, XBOOL_VECTOR)
+	(XSETTYPED_PSEUDOVECTOR, XHASH_TABLE, TYPED_PSEUDOVECTORP): Use it.
+	* eval.c (Fautoload):
+	* font.h (XFONT_SPEC, XFONT_ENTITY, XFONT_OBJECT):
+	* frame.h (XFRAME): Use XUNTAG.
+
+	Port recent dbusbind.c changes to 32-bit --with-wide-int.
+	* dbusbind.c (xd_append_arg, xd_retrieve_arg, Fdbus_message_internal):
+	Remove unportable assumptions about print widths of types like
+	dbus_uint32_t.
+	(xd_get_connection_address, Fdbus_init_bus): Cast Emacs integer to
+	intptr_t when converting between pointer and integer, to avoid GCC
+	warnings about wrong width.
+
+2012-05-09  Eli Zaretskii  <eliz@gnu.org>
 
 	* w32proc.c (new_child): Force Windows to reserve only 64KB of
 	stack for each reader_thread, instead of defaulting to 8MB
