--- conflicted
+++ resolved
@@ -7433,12 +7433,8 @@
         {
           *sprev = sblk->next;
           /* Unhook from the free list.  */
-<<<<<<< HEAD
+	  ASAN_UNPOISON_SYMBOL (&sblk->symbols[0]);
           symbol_free_list = next_free_symbol (&sblk->symbols[0]);
-=======
-	  ASAN_UNPOISON_SYMBOL (&sblk->symbols[0]);
-          symbol_free_list = sblk->symbols[0].u.s.next;
->>>>>>> cb242bf1
           lisp_free (sblk);
         }
       else
