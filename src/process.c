/* Asynchronous subprocess control for GNU Emacs.

Copyright (C) 1985-1988, 1993-1996, 1998-1999, 2001-2013 Free Software
Foundation, Inc.

This file is part of GNU Emacs.

GNU Emacs is free software: you can redistribute it and/or modify
it under the terms of the GNU General Public License as published by
the Free Software Foundation, either version 3 of the License, or
(at your option) any later version.

GNU Emacs is distributed in the hope that it will be useful,
but WITHOUT ANY WARRANTY; without even the implied warranty of
MERCHANTABILITY or FITNESS FOR A PARTICULAR PURPOSE.  See the
GNU General Public License for more details.

You should have received a copy of the GNU General Public License
along with GNU Emacs.  If not, see <http://www.gnu.org/licenses/>.  */


#include <config.h>

#define PROCESS_INLINE EXTERN_INLINE

#include <stdio.h>
#include <errno.h>
#include <sys/types.h>		/* Some typedefs are used in sys/file.h.  */
#include <sys/file.h>
#include <sys/stat.h>
#include <unistd.h>
#include <fcntl.h>

#include "lisp.h"

/* Only MS-DOS does not define `subprocesses'.  */
#ifdef subprocesses

#include <sys/socket.h>
#include <netdb.h>
#include <netinet/in.h>
#include <arpa/inet.h>

/* Are local (unix) sockets supported?  */
#if defined (HAVE_SYS_UN_H)
#if !defined (AF_LOCAL) && defined (AF_UNIX)
#define AF_LOCAL AF_UNIX
#endif
#ifdef AF_LOCAL
#define HAVE_LOCAL_SOCKETS
#include <sys/un.h>
#endif
#endif

#include <sys/ioctl.h>
#if defined (HAVE_NET_IF_H)
#include <net/if.h>
#endif /* HAVE_NET_IF_H */

#if defined (HAVE_IFADDRS_H)
/* Must be after net/if.h */
#include <ifaddrs.h>

/* We only use structs from this header when we use getifaddrs.  */
#if defined (HAVE_NET_IF_DL_H)
#include <net/if_dl.h>
#endif

#endif

#ifdef NEED_BSDTTY
#include <bsdtty.h>
#endif

#ifdef USG5_4
# include <sys/stream.h>
# include <sys/stropts.h>
#endif

#ifdef HAVE_RES_INIT
#include <netinet/in.h>
#include <arpa/nameser.h>
#include <resolv.h>
#endif

#ifdef HAVE_UTIL_H
#include <util.h>
#endif

#ifdef HAVE_PTY_H
#include <pty.h>
#endif

#include <c-ctype.h>
#include <sig2str.h>

#endif	/* subprocesses */

#include "systime.h"
#include "systty.h"

#include "window.h"
#include "character.h"
#include "buffer.h"
#include "coding.h"
#include "process.h"
#include "frame.h"
#include "termhooks.h"
#include "termopts.h"
#include "commands.h"
#include "keyboard.h"
#include "blockinput.h"
#include "dispextern.h"
#include "composite.h"
#include "atimer.h"
#include "sysselect.h"
#include "syssignal.h"
#include "syswait.h"
#ifdef HAVE_GNUTLS
#include "gnutls.h"
#endif

#ifdef HAVE_WINDOW_SYSTEM
#include TERM_HEADER
#endif /* HAVE_WINDOW_SYSTEM */

#if defined (USE_GTK) || defined (HAVE_GCONF) || defined (HAVE_GSETTINGS)
#include "xgselect.h"
#endif

#ifdef WINDOWSNT
extern int sys_select (int, SELECT_TYPE *, SELECT_TYPE *, SELECT_TYPE *,
		       EMACS_TIME *, void *);
#endif

/* Work around GCC 4.7.0 bug with strict overflow checking; see
   <http://gcc.gnu.org/bugzilla/show_bug.cgi?id=52904>.
   These lines can be removed once the GCC bug is fixed.  */
#if __GNUC__ > 4 || (__GNUC__ == 4 && __GNUC_MINOR__ >= 3)
# pragma GCC diagnostic ignored "-Wstrict-overflow"
#endif

Lisp_Object Qeuid, Qegid, Qcomm, Qstate, Qppid, Qpgrp, Qsess, Qttname, Qtpgid;
Lisp_Object Qminflt, Qmajflt, Qcminflt, Qcmajflt, Qutime, Qstime, Qcstime;
Lisp_Object Qcutime, Qpri, Qnice, Qthcount, Qstart, Qvsize, Qrss, Qargs;
Lisp_Object Quser, Qgroup, Qetime, Qpcpu, Qpmem, Qtime, Qctime;
Lisp_Object QCname, QCtype;

/* True if keyboard input is on hold, zero otherwise.  */

static bool kbd_is_on_hold;

/* Nonzero means don't run process sentinels.  This is used
   when exiting.  */
bool inhibit_sentinels;

#ifdef subprocesses

Lisp_Object Qprocessp;
static Lisp_Object Qrun, Qstop, Qsignal;
static Lisp_Object Qopen, Qclosed, Qconnect, Qfailed, Qlisten;
Lisp_Object Qlocal;
static Lisp_Object Qipv4, Qdatagram, Qseqpacket;
static Lisp_Object Qreal, Qnetwork, Qserial;
#ifdef AF_INET6
static Lisp_Object Qipv6;
#endif
static Lisp_Object QCport, QCprocess;
Lisp_Object QCspeed;
Lisp_Object QCbytesize, QCstopbits, QCparity, Qodd, Qeven;
Lisp_Object QCflowcontrol, Qhw, Qsw, QCsummary;
static Lisp_Object QCbuffer, QChost, QCservice;
static Lisp_Object QClocal, QCremote, QCcoding;
static Lisp_Object QCserver, QCnowait, QCnoquery, QCstop;
static Lisp_Object QCsentinel, QClog, QCoptions, QCplist;
static Lisp_Object Qlast_nonmenu_event;
static Lisp_Object Qinternal_default_process_sentinel;
static Lisp_Object Qinternal_default_process_filter;

#define NETCONN_P(p) (EQ (XPROCESS (p)->type, Qnetwork))
#define NETCONN1_P(p) (EQ (p->type, Qnetwork))
#define SERIALCONN_P(p) (EQ (XPROCESS (p)->type, Qserial))
#define SERIALCONN1_P(p) (EQ (p->type, Qserial))

/* Number of events of change of status of a process.  */
static EMACS_INT process_tick;
/* Number of events for which the user or sentinel has been notified.  */
static EMACS_INT update_tick;

/* Define NON_BLOCKING_CONNECT if we can support non-blocking connects.  */

/* Only W32 has this, it really means that select can't take write mask.  */
#ifdef BROKEN_NON_BLOCKING_CONNECT
#undef NON_BLOCKING_CONNECT
#define SELECT_CANT_DO_WRITE_MASK
#else
#ifndef NON_BLOCKING_CONNECT
#ifdef HAVE_SELECT
#if defined (HAVE_GETPEERNAME) || defined (GNU_LINUX)
#if defined (EWOULDBLOCK) || defined (EINPROGRESS)
#define NON_BLOCKING_CONNECT
#endif /* EWOULDBLOCK || EINPROGRESS */
#endif /* HAVE_GETPEERNAME || GNU_LINUX */
#endif /* HAVE_SELECT */
#endif /* NON_BLOCKING_CONNECT */
#endif /* BROKEN_NON_BLOCKING_CONNECT */

/* Define DATAGRAM_SOCKETS if datagrams can be used safely on
   this system.  We need to read full packets, so we need a
   "non-destructive" select.  So we require either native select,
   or emulation of select using FIONREAD.  */

#ifndef BROKEN_DATAGRAM_SOCKETS
# if defined HAVE_SELECT || defined USABLE_FIONREAD
#  if defined HAVE_SENDTO && defined HAVE_RECVFROM && defined EMSGSIZE
#   define DATAGRAM_SOCKETS
#  endif
# endif
#endif

#if defined HAVE_LOCAL_SOCKETS && defined DATAGRAM_SOCKETS
# define HAVE_SEQPACKET
#endif

#if !defined (ADAPTIVE_READ_BUFFERING) && !defined (NO_ADAPTIVE_READ_BUFFERING)
#define ADAPTIVE_READ_BUFFERING
#endif

#ifdef ADAPTIVE_READ_BUFFERING
#define READ_OUTPUT_DELAY_INCREMENT (EMACS_TIME_RESOLUTION / 100)
#define READ_OUTPUT_DELAY_MAX       (READ_OUTPUT_DELAY_INCREMENT * 5)
#define READ_OUTPUT_DELAY_MAX_MAX   (READ_OUTPUT_DELAY_INCREMENT * 7)

/* Number of processes which have a non-zero read_output_delay,
   and therefore might be delayed for adaptive read buffering.  */

static int process_output_delay_count;

/* True if any process has non-nil read_output_skip.  */

static bool process_output_skip;

#else
#define process_output_delay_count 0
#endif

static void create_process (Lisp_Object, char **, Lisp_Object);
#ifdef USABLE_SIGIO
static bool keyboard_bit_set (SELECT_TYPE *);
#endif
static void deactivate_process (Lisp_Object);
static void status_notify (struct Lisp_Process *);
static int read_process_output (Lisp_Object, int);
static void handle_child_signal (int);
static void create_pty (Lisp_Object);

/* If we support a window system, turn on the code to poll periodically
   to detect C-g.  It isn't actually used when doing interrupt input.  */
#ifdef HAVE_WINDOW_SYSTEM
#define POLL_FOR_INPUT
#endif

static Lisp_Object get_process (register Lisp_Object name);
static void exec_sentinel (Lisp_Object proc, Lisp_Object reason);

#ifdef NON_BLOCKING_CONNECT
/* Number of bits set in connect_wait_mask.  */
static int num_pending_connects;
#endif	/* NON_BLOCKING_CONNECT */

/* The largest descriptor currently in use for input.  */
static int max_desc;

/* Indexed by descriptor, gives the process (if any) for that descriptor */
static Lisp_Object chan_process[MAXDESC];

/* Alist of elements (NAME . PROCESS) */
static Lisp_Object Vprocess_alist;

/* Buffered-ahead input char from process, indexed by channel.
   -1 means empty (no char is buffered).
   Used on sys V where the only way to tell if there is any
   output from the process is to read at least one char.
   Always -1 on systems that support FIONREAD.  */

static int proc_buffered_char[MAXDESC];

/* Table of `struct coding-system' for each process.  */
static struct coding_system *proc_decode_coding_system[MAXDESC];
static struct coding_system *proc_encode_coding_system[MAXDESC];

#ifdef DATAGRAM_SOCKETS
/* Table of `partner address' for datagram sockets.  */
static struct sockaddr_and_len {
  struct sockaddr *sa;
  int len;
} datagram_address[MAXDESC];
#define DATAGRAM_CHAN_P(chan)	(datagram_address[chan].sa != 0)
#define DATAGRAM_CONN_P(proc)	(PROCESSP (proc) && datagram_address[XPROCESS (proc)->infd].sa != 0)
#else
#define DATAGRAM_CHAN_P(chan)	(0)
#define DATAGRAM_CONN_P(proc)	(0)
#endif

/* These setters are used only in this file, so they can be private.  */
static void
pset_buffer (struct Lisp_Process *p, Lisp_Object val)
{
  p->buffer = val;
}
static void
pset_command (struct Lisp_Process *p, Lisp_Object val)
{
  p->command = val;
}
static void
pset_decode_coding_system (struct Lisp_Process *p, Lisp_Object val)
{
  p->decode_coding_system = val;
}
static void
pset_decoding_buf (struct Lisp_Process *p, Lisp_Object val)
{
  p->decoding_buf = val;
}
static void
pset_encode_coding_system (struct Lisp_Process *p, Lisp_Object val)
{
  p->encode_coding_system = val;
}
static void
pset_encoding_buf (struct Lisp_Process *p, Lisp_Object val)
{
  p->encoding_buf = val;
}
static void
pset_filter (struct Lisp_Process *p, Lisp_Object val)
{
  p->filter = NILP (val) ? Qinternal_default_process_filter : val;
}
static void
pset_log (struct Lisp_Process *p, Lisp_Object val)
{
  p->log = val;
}
static void
pset_mark (struct Lisp_Process *p, Lisp_Object val)
{
  p->mark = val;
}
static void
pset_thread (struct Lisp_Process *p, Lisp_Object val)
{
  p->thread = val;
}
static void
pset_name (struct Lisp_Process *p, Lisp_Object val)
{
  p->name = val;
}
static void
pset_plist (struct Lisp_Process *p, Lisp_Object val)
{
  p->plist = val;
}
static void
pset_sentinel (struct Lisp_Process *p, Lisp_Object val)
{
  p->sentinel = NILP (val) ? Qinternal_default_process_sentinel : val;
}
static void
pset_status (struct Lisp_Process *p, Lisp_Object val)
{
  p->status = val;
}
static void
pset_tty_name (struct Lisp_Process *p, Lisp_Object val)
{
  p->tty_name = val;
}
static void
pset_type (struct Lisp_Process *p, Lisp_Object val)
{
  p->type = val;
}
static void
pset_write_queue (struct Lisp_Process *p, Lisp_Object val)
{
  p->write_queue = val;
}



enum fd_bits
{
  /* Read from file descriptor.  */
  FOR_READ = 1,
  /* Write to file descriptor.  */
  FOR_WRITE = 2,
  /* This descriptor refers to a keyboard.  Only valid if FOR_READ is
     set.  */
  KEYBOARD_FD = 4,
  /* This descriptor refers to a process.  */
  PROCESS_FD = 8,
  /* A non-blocking connect.  Only valid if FOR_WRITE is set.  */
  NON_BLOCKING_CONNECT_FD = 16
};

static struct fd_callback_data
{
  fd_callback func;
  void *data;
  /* Flags from enum fd_bits.  */
  int flags;
  /* If this fd is locked to a certain thread, this points to it.
     Otherwise, this is NULL.  If an fd is locked to a thread, then
     only that thread is permitted to wait on it.  */
  struct thread_state *thread;
  /* If this fd is currently being selected on by a thread, this
     points to the thread.  Otherwise it is NULL.  */
  struct thread_state *waiting_thread;
} fd_callback_info[MAXDESC];


/* Add a file descriptor FD to be monitored for when read is possible.
   When read is possible, call FUNC with argument DATA.  */

void
add_read_fd (int fd, fd_callback func, void *data)
{
  eassert (fd < MAXDESC);
  add_keyboard_wait_descriptor (fd);

  fd_callback_info[fd].func = func;
  fd_callback_info[fd].data = data;
}

static void
add_non_keyboard_read_fd (int fd)
{
  eassert (fd >= 0 && fd < MAXDESC);
  eassert (fd_callback_info[fd].func == NULL);
  fd_callback_info[fd].flags |= FOR_READ;
  if (fd > max_desc)
    max_desc = fd;
}

static void
add_process_read_fd (int fd)
{
  add_non_keyboard_read_fd (fd);
  fd_callback_info[fd].flags |= PROCESS_FD;
}

/* Stop monitoring file descriptor FD for when read is possible.  */

void
delete_read_fd (int fd)
{
  eassert (fd < MAXDESC);
  eassert (fd <= max_desc);
  delete_keyboard_wait_descriptor (fd);

  if (fd_callback_info[fd].flags == 0)
    {
      fd_callback_info[fd].func = 0;
      fd_callback_info[fd].data = 0;
    }
}

/* Add a file descriptor FD to be monitored for when write is possible.
   When write is possible, call FUNC with argument DATA.  */

void
add_write_fd (int fd, fd_callback func, void *data)
{
  eassert (fd < MAXDESC);
  if (fd > max_desc)
    max_desc = fd;

  fd_callback_info[fd].func = func;
  fd_callback_info[fd].data = data;
  fd_callback_info[fd].flags |= FOR_WRITE;
}

static void
add_non_blocking_write_fd (int fd)
{
  eassert (fd >= 0 && fd < MAXDESC);
  eassert (fd_callback_info[fd].func == NULL);

  fd_callback_info[fd].flags |= FOR_WRITE | NON_BLOCKING_CONNECT_FD;
  if (fd > max_desc)
    max_desc = fd;
  ++num_pending_connects;
}

static void
recompute_max_desc (void)
{
  int fd;

  for (fd = max_desc; fd >= 0; --fd)
    {
      if (fd_callback_info[fd].flags != 0)
	{
	  max_desc = fd;
	  break;
	}
    }
}

/* Stop monitoring file descriptor FD for when write is possible.  */

void
delete_write_fd (int fd)
{
  int lim = max_desc;

  eassert (fd < MAXDESC);
  eassert (fd <= max_desc);

  if ((fd_callback_info[fd].flags & NON_BLOCKING_CONNECT_FD) != 0)
    {
      if (--num_pending_connects < 0)
	abort ();
    }
  fd_callback_info[fd].flags &= ~(FOR_WRITE | NON_BLOCKING_CONNECT_FD);
  if (fd_callback_info[fd].flags == 0)
    {
      fd_callback_info[fd].func = 0;
      fd_callback_info[fd].data = 0;

      if (fd == max_desc)
	recompute_max_desc ();
    }
}

static void
compute_input_wait_mask (SELECT_TYPE *mask)
{
  int fd;

  FD_ZERO (mask);
  for (fd = 0; fd <= max_desc; ++fd)
    {
      if (fd_callback_info[fd].thread != NULL
	  && fd_callback_info[fd].thread != current_thread)
	continue;
      if (fd_callback_info[fd].waiting_thread != NULL
	  && fd_callback_info[fd].waiting_thread != current_thread)
	continue;
      if ((fd_callback_info[fd].flags & FOR_READ) != 0)
	{
	  FD_SET (fd, mask);
	  fd_callback_info[fd].waiting_thread = current_thread;
	}
    }
}

static void
compute_non_process_wait_mask (SELECT_TYPE *mask)
{
  int fd;

  FD_ZERO (mask);
  for (fd = 0; fd <= max_desc; ++fd)
    {
      if (fd_callback_info[fd].thread != NULL
	  && fd_callback_info[fd].thread != current_thread)
	continue;
      if (fd_callback_info[fd].waiting_thread != NULL
	  && fd_callback_info[fd].waiting_thread != current_thread)
	continue;
      if ((fd_callback_info[fd].flags & FOR_READ) != 0
	  && (fd_callback_info[fd].flags & PROCESS_FD) == 0)
	{
	  FD_SET (fd, mask);
	  fd_callback_info[fd].waiting_thread = current_thread;
	}
    }
}

static void
compute_non_keyboard_wait_mask (SELECT_TYPE *mask)
{
  int fd;

  FD_ZERO (mask);
  for (fd = 0; fd <= max_desc; ++fd)
    {
      if (fd_callback_info[fd].thread != NULL
	  && fd_callback_info[fd].thread != current_thread)
	continue;
      if (fd_callback_info[fd].waiting_thread != NULL
	  && fd_callback_info[fd].waiting_thread != current_thread)
	continue;
      if ((fd_callback_info[fd].flags & FOR_READ) != 0
	  && (fd_callback_info[fd].flags & KEYBOARD_FD) == 0)
	{
	  FD_SET (fd, mask);
	  fd_callback_info[fd].waiting_thread = current_thread;
	}
    }
}

static void
compute_write_mask (SELECT_TYPE *mask)
{
  int fd;

  FD_ZERO (mask);
  for (fd = 0; fd <= max_desc; ++fd)
    {
      if (fd_callback_info[fd].thread != NULL
	  && fd_callback_info[fd].thread != current_thread)
	continue;
      if (fd_callback_info[fd].waiting_thread != NULL
	  && fd_callback_info[fd].waiting_thread != current_thread)
	continue;
      if ((fd_callback_info[fd].flags & FOR_WRITE) != 0)
	{
	  FD_SET (fd, mask);
	  fd_callback_info[fd].waiting_thread = current_thread;
	}
    }
}

static void
clear_waiting_thread_info (void)
{
  int fd;

  for (fd = 0; fd <= max_desc; ++fd)
    {
      if (fd_callback_info[fd].waiting_thread == current_thread)
	fd_callback_info[fd].waiting_thread = NULL;
    }
}


/* Compute the Lisp form of the process status, p->status, from
   the numeric status that was returned by `wait'.  */

static Lisp_Object status_convert (int);

static void
update_status (struct Lisp_Process *p)
{
  eassert (p->raw_status_new);
  pset_status (p, status_convert (p->raw_status));
  p->raw_status_new = 0;
}

/*  Convert a process status word in Unix format to
    the list that we use internally.  */

static Lisp_Object
status_convert (int w)
{
  if (WIFSTOPPED (w))
    return Fcons (Qstop, Fcons (make_number (WSTOPSIG (w)), Qnil));
  else if (WIFEXITED (w))
    return Fcons (Qexit, Fcons (make_number (WEXITSTATUS (w)),
				WCOREDUMP (w) ? Qt : Qnil));
  else if (WIFSIGNALED (w))
    return Fcons (Qsignal, Fcons (make_number (WTERMSIG (w)),
				  WCOREDUMP (w) ? Qt : Qnil));
  else
    return Qrun;
}

/* Given a status-list, extract the three pieces of information
   and store them individually through the three pointers.  */

static void
decode_status (Lisp_Object l, Lisp_Object *symbol, int *code, bool *coredump)
{
  Lisp_Object tem;

  if (SYMBOLP (l))
    {
      *symbol = l;
      *code = 0;
      *coredump = 0;
    }
  else
    {
      *symbol = XCAR (l);
      tem = XCDR (l);
      *code = XFASTINT (XCAR (tem));
      tem = XCDR (tem);
      *coredump = !NILP (tem);
    }
}

/* Return a string describing a process status list.  */

static Lisp_Object
status_message (struct Lisp_Process *p)
{
  Lisp_Object status = p->status;
  Lisp_Object symbol;
  int code;
  bool coredump;
  Lisp_Object string, string2;

  decode_status (status, &symbol, &code, &coredump);

  if (EQ (symbol, Qsignal) || EQ (symbol, Qstop))
    {
      char const *signame;
      synchronize_system_messages_locale ();
      signame = strsignal (code);
      if (signame == 0)
	string = build_string ("unknown");
      else
	{
	  int c1, c2;

	  string = build_unibyte_string (signame);
	  if (! NILP (Vlocale_coding_system))
	    string = (code_convert_string_norecord
		      (string, Vlocale_coding_system, 0));
	  c1 = STRING_CHAR (SDATA (string));
	  c2 = downcase (c1);
	  if (c1 != c2)
	    Faset (string, make_number (0), make_number (c2));
	}
      string2 = build_string (coredump ? " (core dumped)\n" : "\n");
      return concat2 (string, string2);
    }
  else if (EQ (symbol, Qexit))
    {
      if (NETCONN1_P (p))
	return build_string (code == 0 ? "deleted\n" : "connection broken by remote peer\n");
      if (code == 0)
	return build_string ("finished\n");
      string = Fnumber_to_string (make_number (code));
      string2 = build_string (coredump ? " (core dumped)\n" : "\n");
      return concat3 (build_string ("exited abnormally with code "),
		      string, string2);
    }
  else if (EQ (symbol, Qfailed))
    {
      string = Fnumber_to_string (make_number (code));
      string2 = build_string ("\n");
      return concat3 (build_string ("failed with code "),
		      string, string2);
    }
  else
    return Fcopy_sequence (Fsymbol_name (symbol));
}

#ifdef HAVE_PTYS

/* The file name of the pty opened by allocate_pty.  */
static char pty_name[24];

/* Open an available pty, returning a file descriptor.
   Return -1 on failure.
   The file name of the terminal corresponding to the pty
   is left in the variable pty_name.  */

static int
allocate_pty (void)
{
  int fd;

#ifdef PTY_ITERATION
  PTY_ITERATION
#else
  register int c, i;
  for (c = FIRST_PTY_LETTER; c <= 'z'; c++)
    for (i = 0; i < 16; i++)
#endif
      {
#ifdef PTY_NAME_SPRINTF
	PTY_NAME_SPRINTF
#else
	sprintf (pty_name, "/dev/pty%c%x", c, i);
#endif /* no PTY_NAME_SPRINTF */

#ifdef PTY_OPEN
	PTY_OPEN;
#else /* no PTY_OPEN */
	fd = emacs_open (pty_name, O_RDWR | O_NONBLOCK, 0);
#endif /* no PTY_OPEN */

	if (fd >= 0)
	  {
	    /* check to make certain that both sides are available
	       this avoids a nasty yet stupid bug in rlogins */
#ifdef PTY_TTY_NAME_SPRINTF
	    PTY_TTY_NAME_SPRINTF
#else
	    sprintf (pty_name, "/dev/tty%c%x", c, i);
#endif /* no PTY_TTY_NAME_SPRINTF */
	    if (faccessat (AT_FDCWD, pty_name, R_OK | W_OK, AT_EACCESS) != 0)
	      {
		emacs_close (fd);
# ifndef __sgi
		continue;
# else
		return -1;
# endif /* __sgi */
	      }
	    setup_pty (fd);
	    return fd;
	  }
      }
  return -1;
}
#endif /* HAVE_PTYS */

static Lisp_Object
make_process (Lisp_Object name)
{
  register Lisp_Object val, tem, name1;
  register struct Lisp_Process *p;
  char suffix[sizeof "<>" + INT_STRLEN_BOUND (printmax_t)];
  printmax_t i;

  p = allocate_process ();
  /* Initialize Lisp data.  Note that allocate_process initializes all
     Lisp data to nil, so do it only for slots which should not be nil.  */
  pset_status (p, Qrun);
  pset_mark (p, Fmake_marker ());
  pset_thread (p, Fcurrent_thread ());

  /* Initialize non-Lisp data.  Note that allocate_process zeroes out all
     non-Lisp data, so do it only for slots which should not be zero.  */
  p->infd = -1;
  p->outfd = -1;

#ifdef HAVE_GNUTLS
  p->gnutls_initstage = GNUTLS_STAGE_EMPTY;
#endif

  /* If name is already in use, modify it until it is unused.  */

  name1 = name;
  for (i = 1; ; i++)
    {
      tem = Fget_process (name1);
      if (NILP (tem)) break;
      name1 = concat2 (name, make_formatted_string (suffix, "<%"pMd">", i));
    }
  name = name1;
  pset_name (p, name);
  pset_sentinel (p, Qinternal_default_process_sentinel);
  pset_filter (p, Qinternal_default_process_filter);
  XSETPROCESS (val, p);
  Vprocess_alist = Fcons (Fcons (name, val), Vprocess_alist);
  return val;
}

static void
remove_process (register Lisp_Object proc)
{
  register Lisp_Object pair;

  pair = Frassq (proc, Vprocess_alist);
  Vprocess_alist = Fdelq (pair, Vprocess_alist);

  deactivate_process (proc);
}

void
update_processes_for_thread_death (Lisp_Object dying_thread)
{
  Lisp_Object pair;

  for (pair = Vprocess_alist; !NILP (pair); pair = XCDR (pair))
    {
      Lisp_Object process = XCDR (XCAR (pair));
      if (EQ (XPROCESS (process)->thread, dying_thread))
	{
	  struct Lisp_Process *proc = XPROCESS (process);

	  proc->thread = Qnil;
	  if (proc->infd >= 0)
	    fd_callback_info[proc->infd].thread = NULL;
	  if (proc->outfd >= 0)
	    fd_callback_info[proc->outfd].thread = NULL;
	}
    }
}


DEFUN ("processp", Fprocessp, Sprocessp, 1, 1, 0,
       doc: /* Return t if OBJECT is a process.  */)
  (Lisp_Object object)
{
  return PROCESSP (object) ? Qt : Qnil;
}

DEFUN ("get-process", Fget_process, Sget_process, 1, 1, 0,
       doc: /* Return the process named NAME, or nil if there is none.  */)
  (register Lisp_Object name)
{
  if (PROCESSP (name))
    return name;
  CHECK_STRING (name);
  return Fcdr (Fassoc (name, Vprocess_alist));
}

/* This is how commands for the user decode process arguments.  It
   accepts a process, a process name, a buffer, a buffer name, or nil.
   Buffers denote the first process in the buffer, and nil denotes the
   current buffer.  */

static Lisp_Object
get_process (register Lisp_Object name)
{
  register Lisp_Object proc, obj;
  if (STRINGP (name))
    {
      obj = Fget_process (name);
      if (NILP (obj))
	obj = Fget_buffer (name);
      if (NILP (obj))
	error ("Process %s does not exist", SDATA (name));
    }
  else if (NILP (name))
    obj = Fcurrent_buffer ();
  else
    obj = name;

  /* Now obj should be either a buffer object or a process object.
   */
  if (BUFFERP (obj))
    {
      proc = Fget_buffer_process (obj);
      if (NILP (proc))
	error ("Buffer %s has no process", SDATA (BVAR (XBUFFER (obj), name)));
    }
  else
    {
      CHECK_PROCESS (obj);
      proc = obj;
    }
  return proc;
}


/* Fdelete_process promises to immediately forget about the process, but in
   reality, Emacs needs to remember those processes until they have been
   treated by the SIGCHLD handler and waitpid has been invoked on them;
   otherwise they might fill up the kernel's process table.

   Some processes created by call-process are also put onto this list.  */
static Lisp_Object deleted_pid_list;

void
record_deleted_pid (pid_t pid)
{
  deleted_pid_list = Fcons (make_fixnum_or_float (pid),
			    /* GC treated elements set to nil.  */
			    Fdelq (Qnil, deleted_pid_list));

}

DEFUN ("delete-process", Fdelete_process, Sdelete_process, 1, 1, 0,
       doc: /* Delete PROCESS: kill it and forget about it immediately.
PROCESS may be a process, a buffer, the name of a process or buffer, or
nil, indicating the current buffer's process.  */)
  (register Lisp_Object process)
{
  register struct Lisp_Process *p;

  process = get_process (process);
  p = XPROCESS (process);

  p->raw_status_new = 0;
  if (NETCONN1_P (p) || SERIALCONN1_P (p))
    {
      pset_status (p, Fcons (Qexit, Fcons (make_number (0), Qnil)));
      p->tick = ++process_tick;
      status_notify (p);
      redisplay_preserve_echo_area (13);
    }
  else
    {
      if (p->alive)
	record_kill_process (p);

      if (p->infd >= 0)
	{
	  /* Update P's status, since record_kill_process will make the
	     SIGCHLD handler update deleted_pid_list, not *P.  */
	  Lisp_Object symbol;
	  if (p->raw_status_new)
	    update_status (p);
	  symbol = CONSP (p->status) ? XCAR (p->status) : p->status;
	  if (! (EQ (symbol, Qsignal) || EQ (symbol, Qexit)))
	    pset_status (p, list2 (Qsignal, make_number (SIGKILL)));

	  p->tick = ++process_tick;
	  status_notify (p);
	  redisplay_preserve_echo_area (13);
	}
    }
  remove_process (process);
  return Qnil;
}

DEFUN ("process-status", Fprocess_status, Sprocess_status, 1, 1, 0,
       doc: /* Return the status of PROCESS.
The returned value is one of the following symbols:
run  -- for a process that is running.
stop -- for a process stopped but continuable.
exit -- for a process that has exited.
signal -- for a process that has got a fatal signal.
open -- for a network stream connection that is open.
listen -- for a network stream server that is listening.
closed -- for a network stream connection that is closed.
connect -- when waiting for a non-blocking connection to complete.
failed -- when a non-blocking connection has failed.
nil -- if arg is a process name and no such process exists.
PROCESS may be a process, a buffer, the name of a process, or
nil, indicating the current buffer's process.  */)
  (register Lisp_Object process)
{
  register struct Lisp_Process *p;
  register Lisp_Object status;

  if (STRINGP (process))
    process = Fget_process (process);
  else
    process = get_process (process);

  if (NILP (process))
    return process;

  p = XPROCESS (process);
  if (p->raw_status_new)
    update_status (p);
  status = p->status;
  if (CONSP (status))
    status = XCAR (status);
  if (NETCONN1_P (p) || SERIALCONN1_P (p))
    {
      if (EQ (status, Qexit))
	status = Qclosed;
      else if (EQ (p->command, Qt))
	status = Qstop;
      else if (EQ (status, Qrun))
	status = Qopen;
    }
  return status;
}

DEFUN ("process-exit-status", Fprocess_exit_status, Sprocess_exit_status,
       1, 1, 0,
       doc: /* Return the exit status of PROCESS or the signal number that killed it.
If PROCESS has not yet exited or died, return 0.  */)
  (register Lisp_Object process)
{
  CHECK_PROCESS (process);
  if (XPROCESS (process)->raw_status_new)
    update_status (XPROCESS (process));
  if (CONSP (XPROCESS (process)->status))
    return XCAR (XCDR (XPROCESS (process)->status));
  return make_number (0);
}

DEFUN ("process-id", Fprocess_id, Sprocess_id, 1, 1, 0,
       doc: /* Return the process id of PROCESS.
This is the pid of the external process which PROCESS uses or talks to.
For a network connection, this value is nil.  */)
  (register Lisp_Object process)
{
  pid_t pid;

  CHECK_PROCESS (process);
  pid = XPROCESS (process)->pid;
  return (pid ? make_fixnum_or_float (pid) : Qnil);
}

DEFUN ("process-name", Fprocess_name, Sprocess_name, 1, 1, 0,
       doc: /* Return the name of PROCESS, as a string.
This is the name of the program invoked in PROCESS,
possibly modified to make it unique among process names.  */)
  (register Lisp_Object process)
{
  CHECK_PROCESS (process);
  return XPROCESS (process)->name;
}

DEFUN ("process-command", Fprocess_command, Sprocess_command, 1, 1, 0,
       doc: /* Return the command that was executed to start PROCESS.
This is a list of strings, the first string being the program executed
and the rest of the strings being the arguments given to it.
For a network or serial process, this is nil (process is running) or t
\(process is stopped).  */)
  (register Lisp_Object process)
{
  CHECK_PROCESS (process);
  return XPROCESS (process)->command;
}

DEFUN ("process-tty-name", Fprocess_tty_name, Sprocess_tty_name, 1, 1, 0,
       doc: /* Return the name of the terminal PROCESS uses, or nil if none.
This is the terminal that the process itself reads and writes on,
not the name of the pty that Emacs uses to talk with that terminal.  */)
  (register Lisp_Object process)
{
  CHECK_PROCESS (process);
  return XPROCESS (process)->tty_name;
}

DEFUN ("set-process-buffer", Fset_process_buffer, Sset_process_buffer,
       2, 2, 0,
       doc: /* Set buffer associated with PROCESS to BUFFER (a buffer, or nil).
Return BUFFER.  */)
  (register Lisp_Object process, Lisp_Object buffer)
{
  struct Lisp_Process *p;

  CHECK_PROCESS (process);
  if (!NILP (buffer))
    CHECK_BUFFER (buffer);
  p = XPROCESS (process);
  pset_buffer (p, buffer);
  if (NETCONN1_P (p) || SERIALCONN1_P (p))
    pset_childp (p, Fplist_put (p->childp, QCbuffer, buffer));
  setup_process_coding_systems (process);
  return buffer;
}

DEFUN ("process-buffer", Fprocess_buffer, Sprocess_buffer,
       1, 1, 0,
       doc: /* Return the buffer PROCESS is associated with.
Output from PROCESS is inserted in this buffer unless PROCESS has a filter.  */)
  (register Lisp_Object process)
{
  CHECK_PROCESS (process);
  return XPROCESS (process)->buffer;
}

DEFUN ("process-mark", Fprocess_mark, Sprocess_mark,
       1, 1, 0,
       doc: /* Return the marker for the end of the last output from PROCESS.  */)
  (register Lisp_Object process)
{
  CHECK_PROCESS (process);
  return XPROCESS (process)->mark;
}

DEFUN ("set-process-filter", Fset_process_filter, Sset_process_filter,
       2, 2, 0,
       doc: /* Give PROCESS the filter function FILTER; nil means default.
A value of t means stop accepting output from the process.

When a process has a non-default filter, its buffer is not used for output.
Instead, each time it does output, the entire string of output is
passed to the filter.

The filter gets two arguments: the process and the string of output.
The string argument is normally a multibyte string, except:
- if the process' input coding system is no-conversion or raw-text,
  it is a unibyte string (the non-converted input), or else
- if `default-enable-multibyte-characters' is nil, it is a unibyte
  string (the result of converting the decoded input multibyte
  string to unibyte with `string-make-unibyte').  */)
  (register Lisp_Object process, Lisp_Object filter)
{
  struct Lisp_Process *p;

  CHECK_PROCESS (process);
  p = XPROCESS (process);

  /* Don't signal an error if the process' input file descriptor
     is closed.  This could make debugging Lisp more difficult,
     for example when doing something like

     (setq process (start-process ...))
     (debug)
     (set-process-filter process ...)  */

  if (NILP (filter))
    filter = Qinternal_default_process_filter;

  if (p->infd >= 0)
    {
      if (EQ (filter, Qt) && !EQ (p->status, Qlisten))
	delete_read_fd (p->infd);
      else if (EQ (p->filter, Qt)
	       /* Network or serial process not stopped:  */
	       && !EQ (p->command, Qt))
	delete_read_fd (p->infd);
    }

  pset_filter (p, filter);
  if (NETCONN1_P (p) || SERIALCONN1_P (p))
    pset_childp (p, Fplist_put (p->childp, QCfilter, filter));
  setup_process_coding_systems (process);
  return filter;
}

DEFUN ("process-filter", Fprocess_filter, Sprocess_filter,
       1, 1, 0,
       doc: /* Return the filter function of PROCESS.
See `set-process-filter' for more info on filter functions.  */)
  (register Lisp_Object process)
{
  CHECK_PROCESS (process);
  return XPROCESS (process)->filter;
}

DEFUN ("set-process-sentinel", Fset_process_sentinel, Sset_process_sentinel,
       2, 2, 0,
       doc: /* Give PROCESS the sentinel SENTINEL; nil for default.
The sentinel is called as a function when the process changes state.
It gets two arguments: the process, and a string describing the change.  */)
  (register Lisp_Object process, Lisp_Object sentinel)
{
  struct Lisp_Process *p;

  CHECK_PROCESS (process);
  p = XPROCESS (process);

  if (NILP (sentinel))
    sentinel = Qinternal_default_process_sentinel;

  pset_sentinel (p, sentinel);
  if (NETCONN1_P (p) || SERIALCONN1_P (p))
    pset_childp (p, Fplist_put (p->childp, QCsentinel, sentinel));
  return sentinel;
}

DEFUN ("process-sentinel", Fprocess_sentinel, Sprocess_sentinel,
       1, 1, 0,
       doc: /* Return the sentinel of PROCESS.
See `set-process-sentinel' for more info on sentinels.  */)
  (register Lisp_Object process)
{
  CHECK_PROCESS (process);
  return XPROCESS (process)->sentinel;
}

DEFUN ("set-process-thread", Fset_process_thread, Sset_process_thread,
       2, 2, 0,
       doc: /* FIXME */)
  (Lisp_Object process, Lisp_Object thread)
{
  struct Lisp_Process *proc;
  struct thread_state *tstate;

  CHECK_PROCESS (process);
  if (NILP (thread))
    tstate = NULL;
  else
    {
      CHECK_THREAD (thread);
      tstate = XTHREAD (thread);
    }

  proc = XPROCESS (process);
  proc->thread = thread;
  if (proc->infd >= 0)
    fd_callback_info[proc->infd].thread = tstate;
  if (proc->outfd >= 0)
    fd_callback_info[proc->outfd].thread = tstate;

  return thread;
}

DEFUN ("process-thread", Fprocess_thread, Sprocess_thread,
       1, 1, 0,
       doc: /* FIXME */)
  (Lisp_Object process)
{
  CHECK_PROCESS (process);
  return XPROCESS (process)->thread;
}

DEFUN ("set-process-window-size", Fset_process_window_size,
       Sset_process_window_size, 3, 3, 0,
       doc: /* Tell PROCESS that it has logical window size HEIGHT and WIDTH.  */)
  (register Lisp_Object process, Lisp_Object height, Lisp_Object width)
{
  CHECK_PROCESS (process);
  CHECK_RANGED_INTEGER (height, 0, INT_MAX);
  CHECK_RANGED_INTEGER (width, 0, INT_MAX);

  if (XPROCESS (process)->infd < 0
      || set_window_size (XPROCESS (process)->infd,
			  XINT (height), XINT (width)) <= 0)
    return Qnil;
  else
    return Qt;
}

DEFUN ("set-process-inherit-coding-system-flag",
       Fset_process_inherit_coding_system_flag,
       Sset_process_inherit_coding_system_flag, 2, 2, 0,
       doc: /* Determine whether buffer of PROCESS will inherit coding-system.
If the second argument FLAG is non-nil, then the variable
`buffer-file-coding-system' of the buffer associated with PROCESS
will be bound to the value of the coding system used to decode
the process output.

This is useful when the coding system specified for the process buffer
leaves either the character code conversion or the end-of-line conversion
unspecified, or if the coding system used to decode the process output
is more appropriate for saving the process buffer.

Binding the variable `inherit-process-coding-system' to non-nil before
starting the process is an alternative way of setting the inherit flag
for the process which will run.

This function returns FLAG.  */)
  (register Lisp_Object process, Lisp_Object flag)
{
  CHECK_PROCESS (process);
  XPROCESS (process)->inherit_coding_system_flag = !NILP (flag);
  return flag;
}

DEFUN ("set-process-query-on-exit-flag",
       Fset_process_query_on_exit_flag, Sset_process_query_on_exit_flag,
       2, 2, 0,
       doc: /* Specify if query is needed for PROCESS when Emacs is exited.
If the second argument FLAG is non-nil, Emacs will query the user before
exiting or killing a buffer if PROCESS is running.  This function
returns FLAG.  */)
  (register Lisp_Object process, Lisp_Object flag)
{
  CHECK_PROCESS (process);
  XPROCESS (process)->kill_without_query = NILP (flag);
  return flag;
}

DEFUN ("process-query-on-exit-flag",
       Fprocess_query_on_exit_flag, Sprocess_query_on_exit_flag,
       1, 1, 0,
       doc: /* Return the current value of query-on-exit flag for PROCESS.  */)
  (register Lisp_Object process)
{
  CHECK_PROCESS (process);
  return (XPROCESS (process)->kill_without_query ? Qnil : Qt);
}

DEFUN ("process-contact", Fprocess_contact, Sprocess_contact,
       1, 2, 0,
       doc: /* Return the contact info of PROCESS; t for a real child.
For a network or serial connection, the value depends on the optional
KEY arg.  If KEY is nil, value is a cons cell of the form (HOST
SERVICE) for a network connection or (PORT SPEED) for a serial
connection.  If KEY is t, the complete contact information for the
connection is returned, else the specific value for the keyword KEY is
returned.  See `make-network-process' or `make-serial-process' for a
list of keywords.  */)
  (register Lisp_Object process, Lisp_Object key)
{
  Lisp_Object contact;

  CHECK_PROCESS (process);
  contact = XPROCESS (process)->childp;

#ifdef DATAGRAM_SOCKETS
  if (DATAGRAM_CONN_P (process)
      && (EQ (key, Qt) || EQ (key, QCremote)))
    contact = Fplist_put (contact, QCremote,
			  Fprocess_datagram_address (process));
#endif

  if ((!NETCONN_P (process) && !SERIALCONN_P (process)) || EQ (key, Qt))
    return contact;
  if (NILP (key) && NETCONN_P (process))
    return Fcons (Fplist_get (contact, QChost),
		  Fcons (Fplist_get (contact, QCservice), Qnil));
  if (NILP (key) && SERIALCONN_P (process))
    return Fcons (Fplist_get (contact, QCport),
		  Fcons (Fplist_get (contact, QCspeed), Qnil));
  return Fplist_get (contact, key);
}

DEFUN ("process-plist", Fprocess_plist, Sprocess_plist,
       1, 1, 0,
       doc: /* Return the plist of PROCESS.  */)
  (register Lisp_Object process)
{
  CHECK_PROCESS (process);
  return XPROCESS (process)->plist;
}

DEFUN ("set-process-plist", Fset_process_plist, Sset_process_plist,
       2, 2, 0,
       doc: /* Replace the plist of PROCESS with PLIST.  Returns PLIST.  */)
  (register Lisp_Object process, Lisp_Object plist)
{
  CHECK_PROCESS (process);
  CHECK_LIST (plist);

  pset_plist (XPROCESS (process), plist);
  return plist;
}

#if 0 /* Turned off because we don't currently record this info
	 in the process.  Perhaps add it.  */
DEFUN ("process-connection", Fprocess_connection, Sprocess_connection, 1, 1, 0,
       doc: /* Return the connection type of PROCESS.
The value is nil for a pipe, t or `pty' for a pty, or `stream' for
a socket connection.  */)
  (Lisp_Object process)
{
  return XPROCESS (process)->type;
}
#endif

DEFUN ("process-type", Fprocess_type, Sprocess_type, 1, 1, 0,
       doc: /* Return the connection type of PROCESS.
The value is either the symbol `real', `network', or `serial'.
PROCESS may be a process, a buffer, the name of a process or buffer, or
nil, indicating the current buffer's process.  */)
  (Lisp_Object process)
{
  Lisp_Object proc;
  proc = get_process (process);
  return XPROCESS (proc)->type;
}

DEFUN ("format-network-address", Fformat_network_address, Sformat_network_address,
       1, 2, 0,
       doc: /* Convert network ADDRESS from internal format to a string.
A 4 or 5 element vector represents an IPv4 address (with port number).
An 8 or 9 element vector represents an IPv6 address (with port number).
If optional second argument OMIT-PORT is non-nil, don't include a port
number in the string, even when present in ADDRESS.
Returns nil if format of ADDRESS is invalid.  */)
  (Lisp_Object address, Lisp_Object omit_port)
{
  if (NILP (address))
    return Qnil;

  if (STRINGP (address))  /* AF_LOCAL */
    return address;

  if (VECTORP (address))  /* AF_INET or AF_INET6 */
    {
      register struct Lisp_Vector *p = XVECTOR (address);
      ptrdiff_t size = p->header.size;
      Lisp_Object args[10];
      int nargs, i;

      if (size == 4 || (size == 5 && !NILP (omit_port)))
	{
	  args[0] = build_string ("%d.%d.%d.%d");
	  nargs = 4;
	}
      else if (size == 5)
	{
	  args[0] = build_string ("%d.%d.%d.%d:%d");
	  nargs = 5;
	}
      else if (size == 8 || (size == 9 && !NILP (omit_port)))
	{
	  args[0] = build_string ("%x:%x:%x:%x:%x:%x:%x:%x");
	  nargs = 8;
	}
      else if (size == 9)
	{
	  args[0] = build_string ("[%x:%x:%x:%x:%x:%x:%x:%x]:%d");
	  nargs = 9;
	}
      else
	return Qnil;

      for (i = 0; i < nargs; i++)
	{
	  if (! RANGED_INTEGERP (0, p->contents[i], 65535))
	    return Qnil;

	  if (nargs <= 5         /* IPv4 */
	      && i < 4           /* host, not port */
	      && XINT (p->contents[i]) > 255)
	    return Qnil;

	  args[i+1] = p->contents[i];
	}

      return Fformat (nargs+1, args);
    }

  if (CONSP (address))
    {
      Lisp_Object args[2];
      args[0] = build_string ("<Family %d>");
      args[1] = Fcar (address);
      return Fformat (2, args);
    }

  return Qnil;
}

DEFUN ("process-list", Fprocess_list, Sprocess_list, 0, 0, 0,
       doc: /* Return a list of all processes.  */)
  (void)
{
  return Fmapcar (Qcdr, Vprocess_alist);
}

/* Starting asynchronous inferior processes.  */

static Lisp_Object start_process_unwind (Lisp_Object proc);

DEFUN ("start-process", Fstart_process, Sstart_process, 3, MANY, 0,
       doc: /* Start a program in a subprocess.  Return the process object for it.
NAME is name for process.  It is modified if necessary to make it unique.
BUFFER is the buffer (or buffer name) to associate with the process.

Process output (both standard output and standard error streams) goes
at end of BUFFER, unless you specify an output stream or filter
function to handle the output.  BUFFER may also be nil, meaning that
this process is not associated with any buffer.

PROGRAM is the program file name.  It is searched for in `exec-path'
(which see).  If nil, just associate a pty with the buffer.  Remaining
arguments are strings to give program as arguments.

If you want to separate standard output from standard error, invoke
the command through a shell and redirect one of them using the shell
syntax.

usage: (start-process NAME BUFFER PROGRAM &rest PROGRAM-ARGS)  */)
  (ptrdiff_t nargs, Lisp_Object *args)
{
  Lisp_Object buffer, name, program, proc, current_dir, tem;
  register unsigned char **new_argv;
  ptrdiff_t i;
  ptrdiff_t count = SPECPDL_INDEX ();

  buffer = args[1];
  if (!NILP (buffer))
    buffer = Fget_buffer_create (buffer);

  /* Make sure that the child will be able to chdir to the current
     buffer's current directory, or its unhandled equivalent.  We
     can't just have the child check for an error when it does the
     chdir, since it's in a vfork.

     We have to GCPRO around this because Fexpand_file_name and
     Funhandled_file_name_directory might call a file name handling
     function.  The argument list is protected by the caller, so all
     we really have to worry about is buffer.  */
  {
    struct gcpro gcpro1, gcpro2;

    current_dir = BVAR (current_buffer, directory);

    GCPRO2 (buffer, current_dir);

    current_dir = Funhandled_file_name_directory (current_dir);
    if (NILP (current_dir))
      /* If the file name handler says that current_dir is unreachable, use
	 a sensible default. */
      current_dir = build_string ("~/");
    current_dir = expand_and_dir_to_file (current_dir, Qnil);
    if (NILP (Ffile_accessible_directory_p (current_dir)))
      report_file_error ("Setting current directory",
			 Fcons (BVAR (current_buffer, directory), Qnil));

    UNGCPRO;
  }

  name = args[0];
  CHECK_STRING (name);

  program = args[2];

  if (!NILP (program))
    CHECK_STRING (program);

  proc = make_process (name);
  /* If an error occurs and we can't start the process, we want to
     remove it from the process list.  This means that each error
     check in create_process doesn't need to call remove_process
     itself; it's all taken care of here.  */
  record_unwind_protect (start_process_unwind, proc);

  pset_childp (XPROCESS (proc), Qt);
  pset_plist (XPROCESS (proc), Qnil);
  pset_type (XPROCESS (proc), Qreal);
  pset_buffer (XPROCESS (proc), buffer);
  pset_sentinel (XPROCESS (proc), Qinternal_default_process_sentinel);
  pset_filter (XPROCESS (proc), Qinternal_default_process_filter);
  pset_command (XPROCESS (proc), Flist (nargs - 2, args + 2));

#ifdef HAVE_GNUTLS
  /* AKA GNUTLS_INITSTAGE(proc).  */
  XPROCESS (proc)->gnutls_initstage = GNUTLS_STAGE_EMPTY;
  pset_gnutls_cred_type (XPROCESS (proc), Qnil);
#endif

#ifdef ADAPTIVE_READ_BUFFERING
  XPROCESS (proc)->adaptive_read_buffering
    = (NILP (Vprocess_adaptive_read_buffering) ? 0
       : EQ (Vprocess_adaptive_read_buffering, Qt) ? 1 : 2);
#endif

  /* Make the process marker point into the process buffer (if any).  */
  if (BUFFERP (buffer))
    set_marker_both (XPROCESS (proc)->mark, buffer,
		     BUF_ZV (XBUFFER (buffer)),
		     BUF_ZV_BYTE (XBUFFER (buffer)));

  {
    /* Decide coding systems for communicating with the process.  Here
       we don't setup the structure coding_system nor pay attention to
       unibyte mode.  They are done in create_process.  */

    /* Qt denotes we have not yet called Ffind_operation_coding_system.  */
    Lisp_Object coding_systems = Qt;
    Lisp_Object val, *args2;
    struct gcpro gcpro1, gcpro2;

    val = Vcoding_system_for_read;
    if (NILP (val))
      {
	args2 = alloca ((nargs + 1) * sizeof *args2);
	args2[0] = Qstart_process;
	for (i = 0; i < nargs; i++) args2[i + 1] = args[i];
	GCPRO2 (proc, current_dir);
	if (!NILP (program))
	  coding_systems = Ffind_operation_coding_system (nargs + 1, args2);
	UNGCPRO;
	if (CONSP (coding_systems))
	  val = XCAR (coding_systems);
	else if (CONSP (Vdefault_process_coding_system))
	  val = XCAR (Vdefault_process_coding_system);
      }
    pset_decode_coding_system (XPROCESS (proc), val);

    val = Vcoding_system_for_write;
    if (NILP (val))
      {
	if (EQ (coding_systems, Qt))
	  {
	    args2 = alloca ((nargs + 1) * sizeof *args2);
	    args2[0] = Qstart_process;
	    for (i = 0; i < nargs; i++) args2[i + 1] = args[i];
	    GCPRO2 (proc, current_dir);
	    if (!NILP (program))
	      coding_systems = Ffind_operation_coding_system (nargs + 1, args2);
	    UNGCPRO;
	  }
	if (CONSP (coding_systems))
	  val = XCDR (coding_systems);
	else if (CONSP (Vdefault_process_coding_system))
	  val = XCDR (Vdefault_process_coding_system);
      }
    pset_encode_coding_system (XPROCESS (proc), val);
    /* Note: At this moment, the above coding system may leave
       text-conversion or eol-conversion unspecified.  They will be
       decided after we read output from the process and decode it by
       some coding system, or just before we actually send a text to
       the process.  */
  }


  pset_decoding_buf (XPROCESS (proc), empty_unibyte_string);
  XPROCESS (proc)->decoding_carryover = 0;
  pset_encoding_buf (XPROCESS (proc), empty_unibyte_string);

  XPROCESS (proc)->inherit_coding_system_flag
    = !(NILP (buffer) || !inherit_process_coding_system);

  if (!NILP (program))
    {
      /* If program file name is not absolute, search our path for it.
	 Put the name we will really use in TEM.  */
      if (!IS_DIRECTORY_SEP (SREF (program, 0))
	  && !(SCHARS (program) > 1
	       && IS_DEVICE_SEP (SREF (program, 1))))
	{
	  struct gcpro gcpro1, gcpro2, gcpro3, gcpro4;

	  tem = Qnil;
	  GCPRO4 (name, program, buffer, current_dir);
	  openp (Vexec_path, program, Vexec_suffixes, &tem, make_number (X_OK));
	  UNGCPRO;
	  if (NILP (tem))
	    report_file_error ("Searching for program", Fcons (program, Qnil));
	  tem = Fexpand_file_name (tem, Qnil);
	}
      else
	{
	  if (!NILP (Ffile_directory_p (program)))
	    error ("Specified program for new process is a directory");
	  tem = program;
	}

      /* If program file name starts with /: for quoting a magic name,
	 discard that.  */
      if (SBYTES (tem) > 2 && SREF (tem, 0) == '/'
	  && SREF (tem, 1) == ':')
	tem = Fsubstring (tem, make_number (2), Qnil);

      {
	Lisp_Object arg_encoding = Qnil;
	struct gcpro gcpro1;
	GCPRO1 (tem);

	/* Encode the file name and put it in NEW_ARGV.
	   That's where the child will use it to execute the program.  */
	tem = Fcons (ENCODE_FILE (tem), Qnil);

	/* Here we encode arguments by the coding system used for sending
	   data to the process.  We don't support using different coding
	   systems for encoding arguments and for encoding data sent to the
	   process.  */

	for (i = 3; i < nargs; i++)
	  {
	    tem = Fcons (args[i], tem);
	    CHECK_STRING (XCAR (tem));
	    if (STRING_MULTIBYTE (XCAR (tem)))
	      {
		if (NILP (arg_encoding))
		  arg_encoding = (complement_process_encoding_system
				  (XPROCESS (proc)->encode_coding_system));
		XSETCAR (tem,
			 code_convert_string_norecord
			 (XCAR (tem), arg_encoding, 1));
	      }
	  }

	UNGCPRO;
      }

      /* Now that everything is encoded we can collect the strings into
	 NEW_ARGV.  */
      new_argv = alloca ((nargs - 1) * sizeof *new_argv);
      new_argv[nargs - 2] = 0;

      for (i = nargs - 2; i-- != 0; )
	{
	  new_argv[i] = SDATA (XCAR (tem));
	  tem = XCDR (tem);
	}

      create_process (proc, (char **) new_argv, current_dir);
    }
  else
    create_pty (proc);

  return unbind_to (count, proc);
}

/* This function is the unwind_protect form for Fstart_process.  If
   PROC doesn't have its pid set, then we know someone has signaled
   an error and the process wasn't started successfully, so we should
   remove it from the process list.  */
static Lisp_Object
start_process_unwind (Lisp_Object proc)
{
  if (!PROCESSP (proc))
    emacs_abort ();

  /* Was PROC started successfully?
     -2 is used for a pty with no process, eg for gdb.  */
  if (XPROCESS (proc)->pid <= 0 && XPROCESS (proc)->pid != -2)
    remove_process (proc);

  return Qnil;
}

static void
create_process_1 (struct atimer *timer)
{
  /* Nothing to do.  */
}


static void
create_process (Lisp_Object process, char **new_argv, Lisp_Object current_dir)
{
  int inchannel, outchannel;
  pid_t pid;
  int sv[2];
#ifndef WINDOWSNT
  int wait_child_setup[2];
#endif
  sigset_t blocked;
  /* Use volatile to protect variables from being clobbered by vfork.  */
  volatile int forkin, forkout;
  volatile bool pty_flag = 0;
  volatile Lisp_Object lisp_pty_name = Qnil;
  volatile Lisp_Object encoded_current_dir;

  inchannel = outchannel = -1;

#ifdef HAVE_PTYS
  if (!NILP (Vprocess_connection_type))
    outchannel = inchannel = allocate_pty ();

  if (inchannel >= 0)
    {
#if ! defined (USG) || defined (USG_SUBTTY_WORKS)
      /* On most USG systems it does not work to open the pty's tty here,
	 then close it and reopen it in the child.  */
      /* Don't let this terminal become our controlling terminal
	 (in case we don't have one).  */
      forkout = forkin = emacs_open (pty_name, O_RDWR | O_NOCTTY, 0);
      if (forkin < 0)
	report_file_error ("Opening pty", Qnil);
#else
      forkin = forkout = -1;
#endif /* not USG, or USG_SUBTTY_WORKS */
      pty_flag = 1;
      lisp_pty_name = build_string (pty_name);
    }
  else
#endif /* HAVE_PTYS */
    {
      int tem;
      tem = pipe (sv);
      if (tem < 0)
	report_file_error ("Creating pipe", Qnil);
      inchannel = sv[0];
      forkout = sv[1];
      tem = pipe (sv);
      if (tem < 0)
	{
	  emacs_close (inchannel);
	  emacs_close (forkout);
	  report_file_error ("Creating pipe", Qnil);
	}
      outchannel = sv[1];
      forkin = sv[0];
    }

#ifndef WINDOWSNT
    {
      int tem;

      tem = pipe (wait_child_setup);
      if (tem < 0)
	report_file_error ("Creating pipe", Qnil);
      tem = fcntl (wait_child_setup[1], F_GETFD, 0);
      if (tem >= 0)
	tem = fcntl (wait_child_setup[1], F_SETFD, tem | FD_CLOEXEC);
      if (tem < 0)
	{
	  emacs_close (wait_child_setup[0]);
	  emacs_close (wait_child_setup[1]);
	  report_file_error ("Setting file descriptor flags", Qnil);
	}
    }
#endif

  fcntl (inchannel, F_SETFL, O_NONBLOCK);
  fcntl (outchannel, F_SETFL, O_NONBLOCK);

  /* Record this as an active process, with its channels.
     As a result, child_setup will close Emacs's side of the pipes.  */
  chan_process[inchannel] = process;
  XPROCESS (process)->infd = inchannel;
  XPROCESS (process)->outfd = outchannel;

  /* Previously we recorded the tty descriptor used in the subprocess.
     It was only used for getting the foreground tty process, so now
     we just reopen the device (see emacs_get_tty_pgrp) as this is
     more portable (see USG_SUBTTY_WORKS above).  */

  XPROCESS (process)->pty_flag = pty_flag;
  pset_status (XPROCESS (process), Qrun);

  add_process_read_fd (inchannel);

  /* This may signal an error. */
  setup_process_coding_systems (process);

  encoded_current_dir = ENCODE_FILE (current_dir);

  block_input ();

  /* Block SIGCHLD until we have a chance to store the new fork's
     pid in its process structure.  */
  sigemptyset (&blocked);
  sigaddset (&blocked, SIGCHLD);
  pthread_sigmask (SIG_BLOCK, &blocked, 0);

#ifndef WINDOWSNT
  pid = vfork ();
  if (pid == 0)
#endif /* not WINDOWSNT */
    {
      int xforkin = forkin;
      int xforkout = forkout;

      /* Make the pty be the controlling terminal of the process.  */
#ifdef HAVE_PTYS
      /* First, disconnect its current controlling terminal.  */
      /* We tried doing setsid only if pty_flag, but it caused
	 process_set_signal to fail on SGI when using a pipe.  */
      setsid ();
      /* Make the pty's terminal the controlling terminal.  */
      if (pty_flag && xforkin >= 0)
	{
#ifdef TIOCSCTTY
	  /* We ignore the return value
	     because faith@cs.unc.edu says that is necessary on Linux.  */
	  ioctl (xforkin, TIOCSCTTY, 0);
#endif
	}
#if defined (LDISC1)
      if (pty_flag && xforkin >= 0)
	{
	  struct termios t;
	  tcgetattr (xforkin, &t);
	  t.c_lflag = LDISC1;
	  if (tcsetattr (xforkin, TCSANOW, &t) < 0)
	    emacs_write (1, "create_process/tcsetattr LDISC1 failed\n", 39);
	}
#else
#if defined (NTTYDISC) && defined (TIOCSETD)
      if (pty_flag && xforkin >= 0)
	{
	  /* Use new line discipline.  */
	  int ldisc = NTTYDISC;
	  ioctl (xforkin, TIOCSETD, &ldisc);
	}
#endif
#endif
#ifdef TIOCNOTTY
      /* In 4.3BSD, the TIOCSPGRP bug has been fixed, and now you
	 can do TIOCSPGRP only to the process's controlling tty.  */
      if (pty_flag)
	{
	  /* I wonder: would just ioctl (0, TIOCNOTTY, 0) work here?
	     I can't test it since I don't have 4.3.  */
	  int j = emacs_open ("/dev/tty", O_RDWR, 0);
	  if (j >= 0)
	    {
	      ioctl (j, TIOCNOTTY, 0);
	      emacs_close (j);
	    }
	}
#endif /* TIOCNOTTY */

#if !defined (DONT_REOPEN_PTY)
/*** There is a suggestion that this ought to be a
     conditional on TIOCSPGRP, or !defined TIOCSCTTY.
     Trying the latter gave the wrong results on Debian GNU/Linux 1.1;
     that system does seem to need this code, even though
     both TIOCSCTTY is defined.  */
	/* Now close the pty (if we had it open) and reopen it.
	   This makes the pty the controlling terminal of the subprocess.  */
      if (pty_flag)
	{

	  /* I wonder if emacs_close (emacs_open (pty_name, ...))
	     would work?  */
	  if (xforkin >= 0)
	    emacs_close (xforkin);
	  xforkout = xforkin = emacs_open (pty_name, O_RDWR, 0);

	  if (xforkin < 0)
	    {
	      emacs_write (1, "Couldn't open the pty terminal ", 31);
	      emacs_write (1, pty_name, strlen (pty_name));
	      emacs_write (1, "\n", 1);
	      _exit (1);
	    }

	}
#endif /* not DONT_REOPEN_PTY */

#ifdef SETUP_SLAVE_PTY
      if (pty_flag)
	{
	  SETUP_SLAVE_PTY;
	}
#endif /* SETUP_SLAVE_PTY */
#ifdef AIX
      /* On AIX, we've disabled SIGHUP above once we start a child on a pty.
	 Now reenable it in the child, so it will die when we want it to.  */
      if (pty_flag)
	signal (SIGHUP, SIG_DFL);
#endif
#endif /* HAVE_PTYS */

      signal (SIGINT, SIG_DFL);
      signal (SIGQUIT, SIG_DFL);

      /* Emacs ignores SIGPIPE, but the child should not.  */
      signal (SIGPIPE, SIG_DFL);

	/* Stop blocking signals in the child.  */
      pthread_sigmask (SIG_SETMASK, &empty_mask, 0);

      if (pty_flag)
	child_setup_tty (xforkout);
#ifdef WINDOWSNT
      pid = child_setup (xforkin, xforkout, xforkout,
			 new_argv, 1, encoded_current_dir);
#else  /* not WINDOWSNT */
      emacs_close (wait_child_setup[0]);
      child_setup (xforkin, xforkout, xforkout,
		   new_argv, 1, encoded_current_dir);
#endif /* not WINDOWSNT */
    }

  /* Back in the parent process.  */

  XPROCESS (process)->pid = pid;
  if (pid >= 0)
    XPROCESS (process)->alive = 1;

  /* Stop blocking signals in the parent.  */
  pthread_sigmask (SIG_SETMASK, &empty_mask, 0);
  unblock_input ();

  if (pid < 0)
    {
      if (forkin >= 0)
	emacs_close (forkin);
      if (forkin != forkout && forkout >= 0)
	emacs_close (forkout);
    }
  else
    {
      /* vfork succeeded.  */

#ifdef WINDOWSNT
      register_child (pid, inchannel);
#endif /* WINDOWSNT */

      /* If the subfork execv fails, and it exits,
	 this close hangs.  I don't know why.
	 So have an interrupt jar it loose.  */
      {
	struct atimer *timer;
	EMACS_TIME offset = make_emacs_time (1, 0);

	stop_polling ();
	timer = start_atimer (ATIMER_RELATIVE, offset, create_process_1, 0);

	if (forkin >= 0)
	  emacs_close (forkin);

	cancel_atimer (timer);
	start_polling ();
      }

      if (forkin != forkout && forkout >= 0)
	emacs_close (forkout);

      pset_tty_name (XPROCESS (process), lisp_pty_name);

#ifndef WINDOWSNT
      /* Wait for child_setup to complete in case that vfork is
	 actually defined as fork.  The descriptor wait_child_setup[1]
	 of a pipe is closed at the child side either by close-on-exec
	 on successful execve or the _exit call in child_setup.  */
      {
	char dummy;

	emacs_close (wait_child_setup[1]);
	emacs_read (wait_child_setup[0], &dummy, 1);
	emacs_close (wait_child_setup[0]);
      }
#endif
    }

  /* Now generate the error if vfork failed.  */
  if (pid < 0)
    report_file_error ("Doing vfork", Qnil);
}

void
create_pty (Lisp_Object process)
{
  int inchannel, outchannel;
  bool pty_flag = 0;

  inchannel = outchannel = -1;

#ifdef HAVE_PTYS
  if (!NILP (Vprocess_connection_type))
    outchannel = inchannel = allocate_pty ();

  if (inchannel >= 0)
    {
#if ! defined (USG) || defined (USG_SUBTTY_WORKS)
      /* On most USG systems it does not work to open the pty's tty here,
	 then close it and reopen it in the child.  */
      /* Don't let this terminal become our controlling terminal
	 (in case we don't have one).  */
      int forkout = emacs_open (pty_name, O_RDWR | O_NOCTTY, 0);
      if (forkout < 0)
	report_file_error ("Opening pty", Qnil);
#if defined (DONT_REOPEN_PTY)
      /* In the case that vfork is defined as fork, the parent process
	 (Emacs) may send some data before the child process completes
	 tty options setup.  So we setup tty before forking.  */
      child_setup_tty (forkout);
#endif /* DONT_REOPEN_PTY */
#endif /* not USG, or USG_SUBTTY_WORKS */
      pty_flag = 1;
    }
#endif /* HAVE_PTYS */

  fcntl (inchannel, F_SETFL, O_NONBLOCK);
  fcntl (outchannel, F_SETFL, O_NONBLOCK);

  /* Record this as an active process, with its channels.
     As a result, child_setup will close Emacs's side of the pipes.  */
  chan_process[inchannel] = process;
  XPROCESS (process)->infd = inchannel;
  XPROCESS (process)->outfd = outchannel;

  /* Previously we recorded the tty descriptor used in the subprocess.
     It was only used for getting the foreground tty process, so now
     we just reopen the device (see emacs_get_tty_pgrp) as this is
     more portable (see USG_SUBTTY_WORKS above).  */

  XPROCESS (process)->pty_flag = pty_flag;
  pset_status (XPROCESS (process), Qrun);
  setup_process_coding_systems (process);

  add_process_read_fd (inchannel);

  XPROCESS (process)->pid = -2;
#ifdef HAVE_PTYS
  if (pty_flag)
    pset_tty_name (XPROCESS (process), build_string (pty_name));
  else
#endif
    pset_tty_name (XPROCESS (process), Qnil);
}


/* Convert an internal struct sockaddr to a lisp object (vector or string).
   The address family of sa is not included in the result.  */

static Lisp_Object
conv_sockaddr_to_lisp (struct sockaddr *sa, int len)
{
  Lisp_Object address;
  int i;
  unsigned char *cp;
  register struct Lisp_Vector *p;

  /* Workaround for a bug in getsockname on BSD: Names bound to
     sockets in the UNIX domain are inaccessible; getsockname returns
     a zero length name.  */
  if (len < offsetof (struct sockaddr, sa_family) + sizeof (sa->sa_family))
    return empty_unibyte_string;

  switch (sa->sa_family)
    {
    case AF_INET:
      {
	struct sockaddr_in *sin = (struct sockaddr_in *) sa;
	len = sizeof (sin->sin_addr) + 1;
	address = Fmake_vector (make_number (len), Qnil);
	p = XVECTOR (address);
	p->contents[--len] = make_number (ntohs (sin->sin_port));
	cp = (unsigned char *) &sin->sin_addr;
	break;
      }
#ifdef AF_INET6
    case AF_INET6:
      {
	struct sockaddr_in6 *sin6 = (struct sockaddr_in6 *) sa;
	uint16_t *ip6 = (uint16_t *) &sin6->sin6_addr;
	len = sizeof (sin6->sin6_addr)/2 + 1;
	address = Fmake_vector (make_number (len), Qnil);
	p = XVECTOR (address);
	p->contents[--len] = make_number (ntohs (sin6->sin6_port));
	for (i = 0; i < len; i++)
	  p->contents[i] = make_number (ntohs (ip6[i]));
	return address;
      }
#endif
#ifdef HAVE_LOCAL_SOCKETS
    case AF_LOCAL:
      {
	struct sockaddr_un *sockun = (struct sockaddr_un *) sa;
	for (i = 0; i < sizeof (sockun->sun_path); i++)
	  if (sockun->sun_path[i] == 0)
	    break;
	return make_unibyte_string (sockun->sun_path, i);
      }
#endif
    default:
      len -= offsetof (struct sockaddr, sa_family) + sizeof (sa->sa_family);
      address = Fcons (make_number (sa->sa_family),
		       Fmake_vector (make_number (len), Qnil));
      p = XVECTOR (XCDR (address));
      cp = (unsigned char *) &sa->sa_family + sizeof (sa->sa_family);
      break;
    }

  i = 0;
  while (i < len)
    p->contents[i++] = make_number (*cp++);

  return address;
}


/* Get family and required size for sockaddr structure to hold ADDRESS.  */

static int
get_lisp_to_sockaddr_size (Lisp_Object address, int *familyp)
{
  register struct Lisp_Vector *p;

  if (VECTORP (address))
    {
      p = XVECTOR (address);
      if (p->header.size == 5)
	{
	  *familyp = AF_INET;
	  return sizeof (struct sockaddr_in);
	}
#ifdef AF_INET6
      else if (p->header.size == 9)
	{
	  *familyp = AF_INET6;
	  return sizeof (struct sockaddr_in6);
	}
#endif
    }
#ifdef HAVE_LOCAL_SOCKETS
  else if (STRINGP (address))
    {
      *familyp = AF_LOCAL;
      return sizeof (struct sockaddr_un);
    }
#endif
  else if (CONSP (address) && TYPE_RANGED_INTEGERP (int, XCAR (address))
	   && VECTORP (XCDR (address)))
    {
      struct sockaddr *sa;
      *familyp = XINT (XCAR (address));
      p = XVECTOR (XCDR (address));
      return p->header.size + sizeof (sa->sa_family);
    }
  return 0;
}

/* Convert an address object (vector or string) to an internal sockaddr.

   The address format has been basically validated by
   get_lisp_to_sockaddr_size, but this does not mean FAMILY is valid;
   it could have come from user data.  So if FAMILY is not valid,
   we return after zeroing *SA.  */

static void
conv_lisp_to_sockaddr (int family, Lisp_Object address, struct sockaddr *sa, int len)
{
  register struct Lisp_Vector *p;
  register unsigned char *cp = NULL;
  register int i;
  EMACS_INT hostport;

  memset (sa, 0, len);

  if (VECTORP (address))
    {
      p = XVECTOR (address);
      if (family == AF_INET)
	{
	  struct sockaddr_in *sin = (struct sockaddr_in *) sa;
	  len = sizeof (sin->sin_addr) + 1;
	  hostport = XINT (p->contents[--len]);
	  sin->sin_port = htons (hostport);
	  cp = (unsigned char *)&sin->sin_addr;
	  sa->sa_family = family;
	}
#ifdef AF_INET6
      else if (family == AF_INET6)
	{
	  struct sockaddr_in6 *sin6 = (struct sockaddr_in6 *) sa;
	  uint16_t *ip6 = (uint16_t *)&sin6->sin6_addr;
	  len = sizeof (sin6->sin6_addr) + 1;
	  hostport = XINT (p->contents[--len]);
	  sin6->sin6_port = htons (hostport);
	  for (i = 0; i < len; i++)
	    if (INTEGERP (p->contents[i]))
	      {
		int j = XFASTINT (p->contents[i]) & 0xffff;
		ip6[i] = ntohs (j);
	      }
	  sa->sa_family = family;
	  return;
	}
#endif
      else
	return;
    }
  else if (STRINGP (address))
    {
#ifdef HAVE_LOCAL_SOCKETS
      if (family == AF_LOCAL)
	{
	  struct sockaddr_un *sockun = (struct sockaddr_un *) sa;
	  cp = SDATA (address);
	  for (i = 0; i < sizeof (sockun->sun_path) && *cp; i++)
	    sockun->sun_path[i] = *cp++;
	  sa->sa_family = family;
	}
#endif
      return;
    }
  else
    {
      p = XVECTOR (XCDR (address));
      cp = (unsigned char *)sa + sizeof (sa->sa_family);
    }

  for (i = 0; i < len; i++)
    if (INTEGERP (p->contents[i]))
      *cp++ = XFASTINT (p->contents[i]) & 0xff;
}

#ifdef DATAGRAM_SOCKETS
DEFUN ("process-datagram-address", Fprocess_datagram_address, Sprocess_datagram_address,
       1, 1, 0,
       doc: /* Get the current datagram address associated with PROCESS.  */)
  (Lisp_Object process)
{
  int channel;

  CHECK_PROCESS (process);

  if (!DATAGRAM_CONN_P (process))
    return Qnil;

  channel = XPROCESS (process)->infd;
  return conv_sockaddr_to_lisp (datagram_address[channel].sa,
				datagram_address[channel].len);
}

DEFUN ("set-process-datagram-address", Fset_process_datagram_address, Sset_process_datagram_address,
       2, 2, 0,
       doc: /* Set the datagram address for PROCESS to ADDRESS.
Returns nil upon error setting address, ADDRESS otherwise.  */)
  (Lisp_Object process, Lisp_Object address)
{
  int channel;
  int family, len;

  CHECK_PROCESS (process);

  if (!DATAGRAM_CONN_P (process))
    return Qnil;

  channel = XPROCESS (process)->infd;

  len = get_lisp_to_sockaddr_size (address, &family);
  if (len == 0 || datagram_address[channel].len != len)
    return Qnil;
  conv_lisp_to_sockaddr (family, address, datagram_address[channel].sa, len);
  return address;
}
#endif


static const struct socket_options {
  /* The name of this option.  Should be lowercase version of option
     name without SO_ prefix. */
  const char *name;
  /* Option level SOL_... */
  int optlevel;
  /* Option number SO_... */
  int optnum;
  enum { SOPT_UNKNOWN, SOPT_BOOL, SOPT_INT, SOPT_IFNAME, SOPT_LINGER } opttype;
  enum { OPIX_NONE=0, OPIX_MISC=1, OPIX_REUSEADDR=2 } optbit;
} socket_options[] =
  {
#ifdef SO_BINDTODEVICE
    { ":bindtodevice", SOL_SOCKET, SO_BINDTODEVICE, SOPT_IFNAME, OPIX_MISC },
#endif
#ifdef SO_BROADCAST
    { ":broadcast", SOL_SOCKET, SO_BROADCAST, SOPT_BOOL, OPIX_MISC },
#endif
#ifdef SO_DONTROUTE
    { ":dontroute", SOL_SOCKET, SO_DONTROUTE, SOPT_BOOL, OPIX_MISC },
#endif
#ifdef SO_KEEPALIVE
    { ":keepalive", SOL_SOCKET, SO_KEEPALIVE, SOPT_BOOL, OPIX_MISC },
#endif
#ifdef SO_LINGER
    { ":linger", SOL_SOCKET, SO_LINGER, SOPT_LINGER, OPIX_MISC },
#endif
#ifdef SO_OOBINLINE
    { ":oobinline", SOL_SOCKET, SO_OOBINLINE, SOPT_BOOL, OPIX_MISC },
#endif
#ifdef SO_PRIORITY
    { ":priority", SOL_SOCKET, SO_PRIORITY, SOPT_INT, OPIX_MISC },
#endif
#ifdef SO_REUSEADDR
    { ":reuseaddr", SOL_SOCKET, SO_REUSEADDR, SOPT_BOOL, OPIX_REUSEADDR },
#endif
    { 0, 0, 0, SOPT_UNKNOWN, OPIX_NONE }
  };

/* Set option OPT to value VAL on socket S.

   Returns (1<<socket_options[OPT].optbit) if option is known, 0 otherwise.
   Signals an error if setting a known option fails.
*/

static int
set_socket_option (int s, Lisp_Object opt, Lisp_Object val)
{
  char *name;
  const struct socket_options *sopt;
  int ret = 0;

  CHECK_SYMBOL (opt);

  name = SSDATA (SYMBOL_NAME (opt));
  for (sopt = socket_options; sopt->name; sopt++)
    if (strcmp (name, sopt->name) == 0)
      break;

  switch (sopt->opttype)
    {
    case SOPT_BOOL:
      {
	int optval;
	optval = NILP (val) ? 0 : 1;
	ret = setsockopt (s, sopt->optlevel, sopt->optnum,
			  &optval, sizeof (optval));
	break;
      }

    case SOPT_INT:
      {
	int optval;
	if (TYPE_RANGED_INTEGERP (int, val))
	  optval = XINT (val);
	else
	  error ("Bad option value for %s", name);
	ret = setsockopt (s, sopt->optlevel, sopt->optnum,
			  &optval, sizeof (optval));
	break;
      }

#ifdef SO_BINDTODEVICE
    case SOPT_IFNAME:
      {
	char devname[IFNAMSIZ+1];

	/* This is broken, at least in the Linux 2.4 kernel.
	   To unbind, the arg must be a zero integer, not the empty string.
	   This should work on all systems.   KFS. 2003-09-23.  */
	memset (devname, 0, sizeof devname);
	if (STRINGP (val))
	  {
	    char *arg = SSDATA (val);
	    int len = min (strlen (arg), IFNAMSIZ);
	    memcpy (devname, arg, len);
	  }
	else if (!NILP (val))
	  error ("Bad option value for %s", name);
	ret = setsockopt (s, sopt->optlevel, sopt->optnum,
			  devname, IFNAMSIZ);
	break;
      }
#endif

#ifdef SO_LINGER
    case SOPT_LINGER:
      {
	struct linger linger;

	linger.l_onoff = 1;
	linger.l_linger = 0;
	if (TYPE_RANGED_INTEGERP (int, val))
	  linger.l_linger = XINT (val);
	else
	  linger.l_onoff = NILP (val) ? 0 : 1;
	ret = setsockopt (s, sopt->optlevel, sopt->optnum,
			  &linger, sizeof (linger));
	break;
      }
#endif

    default:
      return 0;
    }

  if (ret < 0)
    report_file_error ("Cannot set network option",
		       Fcons (opt, Fcons (val, Qnil)));
  return (1 << sopt->optbit);
}


DEFUN ("set-network-process-option",
       Fset_network_process_option, Sset_network_process_option,
       3, 4, 0,
       doc: /* For network process PROCESS set option OPTION to value VALUE.
See `make-network-process' for a list of options and values.
If optional fourth arg NO-ERROR is non-nil, don't signal an error if
OPTION is not a supported option, return nil instead; otherwise return t.  */)
  (Lisp_Object process, Lisp_Object option, Lisp_Object value, Lisp_Object no_error)
{
  int s;
  struct Lisp_Process *p;

  CHECK_PROCESS (process);
  p = XPROCESS (process);
  if (!NETCONN1_P (p))
    error ("Process is not a network process");

  s = p->infd;
  if (s < 0)
    error ("Process is not running");

  if (set_socket_option (s, option, value))
    {
      pset_childp (p, Fplist_put (p->childp, option, value));
      return Qt;
    }

  if (NILP (no_error))
    error ("Unknown or unsupported option");

  return Qnil;
}


DEFUN ("serial-process-configure",
       Fserial_process_configure,
       Sserial_process_configure,
       0, MANY, 0,
       doc: /* Configure speed, bytesize, etc. of a serial process.

Arguments are specified as keyword/argument pairs.  Attributes that
are not given are re-initialized from the process's current
configuration (available via the function `process-contact') or set to
reasonable default values.  The following arguments are defined:

:process PROCESS
:name NAME
:buffer BUFFER
:port PORT
-- Any of these arguments can be given to identify the process that is
to be configured.  If none of these arguments is given, the current
buffer's process is used.

:speed SPEED -- SPEED is the speed of the serial port in bits per
second, also called baud rate.  Any value can be given for SPEED, but
most serial ports work only at a few defined values between 1200 and
115200, with 9600 being the most common value.  If SPEED is nil, the
serial port is not configured any further, i.e., all other arguments
are ignored.  This may be useful for special serial ports such as
Bluetooth-to-serial converters which can only be configured through AT
commands.  A value of nil for SPEED can be used only when passed
through `make-serial-process' or `serial-term'.

:bytesize BYTESIZE -- BYTESIZE is the number of bits per byte, which
can be 7 or 8.  If BYTESIZE is not given or nil, a value of 8 is used.

:parity PARITY -- PARITY can be nil (don't use parity), the symbol
`odd' (use odd parity), or the symbol `even' (use even parity).  If
PARITY is not given, no parity is used.

:stopbits STOPBITS -- STOPBITS is the number of stopbits used to
terminate a byte transmission.  STOPBITS can be 1 or 2.  If STOPBITS
is not given or nil, 1 stopbit is used.

:flowcontrol FLOWCONTROL -- FLOWCONTROL determines the type of
flowcontrol to be used, which is either nil (don't use flowcontrol),
the symbol `hw' (use RTS/CTS hardware flowcontrol), or the symbol `sw'
\(use XON/XOFF software flowcontrol).  If FLOWCONTROL is not given, no
flowcontrol is used.

`serial-process-configure' is called by `make-serial-process' for the
initial configuration of the serial port.

Examples:

\(serial-process-configure :process "/dev/ttyS0" :speed 1200)

\(serial-process-configure
    :buffer "COM1" :stopbits 1 :parity 'odd :flowcontrol 'hw)

\(serial-process-configure :port "\\\\.\\COM13" :bytesize 7)

usage: (serial-process-configure &rest ARGS)  */)
  (ptrdiff_t nargs, Lisp_Object *args)
{
  struct Lisp_Process *p;
  Lisp_Object contact = Qnil;
  Lisp_Object proc = Qnil;
  struct gcpro gcpro1;

  contact = Flist (nargs, args);
  GCPRO1 (contact);

  proc = Fplist_get (contact, QCprocess);
  if (NILP (proc))
    proc = Fplist_get (contact, QCname);
  if (NILP (proc))
    proc = Fplist_get (contact, QCbuffer);
  if (NILP (proc))
    proc = Fplist_get (contact, QCport);
  proc = get_process (proc);
  p = XPROCESS (proc);
  if (!EQ (p->type, Qserial))
    error ("Not a serial process");

  if (NILP (Fplist_get (p->childp, QCspeed)))
    {
      UNGCPRO;
      return Qnil;
    }

  serial_configure (p, contact);

  UNGCPRO;
  return Qnil;
}

/* Used by make-serial-process to recover from errors.  */
static Lisp_Object
make_serial_process_unwind (Lisp_Object proc)
{
  if (!PROCESSP (proc))
    emacs_abort ();
  remove_process (proc);
  return Qnil;
}

DEFUN ("make-serial-process", Fmake_serial_process, Smake_serial_process,
       0, MANY, 0,
       doc: /* Create and return a serial port process.

In Emacs, serial port connections are represented by process objects,
so input and output work as for subprocesses, and `delete-process'
closes a serial port connection.  However, a serial process has no
process id, it cannot be signaled, and the status codes are different
from normal processes.

`make-serial-process' creates a process and a buffer, on which you
probably want to use `process-send-string'.  Try \\[serial-term] for
an interactive terminal.  See below for examples.

Arguments are specified as keyword/argument pairs.  The following
arguments are defined:

:port PORT -- (mandatory) PORT is the path or name of the serial port.
For example, this could be "/dev/ttyS0" on Unix.  On Windows, this
could be "COM1", or "\\\\.\\COM10" for ports higher than COM9 (double
the backslashes in strings).

:speed SPEED -- (mandatory) is handled by `serial-process-configure',
which this function calls.

:name NAME -- NAME is the name of the process.  If NAME is not given,
the value of PORT is used.

:buffer BUFFER -- BUFFER is the buffer (or buffer-name) to associate
with the process.  Process output goes at the end of that buffer,
unless you specify an output stream or filter function to handle the
output.  If BUFFER is not given, the value of NAME is used.

:coding CODING -- If CODING is a symbol, it specifies the coding
system used for both reading and writing for this process.  If CODING
is a cons (DECODING . ENCODING), DECODING is used for reading, and
ENCODING is used for writing.

:noquery BOOL -- When exiting Emacs, query the user if BOOL is nil and
the process is running.  If BOOL is not given, query before exiting.

:stop BOOL -- Start process in the `stopped' state if BOOL is non-nil.
In the stopped state, a serial process does not accept incoming data,
but you can send outgoing data.  The stopped state is cleared by
`continue-process' and set by `stop-process'.

:filter FILTER -- Install FILTER as the process filter.

:sentinel SENTINEL -- Install SENTINEL as the process sentinel.

:plist PLIST -- Install PLIST as the initial plist of the process.

:bytesize
:parity
:stopbits
:flowcontrol
-- This function calls `serial-process-configure' to handle these
arguments.

The original argument list, possibly modified by later configuration,
is available via the function `process-contact'.

Examples:

\(make-serial-process :port "/dev/ttyS0" :speed 9600)

\(make-serial-process :port "COM1" :speed 115200 :stopbits 2)

\(make-serial-process :port "\\\\.\\COM13" :speed 1200 :bytesize 7 :parity 'odd)

\(make-serial-process :port "/dev/tty.BlueConsole-SPP-1" :speed nil)

usage:  (make-serial-process &rest ARGS)  */)
  (ptrdiff_t nargs, Lisp_Object *args)
{
  int fd = -1;
  Lisp_Object proc, contact, port;
  struct Lisp_Process *p;
  struct gcpro gcpro1;
  Lisp_Object name, buffer;
  Lisp_Object tem, val;
  ptrdiff_t specpdl_count = -1;

  if (nargs == 0)
    return Qnil;

  contact = Flist (nargs, args);
  GCPRO1 (contact);

  port = Fplist_get (contact, QCport);
  if (NILP (port))
    error ("No port specified");
  CHECK_STRING (port);

  if (NILP (Fplist_member (contact, QCspeed)))
    error (":speed not specified");
  if (!NILP (Fplist_get (contact, QCspeed)))
    CHECK_NUMBER (Fplist_get (contact, QCspeed));

  name = Fplist_get (contact, QCname);
  if (NILP (name))
    name = port;
  CHECK_STRING (name);
  proc = make_process (name);
  specpdl_count = SPECPDL_INDEX ();
  record_unwind_protect (make_serial_process_unwind, proc);
  p = XPROCESS (proc);

  fd = serial_open (SSDATA (port));
  p->infd = fd;
  p->outfd = fd;
  if (fd > max_desc)
    max_desc = fd;
  chan_process[fd] = proc;

  buffer = Fplist_get (contact, QCbuffer);
  if (NILP (buffer))
    buffer = name;
  buffer = Fget_buffer_create (buffer);
  pset_buffer (p, buffer);

  pset_childp (p, contact);
  pset_plist (p, Fcopy_sequence (Fplist_get (contact, QCplist)));
  pset_type (p, Qserial);
  pset_sentinel (p, Fplist_get (contact, QCsentinel));
  pset_filter (p, Fplist_get (contact, QCfilter));
  pset_log (p, Qnil);
  if (tem = Fplist_get (contact, QCnoquery), !NILP (tem))
    p->kill_without_query = 1;
  if (tem = Fplist_get (contact, QCstop), !NILP (tem))
    pset_command (p, Qt);
  p->pty_flag = 0;

  if (!EQ (p->command, Qt))
    add_non_keyboard_read_fd (fd);

  if (BUFFERP (buffer))
    {
      set_marker_both (p->mark, buffer,
		       BUF_ZV (XBUFFER (buffer)),
		       BUF_ZV_BYTE (XBUFFER (buffer)));
    }

  tem = Fplist_member (contact, QCcoding);
  if (!NILP (tem) && (!CONSP (tem) || !CONSP (XCDR (tem))))
    tem = Qnil;

  val = Qnil;
  if (!NILP (tem))
    {
      val = XCAR (XCDR (tem));
      if (CONSP (val))
	val = XCAR (val);
    }
  else if (!NILP (Vcoding_system_for_read))
    val = Vcoding_system_for_read;
  else if ((!NILP (buffer) && NILP (BVAR (XBUFFER (buffer), enable_multibyte_characters)))
	   || (NILP (buffer) && NILP (BVAR (&buffer_defaults, enable_multibyte_characters))))
    val = Qnil;
  pset_decode_coding_system (p, val);

  val = Qnil;
  if (!NILP (tem))
    {
      val = XCAR (XCDR (tem));
      if (CONSP (val))
	val = XCDR (val);
    }
  else if (!NILP (Vcoding_system_for_write))
    val = Vcoding_system_for_write;
  else if ((!NILP (buffer) && NILP (BVAR (XBUFFER (buffer), enable_multibyte_characters)))
	   || (NILP (buffer) && NILP (BVAR (&buffer_defaults, enable_multibyte_characters))))
    val = Qnil;
  pset_encode_coding_system (p, val);

  setup_process_coding_systems (proc);
  pset_decoding_buf (p, empty_unibyte_string);
  p->decoding_carryover = 0;
  pset_encoding_buf (p, empty_unibyte_string);
  p->inherit_coding_system_flag
    = !(!NILP (tem) || NILP (buffer) || !inherit_process_coding_system);

  Fserial_process_configure (nargs, args);

  specpdl_ptr = specpdl + specpdl_count;

  UNGCPRO;
  return proc;
}

/* Create a network stream/datagram client/server process.  Treated
   exactly like a normal process when reading and writing.  Primary
   differences are in status display and process deletion.  A network
   connection has no PID; you cannot signal it.  All you can do is
   stop/continue it and deactivate/close it via delete-process */

DEFUN ("make-network-process", Fmake_network_process, Smake_network_process,
       0, MANY, 0,
       doc: /* Create and return a network server or client process.

In Emacs, network connections are represented by process objects, so
input and output work as for subprocesses and `delete-process' closes
a network connection.  However, a network process has no process id,
it cannot be signaled, and the status codes are different from normal
processes.

Arguments are specified as keyword/argument pairs.  The following
arguments are defined:

:name NAME -- NAME is name for process.  It is modified if necessary
to make it unique.

:buffer BUFFER -- BUFFER is the buffer (or buffer-name) to associate
with the process.  Process output goes at end of that buffer, unless
you specify an output stream or filter function to handle the output.
BUFFER may be also nil, meaning that this process is not associated
with any buffer.

:host HOST -- HOST is name of the host to connect to, or its IP
address.  The symbol `local' specifies the local host.  If specified
for a server process, it must be a valid name or address for the local
host, and only clients connecting to that address will be accepted.

:service SERVICE -- SERVICE is name of the service desired, or an
integer specifying a port number to connect to.  If SERVICE is t,
a random port number is selected for the server.  (If Emacs was
compiled with getaddrinfo, a port number can also be specified as a
string, e.g. "80", as well as an integer.  This is not portable.)

:type TYPE -- TYPE is the type of connection.  The default (nil) is a
stream type connection, `datagram' creates a datagram type connection,
`seqpacket' creates a reliable datagram connection.

:family FAMILY -- FAMILY is the address (and protocol) family for the
service specified by HOST and SERVICE.  The default (nil) is to use
whatever address family (IPv4 or IPv6) that is defined for the host
and port number specified by HOST and SERVICE.  Other address families
supported are:
  local -- for a local (i.e. UNIX) address specified by SERVICE.
  ipv4  -- use IPv4 address family only.
  ipv6  -- use IPv6 address family only.

:local ADDRESS -- ADDRESS is the local address used for the connection.
This parameter is ignored when opening a client process. When specified
for a server process, the FAMILY, HOST and SERVICE args are ignored.

:remote ADDRESS -- ADDRESS is the remote partner's address for the
connection.  This parameter is ignored when opening a stream server
process.  For a datagram server process, it specifies the initial
setting of the remote datagram address.  When specified for a client
process, the FAMILY, HOST, and SERVICE args are ignored.

The format of ADDRESS depends on the address family:
- An IPv4 address is represented as an vector of integers [A B C D P]
corresponding to numeric IP address A.B.C.D and port number P.
- A local address is represented as a string with the address in the
local address space.
- An "unsupported family" address is represented by a cons (F . AV)
where F is the family number and AV is a vector containing the socket
address data with one element per address data byte.  Do not rely on
this format in portable code, as it may depend on implementation
defined constants, data sizes, and data structure alignment.

:coding CODING -- If CODING is a symbol, it specifies the coding
system used for both reading and writing for this process.  If CODING
is a cons (DECODING . ENCODING), DECODING is used for reading, and
ENCODING is used for writing.

:nowait BOOL -- If BOOL is non-nil for a stream type client process,
return without waiting for the connection to complete; instead, the
sentinel function will be called with second arg matching "open" (if
successful) or "failed" when the connect completes.  Default is to use
a blocking connect (i.e. wait) for stream type connections.

:noquery BOOL -- Query the user unless BOOL is non-nil, and process is
running when Emacs is exited.

:stop BOOL -- Start process in the `stopped' state if BOOL non-nil.
In the stopped state, a server process does not accept new
connections, and a client process does not handle incoming traffic.
The stopped state is cleared by `continue-process' and set by
`stop-process'.

:filter FILTER -- Install FILTER as the process filter.

:filter-multibyte BOOL -- If BOOL is non-nil, strings given to the
process filter are multibyte, otherwise they are unibyte.
If this keyword is not specified, the strings are multibyte if
the default value of `enable-multibyte-characters' is non-nil.

:sentinel SENTINEL -- Install SENTINEL as the process sentinel.

:log LOG -- Install LOG as the server process log function.  This
function is called when the server accepts a network connection from a
client.  The arguments are SERVER, CLIENT, and MESSAGE, where SERVER
is the server process, CLIENT is the new process for the connection,
and MESSAGE is a string.

:plist PLIST -- Install PLIST as the new process' initial plist.

:server QLEN -- if QLEN is non-nil, create a server process for the
specified FAMILY, SERVICE, and connection type (stream or datagram).
If QLEN is an integer, it is used as the max. length of the server's
pending connection queue (also known as the backlog); the default
queue length is 5.  Default is to create a client process.

The following network options can be specified for this connection:

:broadcast BOOL    -- Allow send and receive of datagram broadcasts.
:dontroute BOOL    -- Only send to directly connected hosts.
:keepalive BOOL    -- Send keep-alive messages on network stream.
:linger BOOL or TIMEOUT -- Send queued messages before closing.
:oobinline BOOL    -- Place out-of-band data in receive data stream.
:priority INT      -- Set protocol defined priority for sent packets.
:reuseaddr BOOL    -- Allow reusing a recently used local address
                      (this is allowed by default for a server process).
:bindtodevice NAME -- bind to interface NAME.  Using this may require
                      special privileges on some systems.

Consult the relevant system programmer's manual pages for more
information on using these options.


A server process will listen for and accept connections from clients.
When a client connection is accepted, a new network process is created
for the connection with the following parameters:

- The client's process name is constructed by concatenating the server
process' NAME and a client identification string.
- If the FILTER argument is non-nil, the client process will not get a
separate process buffer; otherwise, the client's process buffer is a newly
created buffer named after the server process' BUFFER name or process
NAME concatenated with the client identification string.
- The connection type and the process filter and sentinel parameters are
inherited from the server process' TYPE, FILTER and SENTINEL.
- The client process' contact info is set according to the client's
addressing information (typically an IP address and a port number).
- The client process' plist is initialized from the server's plist.

Notice that the FILTER and SENTINEL args are never used directly by
the server process.  Also, the BUFFER argument is not used directly by
the server process, but via the optional :log function, accepted (and
failed) connections may be logged in the server process' buffer.

The original argument list, modified with the actual connection
information, is available via the `process-contact' function.

usage: (make-network-process &rest ARGS)  */)
  (ptrdiff_t nargs, Lisp_Object *args)
{
  Lisp_Object proc;
  Lisp_Object contact;
  struct Lisp_Process *p;
#ifdef HAVE_GETADDRINFO
  struct addrinfo ai, *res, *lres;
  struct addrinfo hints;
  const char *portstring;
  char portbuf[128];
#else /* HAVE_GETADDRINFO */
  struct _emacs_addrinfo
  {
    int ai_family;
    int ai_socktype;
    int ai_protocol;
    int ai_addrlen;
    struct sockaddr *ai_addr;
    struct _emacs_addrinfo *ai_next;
  } ai, *res, *lres;
#endif /* HAVE_GETADDRINFO */
  struct sockaddr_in address_in;
#ifdef HAVE_LOCAL_SOCKETS
  struct sockaddr_un address_un;
#endif
  int port;
  int ret = 0;
  int xerrno = 0;
  int s = -1, outch, inch;
  struct gcpro gcpro1;
  ptrdiff_t count = SPECPDL_INDEX ();
  ptrdiff_t count1;
  Lisp_Object QCaddress;  /* one of QClocal or QCremote */
  Lisp_Object tem;
  Lisp_Object name, buffer, host, service, address;
  Lisp_Object filter, sentinel;
  bool is_non_blocking_client = 0;
  bool is_server = 0;
  int backlog = 5;
  int socktype;
  int family = -1;

  if (nargs == 0)
    return Qnil;

  /* Save arguments for process-contact and clone-process.  */
  contact = Flist (nargs, args);
  GCPRO1 (contact);

#ifdef WINDOWSNT
  /* Ensure socket support is loaded if available. */
  init_winsock (TRUE);
#endif

  /* :type TYPE  (nil: stream, datagram */
  tem = Fplist_get (contact, QCtype);
  if (NILP (tem))
    socktype = SOCK_STREAM;
#ifdef DATAGRAM_SOCKETS
  else if (EQ (tem, Qdatagram))
    socktype = SOCK_DGRAM;
#endif
#ifdef HAVE_SEQPACKET
  else if (EQ (tem, Qseqpacket))
    socktype = SOCK_SEQPACKET;
#endif
  else
    error ("Unsupported connection type");

  /* :server BOOL */
  tem = Fplist_get (contact, QCserver);
  if (!NILP (tem))
    {
      /* Don't support network sockets when non-blocking mode is
	 not available, since a blocked Emacs is not useful.  */
      is_server = 1;
      if (TYPE_RANGED_INTEGERP (int, tem))
	backlog = XINT (tem);
    }

  /* Make QCaddress an alias for :local (server) or :remote (client).  */
  QCaddress = is_server ? QClocal : QCremote;

  /* :nowait BOOL */
  if (!is_server && socktype != SOCK_DGRAM
      && (tem = Fplist_get (contact, QCnowait), !NILP (tem)))
    {
#ifndef NON_BLOCKING_CONNECT
      error ("Non-blocking connect not supported");
#else
      is_non_blocking_client = 1;
#endif
    }

  name = Fplist_get (contact, QCname);
  buffer = Fplist_get (contact, QCbuffer);
  filter = Fplist_get (contact, QCfilter);
  sentinel = Fplist_get (contact, QCsentinel);

  CHECK_STRING (name);

  /* Initialize addrinfo structure in case we don't use getaddrinfo.  */
  ai.ai_socktype = socktype;
  ai.ai_protocol = 0;
  ai.ai_next = NULL;
  res = &ai;

  /* :local ADDRESS or :remote ADDRESS */
  address = Fplist_get (contact, QCaddress);
  if (!NILP (address))
    {
      host = service = Qnil;

      if (!(ai.ai_addrlen = get_lisp_to_sockaddr_size (address, &family)))
	error ("Malformed :address");
      ai.ai_family = family;
      ai.ai_addr = alloca (ai.ai_addrlen);
      conv_lisp_to_sockaddr (family, address, ai.ai_addr, ai.ai_addrlen);
      goto open_socket;
    }

  /* :family FAMILY -- nil (for Inet), local, or integer.  */
  tem = Fplist_get (contact, QCfamily);
  if (NILP (tem))
    {
#if defined (HAVE_GETADDRINFO) && defined (AF_INET6)
      family = AF_UNSPEC;
#else
      family = AF_INET;
#endif
    }
#ifdef HAVE_LOCAL_SOCKETS
  else if (EQ (tem, Qlocal))
    family = AF_LOCAL;
#endif
#ifdef AF_INET6
  else if (EQ (tem, Qipv6))
    family = AF_INET6;
#endif
  else if (EQ (tem, Qipv4))
    family = AF_INET;
  else if (TYPE_RANGED_INTEGERP (int, tem))
    family = XINT (tem);
  else
    error ("Unknown address family");

  ai.ai_family = family;

  /* :service SERVICE -- string, integer (port number), or t (random port).  */
  service = Fplist_get (contact, QCservice);

  /* :host HOST -- hostname, ip address, or 'local for localhost.  */
  host = Fplist_get (contact, QChost);
  if (!NILP (host))
    {
      if (EQ (host, Qlocal))
	/* Depending on setup, "localhost" may map to different IPv4 and/or
	   IPv6 addresses, so it's better to be explicit.  (Bug#6781) */
	host = build_string ("127.0.0.1");
      CHECK_STRING (host);
    }

#ifdef HAVE_LOCAL_SOCKETS
  if (family == AF_LOCAL)
    {
      if (!NILP (host))
	{
	  message (":family local ignores the :host \"%s\" property",
		   SDATA (host));
	  contact = Fplist_put (contact, QChost, Qnil);
	  host = Qnil;
	}
      CHECK_STRING (service);
      memset (&address_un, 0, sizeof address_un);
      address_un.sun_family = AF_LOCAL;
      if (sizeof address_un.sun_path <= SBYTES (service))
	error ("Service name too long");
      strcpy (address_un.sun_path, SSDATA (service));
      ai.ai_addr = (struct sockaddr *) &address_un;
      ai.ai_addrlen = sizeof address_un;
      goto open_socket;
    }
#endif

  /* Slow down polling to every ten seconds.
     Some kernels have a bug which causes retrying connect to fail
     after a connect.  Polling can interfere with gethostbyname too.  */
#ifdef POLL_FOR_INPUT
  if (socktype != SOCK_DGRAM)
    {
      record_unwind_protect (unwind_stop_other_atimers, Qnil);
      bind_polling_period (10);
    }
#endif

#ifdef HAVE_GETADDRINFO
  /* If we have a host, use getaddrinfo to resolve both host and service.
     Otherwise, use getservbyname to lookup the service.  */
  if (!NILP (host))
    {

      /* SERVICE can either be a string or int.
	 Convert to a C string for later use by getaddrinfo.  */
      if (EQ (service, Qt))
	portstring = "0";
      else if (INTEGERP (service))
	{
	  sprintf (portbuf, "%"pI"d", XINT (service));
	  portstring = portbuf;
	}
      else
	{
	  CHECK_STRING (service);
	  portstring = SSDATA (service);
	}

      immediate_quit = 1;
      QUIT;
      memset (&hints, 0, sizeof (hints));
      hints.ai_flags = 0;
      hints.ai_family = family;
      hints.ai_socktype = socktype;
      hints.ai_protocol = 0;

#ifdef HAVE_RES_INIT
      res_init ();
#endif

      ret = getaddrinfo (SSDATA (host), portstring, &hints, &res);
      if (ret)
#ifdef HAVE_GAI_STRERROR
	error ("%s/%s %s", SSDATA (host), portstring, gai_strerror (ret));
#else
	error ("%s/%s getaddrinfo error %d", SSDATA (host), portstring, ret);
#endif
      immediate_quit = 0;

      goto open_socket;
    }
#endif /* HAVE_GETADDRINFO */

  /* We end up here if getaddrinfo is not defined, or in case no hostname
     has been specified (e.g. for a local server process).  */

  if (EQ (service, Qt))
    port = 0;
  else if (INTEGERP (service))
    port = htons ((unsigned short) XINT (service));
  else
    {
      struct servent *svc_info;
      CHECK_STRING (service);
      svc_info = getservbyname (SSDATA (service),
				(socktype == SOCK_DGRAM ? "udp" : "tcp"));
      if (svc_info == 0)
	error ("Unknown service: %s", SDATA (service));
      port = svc_info->s_port;
    }

  memset (&address_in, 0, sizeof address_in);
  address_in.sin_family = family;
  address_in.sin_addr.s_addr = INADDR_ANY;
  address_in.sin_port = port;

#ifndef HAVE_GETADDRINFO
  if (!NILP (host))
    {
      struct hostent *host_info_ptr;

      /* gethostbyname may fail with TRY_AGAIN, but we don't honor that,
	 as it may `hang' Emacs for a very long time.  */
      immediate_quit = 1;
      QUIT;

#ifdef HAVE_RES_INIT
      res_init ();
#endif

      host_info_ptr = gethostbyname (SDATA (host));
      immediate_quit = 0;

      if (host_info_ptr)
	{
	  memcpy (&address_in.sin_addr, host_info_ptr->h_addr,
		  host_info_ptr->h_length);
	  family = host_info_ptr->h_addrtype;
	  address_in.sin_family = family;
	}
      else
	/* Attempt to interpret host as numeric inet address */
	{
	  unsigned long numeric_addr;
	  numeric_addr = inet_addr (SSDATA (host));
	  if (numeric_addr == -1)
	    error ("Unknown host \"%s\"", SDATA (host));

	  memcpy (&address_in.sin_addr, &numeric_addr,
		  sizeof (address_in.sin_addr));
	}

    }
#endif /* not HAVE_GETADDRINFO */

  ai.ai_family = family;
  ai.ai_addr = (struct sockaddr *) &address_in;
  ai.ai_addrlen = sizeof address_in;

 open_socket:

  /* Do this in case we never enter the for-loop below.  */
  count1 = SPECPDL_INDEX ();
  s = -1;

  for (lres = res; lres; lres = lres->ai_next)
    {
      ptrdiff_t optn;
      int optbits;

#ifdef WINDOWSNT
    retry_connect:
#endif

      s = socket (lres->ai_family, lres->ai_socktype, lres->ai_protocol);
      if (s < 0)
	{
	  xerrno = errno;
	  continue;
	}

#ifdef DATAGRAM_SOCKETS
      if (!is_server && socktype == SOCK_DGRAM)
	break;
#endif /* DATAGRAM_SOCKETS */

#ifdef NON_BLOCKING_CONNECT
      if (is_non_blocking_client)
	{
	  ret = fcntl (s, F_SETFL, O_NONBLOCK);
	  if (ret < 0)
	    {
	      xerrno = errno;
	      emacs_close (s);
	      s = -1;
	      continue;
	    }
	}
#endif

      /* Make us close S if quit.  */
      record_unwind_protect (close_file_unwind, make_number (s));

      /* Parse network options in the arg list.
	 We simply ignore anything which isn't a known option (including other keywords).
	 An error is signaled if setting a known option fails.  */
      for (optn = optbits = 0; optn < nargs-1; optn += 2)
	optbits |= set_socket_option (s, args[optn], args[optn+1]);

      if (is_server)
	{
	  /* Configure as a server socket.  */

	  /* SO_REUSEADDR = 1 is default for server sockets; must specify
	     explicit :reuseaddr key to override this.  */
#ifdef HAVE_LOCAL_SOCKETS
	  if (family != AF_LOCAL)
#endif
	    if (!(optbits & (1 << OPIX_REUSEADDR)))
	      {
		int optval = 1;
		if (setsockopt (s, SOL_SOCKET, SO_REUSEADDR, &optval, sizeof optval))
		  report_file_error ("Cannot set reuse option on server socket", Qnil);
	      }

	  if (bind (s, lres->ai_addr, lres->ai_addrlen))
	    report_file_error ("Cannot bind server socket", Qnil);

#ifdef HAVE_GETSOCKNAME
	  if (EQ (service, Qt))
	    {
	      struct sockaddr_in sa1;
	      socklen_t len1 = sizeof (sa1);
	      if (getsockname (s, (struct sockaddr *)&sa1, &len1) == 0)
		{
		  ((struct sockaddr_in *)(lres->ai_addr))->sin_port = sa1.sin_port;
		  service = make_number (ntohs (sa1.sin_port));
		  contact = Fplist_put (contact, QCservice, service);
		}
	    }
#endif

	  if (socktype != SOCK_DGRAM && listen (s, backlog))
	    report_file_error ("Cannot listen on server socket", Qnil);

	  break;
	}

      immediate_quit = 1;
      QUIT;

      ret = connect (s, lres->ai_addr, lres->ai_addrlen);
      xerrno = errno;

      if (ret == 0 || xerrno == EISCONN)
	{
	  /* The unwind-protect will be discarded afterwards.
	     Likewise for immediate_quit.  */
	  break;
	}

#ifdef NON_BLOCKING_CONNECT
#ifdef EINPROGRESS
      if (is_non_blocking_client && xerrno == EINPROGRESS)
	break;
#else
#ifdef EWOULDBLOCK
      if (is_non_blocking_client && xerrno == EWOULDBLOCK)
	break;
#endif
#endif
#endif

#ifndef WINDOWSNT
      if (xerrno == EINTR)
	{
	  /* Unlike most other syscalls connect() cannot be called
	     again.  (That would return EALREADY.)  The proper way to
	     wait for completion is pselect(). */
	  int sc;
	  socklen_t len;
	  SELECT_TYPE fdset;
	retry_select:
	  FD_ZERO (&fdset);
	  FD_SET (s, &fdset);
	  QUIT;
	  sc = pselect (s + 1, NULL, &fdset, NULL, NULL, NULL);
	  if (sc == -1)
	    {
	      if (errno == EINTR)
		goto retry_select;
	      else
		report_file_error ("select failed", Qnil);
	    }
	  eassert (sc > 0);

	  len = sizeof xerrno;
	  eassert (FD_ISSET (s, &fdset));
	  if (getsockopt (s, SOL_SOCKET, SO_ERROR, &xerrno, &len) == -1)
	    report_file_error ("getsockopt failed", Qnil);
	  if (xerrno)
	    errno = xerrno, report_file_error ("error during connect", Qnil);
	  else
	    break;
	}
#endif /* !WINDOWSNT */

      immediate_quit = 0;

      /* Discard the unwind protect closing S.  */
      specpdl_ptr = specpdl + count1;
      emacs_close (s);
      s = -1;

#ifdef WINDOWSNT
      if (xerrno == EINTR)
	goto retry_connect;
#endif
    }

  if (s >= 0)
    {
#ifdef DATAGRAM_SOCKETS
      if (socktype == SOCK_DGRAM)
	{
	  if (datagram_address[s].sa)
	    emacs_abort ();
	  datagram_address[s].sa = xmalloc (lres->ai_addrlen);
	  datagram_address[s].len = lres->ai_addrlen;
	  if (is_server)
	    {
	      Lisp_Object remote;
	      memset (datagram_address[s].sa, 0, lres->ai_addrlen);
	      if (remote = Fplist_get (contact, QCremote), !NILP (remote))
		{
		  int rfamily, rlen;
		  rlen = get_lisp_to_sockaddr_size (remote, &rfamily);
		  if (rlen != 0 && rfamily == lres->ai_family
		      && rlen == lres->ai_addrlen)
		    conv_lisp_to_sockaddr (rfamily, remote,
					   datagram_address[s].sa, rlen);
		}
	    }
	  else
	    memcpy (datagram_address[s].sa, lres->ai_addr, lres->ai_addrlen);
	}
#endif
      contact = Fplist_put (contact, QCaddress,
			    conv_sockaddr_to_lisp (lres->ai_addr, lres->ai_addrlen));
#ifdef HAVE_GETSOCKNAME
      if (!is_server)
	{
	  struct sockaddr_in sa1;
	  socklen_t len1 = sizeof (sa1);
	  if (getsockname (s, (struct sockaddr *)&sa1, &len1) == 0)
	    contact = Fplist_put (contact, QClocal,
				  conv_sockaddr_to_lisp ((struct sockaddr *)&sa1, len1));
	}
#endif
    }

  immediate_quit = 0;

#ifdef HAVE_GETADDRINFO
  if (res != &ai)
    {
      block_input ();
      freeaddrinfo (res);
      unblock_input ();
    }
#endif

  /* Discard the unwind protect for closing S, if any.  */
  specpdl_ptr = specpdl + count1;

  /* Unwind bind_polling_period and request_sigio.  */
  unbind_to (count, Qnil);

  if (s < 0)
    {
      /* If non-blocking got this far - and failed - assume non-blocking is
	 not supported after all.  This is probably a wrong assumption, but
	 the normal blocking calls to open-network-stream handles this error
	 better.  */
      if (is_non_blocking_client)
	  return Qnil;

      errno = xerrno;
      if (is_server)
	report_file_error ("make server process failed", contact);
      else
	report_file_error ("make client process failed", contact);
    }

  inch = s;
  outch = s;

  if (!NILP (buffer))
    buffer = Fget_buffer_create (buffer);
  proc = make_process (name);

  chan_process[inch] = proc;

  fcntl (inch, F_SETFL, O_NONBLOCK);

  p = XPROCESS (proc);

  pset_childp (p, contact);
  pset_plist (p, Fcopy_sequence (Fplist_get (contact, QCplist)));
  pset_type (p, Qnetwork);

  pset_buffer (p, buffer);
  pset_sentinel (p, sentinel);
  pset_filter (p, filter);
  pset_log (p, Fplist_get (contact, QClog));
  if (tem = Fplist_get (contact, QCnoquery), !NILP (tem))
    p->kill_without_query = 1;
  if ((tem = Fplist_get (contact, QCstop), !NILP (tem)))
    pset_command (p, Qt);
  p->pid = 0;
  p->infd  = inch;
  p->outfd = outch;
  if (is_server && socktype != SOCK_DGRAM)
    pset_status (p, Qlisten);

  /* Make the process marker point into the process buffer (if any).  */
  if (BUFFERP (buffer))
    set_marker_both (p->mark, buffer,
		     BUF_ZV (XBUFFER (buffer)),
		     BUF_ZV_BYTE (XBUFFER (buffer)));

#ifdef NON_BLOCKING_CONNECT
  if (is_non_blocking_client)
    {
      /* We may get here if connect did succeed immediately.  However,
	 in that case, we still need to signal this like a non-blocking
	 connection.  */
      pset_status (p, Qconnect);
      if ((fd_callback_info[inch].flags & NON_BLOCKING_CONNECT_FD) == 0)
	add_non_blocking_write_fd (inch);
    }
  else
#endif
    /* A server may have a client filter setting of Qt, but it must
       still listen for incoming connects unless it is stopped.  */
    if ((!EQ (p->filter, Qt) && !EQ (p->command, Qt))
	|| (EQ (p->status, Qlisten) && NILP (p->command)))
      add_non_keyboard_read_fd (inch);

  if (inch > max_desc)
    max_desc = inch;

  tem = Fplist_member (contact, QCcoding);
  if (!NILP (tem) && (!CONSP (tem) || !CONSP (XCDR (tem))))
    tem = Qnil;  /* No error message (too late!).  */

  {
    /* Setup coding systems for communicating with the network stream.  */
    struct gcpro gcpro1;
    /* Qt denotes we have not yet called Ffind_operation_coding_system.  */
    Lisp_Object coding_systems = Qt;
    Lisp_Object fargs[5], val;

    if (!NILP (tem))
      {
	val = XCAR (XCDR (tem));
	if (CONSP (val))
	  val = XCAR (val);
      }
    else if (!NILP (Vcoding_system_for_read))
      val = Vcoding_system_for_read;
    else if ((!NILP (buffer) && NILP (BVAR (XBUFFER (buffer), enable_multibyte_characters)))
	     || (NILP (buffer) && NILP (BVAR (&buffer_defaults, enable_multibyte_characters))))
      /* We dare not decode end-of-line format by setting VAL to
	 Qraw_text, because the existing Emacs Lisp libraries
	 assume that they receive bare code including a sequence of
	 CR LF.  */
      val = Qnil;
    else
      {
	if (NILP (host) || NILP (service))
	  coding_systems = Qnil;
	else
	  {
	    fargs[0] = Qopen_network_stream, fargs[1] = name,
	      fargs[2] = buffer, fargs[3] = host, fargs[4] = service;
	    GCPRO1 (proc);
	    coding_systems = Ffind_operation_coding_system (5, fargs);
	    UNGCPRO;
	  }
	if (CONSP (coding_systems))
	  val = XCAR (coding_systems);
	else if (CONSP (Vdefault_process_coding_system))
	  val = XCAR (Vdefault_process_coding_system);
	else
	  val = Qnil;
      }
    pset_decode_coding_system (p, val);

    if (!NILP (tem))
      {
	val = XCAR (XCDR (tem));
	if (CONSP (val))
	  val = XCDR (val);
      }
    else if (!NILP (Vcoding_system_for_write))
      val = Vcoding_system_for_write;
    else if (NILP (BVAR (current_buffer, enable_multibyte_characters)))
      val = Qnil;
    else
      {
	if (EQ (coding_systems, Qt))
	  {
	    if (NILP (host) || NILP (service))
	      coding_systems = Qnil;
	    else
	      {
		fargs[0] = Qopen_network_stream, fargs[1] = name,
		  fargs[2] = buffer, fargs[3] = host, fargs[4] = service;
		GCPRO1 (proc);
		coding_systems = Ffind_operation_coding_system (5, fargs);
		UNGCPRO;
	      }
	  }
	if (CONSP (coding_systems))
	  val = XCDR (coding_systems);
	else if (CONSP (Vdefault_process_coding_system))
	  val = XCDR (Vdefault_process_coding_system);
	else
	  val = Qnil;
      }
    pset_encode_coding_system (p, val);
  }
  setup_process_coding_systems (proc);

  pset_decoding_buf (p, empty_unibyte_string);
  p->decoding_carryover = 0;
  pset_encoding_buf (p, empty_unibyte_string);

  p->inherit_coding_system_flag
    = !(!NILP (tem) || NILP (buffer) || !inherit_process_coding_system);

  UNGCPRO;
  return proc;
}


#if defined (HAVE_NET_IF_H)

#ifdef SIOCGIFCONF
DEFUN ("network-interface-list", Fnetwork_interface_list, Snetwork_interface_list, 0, 0, 0,
       doc: /* Return an alist of all network interfaces and their network address.
Each element is a cons, the car of which is a string containing the
interface name, and the cdr is the network address in internal
format; see the description of ADDRESS in `make-network-process'.  */)
  (void)
{
  struct ifconf ifconf;
  struct ifreq *ifreq;
  void *buf = NULL;
  ptrdiff_t buf_size = 512;
  int s;
  Lisp_Object res;

  s = socket (AF_INET, SOCK_STREAM, 0);
  if (s < 0)
    return Qnil;

  do
    {
      buf = xpalloc (buf, &buf_size, 1, INT_MAX, 1);
      ifconf.ifc_buf = buf;
      ifconf.ifc_len = buf_size;
      if (ioctl (s, SIOCGIFCONF, &ifconf))
	{
	  close (s);
	  xfree (buf);
	  return Qnil;
	}
    }
  while (ifconf.ifc_len == buf_size);

  close (s);

  res = Qnil;
  ifreq = ifconf.ifc_req;
  while ((char *) ifreq < (char *) ifconf.ifc_req + ifconf.ifc_len)
    {
      struct ifreq *ifq = ifreq;
#ifdef HAVE_STRUCT_IFREQ_IFR_ADDR_SA_LEN
#define SIZEOF_IFREQ(sif)						\
      ((sif)->ifr_addr.sa_len < sizeof (struct sockaddr)		\
       ? sizeof (*(sif)) : sizeof ((sif)->ifr_name) + (sif)->ifr_addr.sa_len)

      int len = SIZEOF_IFREQ (ifq);
#else
      int len = sizeof (*ifreq);
#endif
      char namebuf[sizeof (ifq->ifr_name) + 1];
      ifreq = (struct ifreq *) ((char *) ifreq + len);

      if (ifq->ifr_addr.sa_family != AF_INET)
	continue;

      memcpy (namebuf, ifq->ifr_name, sizeof (ifq->ifr_name));
      namebuf[sizeof (ifq->ifr_name)] = 0;
      res = Fcons (Fcons (build_string (namebuf),
			  conv_sockaddr_to_lisp (&ifq->ifr_addr,
						 sizeof (struct sockaddr))),
		   res);
    }

  xfree (buf);
  return res;
}
#endif /* SIOCGIFCONF */

#if defined (SIOCGIFADDR) || defined (SIOCGIFHWADDR) || defined (SIOCGIFFLAGS)

struct ifflag_def {
  int flag_bit;
  const char *flag_sym;
};

static const struct ifflag_def ifflag_table[] = {
#ifdef IFF_UP
  { IFF_UP,		"up" },
#endif
#ifdef IFF_BROADCAST
  { IFF_BROADCAST,	"broadcast" },
#endif
#ifdef IFF_DEBUG
  { IFF_DEBUG,		"debug" },
#endif
#ifdef IFF_LOOPBACK
  { IFF_LOOPBACK,	"loopback" },
#endif
#ifdef IFF_POINTOPOINT
  { IFF_POINTOPOINT,	"pointopoint" },
#endif
#ifdef IFF_RUNNING
  { IFF_RUNNING,	"running" },
#endif
#ifdef IFF_NOARP
  { IFF_NOARP,		"noarp" },
#endif
#ifdef IFF_PROMISC
  { IFF_PROMISC,	"promisc" },
#endif
#ifdef IFF_NOTRAILERS
#ifdef NS_IMPL_COCOA
  /* Really means smart, notrailers is obsolete */
  { IFF_NOTRAILERS,	"smart" },
#else
  { IFF_NOTRAILERS,	"notrailers" },
#endif
#endif
#ifdef IFF_ALLMULTI
  { IFF_ALLMULTI,	"allmulti" },
#endif
#ifdef IFF_MASTER
  { IFF_MASTER,		"master" },
#endif
#ifdef IFF_SLAVE
  { IFF_SLAVE,		"slave" },
#endif
#ifdef IFF_MULTICAST
  { IFF_MULTICAST,	"multicast" },
#endif
#ifdef IFF_PORTSEL
  { IFF_PORTSEL,	"portsel" },
#endif
#ifdef IFF_AUTOMEDIA
  { IFF_AUTOMEDIA,	"automedia" },
#endif
#ifdef IFF_DYNAMIC
  { IFF_DYNAMIC,	"dynamic" },
#endif
#ifdef IFF_OACTIVE
  { IFF_OACTIVE,	"oactive" },	/* OpenBSD: transmission in progress */
#endif
#ifdef IFF_SIMPLEX
  { IFF_SIMPLEX,	"simplex" },	/* OpenBSD: can't hear own transmissions */
#endif
#ifdef IFF_LINK0
  { IFF_LINK0,		"link0" },	/* OpenBSD: per link layer defined bit */
#endif
#ifdef IFF_LINK1
  { IFF_LINK1,		"link1" },	/* OpenBSD: per link layer defined bit */
#endif
#ifdef IFF_LINK2
  { IFF_LINK2,		"link2" },	/* OpenBSD: per link layer defined bit */
#endif
  { 0, 0 }
};

DEFUN ("network-interface-info", Fnetwork_interface_info, Snetwork_interface_info, 1, 1, 0,
       doc: /* Return information about network interface named IFNAME.
The return value is a list (ADDR BCAST NETMASK HWADDR FLAGS),
where ADDR is the layer 3 address, BCAST is the layer 3 broadcast address,
NETMASK is the layer 3 network mask, HWADDR is the layer 2 address, and
FLAGS is the current flags of the interface.  */)
  (Lisp_Object ifname)
{
  struct ifreq rq;
  Lisp_Object res = Qnil;
  Lisp_Object elt;
  int s;
  bool any = 0;
#if (! (defined SIOCGIFHWADDR && defined HAVE_STRUCT_IFREQ_IFR_HWADDR)	\
     && defined HAVE_GETIFADDRS && defined LLADDR)
  struct ifaddrs *ifap;
#endif

  CHECK_STRING (ifname);

  if (sizeof rq.ifr_name <= SBYTES (ifname))
    error ("interface name too long");
  strcpy (rq.ifr_name, SSDATA (ifname));

  s = socket (AF_INET, SOCK_STREAM, 0);
  if (s < 0)
    return Qnil;

  elt = Qnil;
#if defined (SIOCGIFFLAGS) && defined (HAVE_STRUCT_IFREQ_IFR_FLAGS)
  if (ioctl (s, SIOCGIFFLAGS, &rq) == 0)
    {
      int flags = rq.ifr_flags;
      const struct ifflag_def *fp;
      int fnum;

      /* If flags is smaller than int (i.e. short) it may have the high bit set
         due to IFF_MULTICAST.  In that case, sign extending it into
         an int is wrong.  */
      if (flags < 0 && sizeof (rq.ifr_flags) < sizeof (flags))
        flags = (unsigned short) rq.ifr_flags;

      any = 1;
      for (fp = ifflag_table; flags != 0 && fp->flag_sym; fp++)
	{
	  if (flags & fp->flag_bit)
	    {
	      elt = Fcons (intern (fp->flag_sym), elt);
	      flags -= fp->flag_bit;
	    }
	}
      for (fnum = 0; flags && fnum < 32; flags >>= 1, fnum++)
	{
	  if (flags & 1)
	    {
	      elt = Fcons (make_number (fnum), elt);
	    }
	}
    }
#endif
  res = Fcons (elt, res);

  elt = Qnil;
#if defined (SIOCGIFHWADDR) && defined (HAVE_STRUCT_IFREQ_IFR_HWADDR)
  if (ioctl (s, SIOCGIFHWADDR, &rq) == 0)
    {
      Lisp_Object hwaddr = Fmake_vector (make_number (6), Qnil);
      register struct Lisp_Vector *p = XVECTOR (hwaddr);
      int n;

      any = 1;
      for (n = 0; n < 6; n++)
	p->contents[n] = make_number (((unsigned char *)&rq.ifr_hwaddr.sa_data[0])[n]);
      elt = Fcons (make_number (rq.ifr_hwaddr.sa_family), hwaddr);
    }
#elif defined (HAVE_GETIFADDRS) && defined (LLADDR)
  if (getifaddrs (&ifap) != -1)
    {
      Lisp_Object hwaddr = Fmake_vector (make_number (6), Qnil);
      register struct Lisp_Vector *p = XVECTOR (hwaddr);
      struct ifaddrs *it;

      for (it = ifap; it != NULL; it = it->ifa_next)
        {
          struct sockaddr_dl *sdl = (struct sockaddr_dl*) it->ifa_addr;
          unsigned char linkaddr[6];
          int n;

          if (it->ifa_addr->sa_family != AF_LINK
              || strcmp (it->ifa_name, SSDATA (ifname)) != 0
              || sdl->sdl_alen != 6)
            continue;

          memcpy (linkaddr, LLADDR (sdl), sdl->sdl_alen);
          for (n = 0; n < 6; n++)
            p->contents[n] = make_number (linkaddr[n]);

          elt = Fcons (make_number (it->ifa_addr->sa_family), hwaddr);
          break;
        }
    }
#ifdef HAVE_FREEIFADDRS
  freeifaddrs (ifap);
#endif

#endif /* HAVE_GETIFADDRS && LLADDR */

  res = Fcons (elt, res);

  elt = Qnil;
#if defined (SIOCGIFNETMASK) && (defined (HAVE_STRUCT_IFREQ_IFR_NETMASK) || defined (HAVE_STRUCT_IFREQ_IFR_ADDR))
  if (ioctl (s, SIOCGIFNETMASK, &rq) == 0)
    {
      any = 1;
#ifdef HAVE_STRUCT_IFREQ_IFR_NETMASK
      elt = conv_sockaddr_to_lisp (&rq.ifr_netmask, sizeof (rq.ifr_netmask));
#else
      elt = conv_sockaddr_to_lisp (&rq.ifr_addr, sizeof (rq.ifr_addr));
#endif
    }
#endif
  res = Fcons (elt, res);

  elt = Qnil;
#if defined (SIOCGIFBRDADDR) && defined (HAVE_STRUCT_IFREQ_IFR_BROADADDR)
  if (ioctl (s, SIOCGIFBRDADDR, &rq) == 0)
    {
      any = 1;
      elt = conv_sockaddr_to_lisp (&rq.ifr_broadaddr, sizeof (rq.ifr_broadaddr));
    }
#endif
  res = Fcons (elt, res);

  elt = Qnil;
#if defined (SIOCGIFADDR) && defined (HAVE_STRUCT_IFREQ_IFR_ADDR)
  if (ioctl (s, SIOCGIFADDR, &rq) == 0)
    {
      any = 1;
      elt = conv_sockaddr_to_lisp (&rq.ifr_addr, sizeof (rq.ifr_addr));
    }
#endif
  res = Fcons (elt, res);

  close (s);

  return any ? res : Qnil;
}
#endif
#endif	/* defined (HAVE_NET_IF_H) */

/* Turn off input and output for process PROC.  */

static void
deactivate_process (Lisp_Object proc)
{
  register int inchannel, outchannel;
  register struct Lisp_Process *p = XPROCESS (proc);

#ifdef HAVE_GNUTLS
  /* Delete GnuTLS structures in PROC, if any.  */
  emacs_gnutls_deinit (proc);
#endif /* HAVE_GNUTLS */

  inchannel  = p->infd;
  outchannel = p->outfd;

#ifdef ADAPTIVE_READ_BUFFERING
  if (p->read_output_delay > 0)
    {
      if (--process_output_delay_count < 0)
	process_output_delay_count = 0;
      p->read_output_delay = 0;
      p->read_output_skip = 0;
    }
#endif

  if (inchannel >= 0)
    {
      /* Beware SIGCHLD hereabouts. */
      flush_pending_output (inchannel);
      emacs_close (inchannel);
      if (outchannel >= 0 && outchannel != inchannel)
 	emacs_close (outchannel);

      p->infd  = -1;
      p->outfd = -1;
#ifdef DATAGRAM_SOCKETS
      if (DATAGRAM_CHAN_P (inchannel))
	{
	  xfree (datagram_address[inchannel].sa);
	  datagram_address[inchannel].sa = 0;
	  datagram_address[inchannel].len = 0;
	}
#endif
      chan_process[inchannel] = Qnil;
      delete_read_fd (inchannel);
#ifdef NON_BLOCKING_CONNECT
      if ((fd_callback_info[inchannel].flags & NON_BLOCKING_CONNECT_FD) != 0)
	delete_write_fd (inchannel);
#endif
      if (inchannel == max_desc)
	recompute_max_desc ();
    }
}


DEFUN ("accept-process-output", Faccept_process_output, Saccept_process_output,
       0, 4, 0,
       doc: /* Allow any pending output from subprocesses to be read by Emacs.
It is read into the process' buffers or given to their filter functions.
Non-nil arg PROCESS means do not return until some output has been received
from PROCESS.

Non-nil second arg SECONDS and third arg MILLISEC are number of seconds
and milliseconds to wait; return after that much time whether or not
there is any subprocess output.  If SECONDS is a floating point number,
it specifies a fractional number of seconds to wait.
The MILLISEC argument is obsolete and should be avoided.

If optional fourth arg JUST-THIS-ONE is non-nil, only accept output
from PROCESS, suspending reading output from other processes.
If JUST-THIS-ONE is an integer, don't run any timers either.
Return non-nil if we received any output before the timeout expired.  */)
  (register Lisp_Object process, Lisp_Object seconds, Lisp_Object millisec, Lisp_Object just_this_one)
{
  intmax_t secs;
  int nsecs;

  if (! NILP (process))
    {
      struct Lisp_Process *procp;

      CHECK_PROCESS (process);
      procp = XPROCESS (process);

      /* Can't wait for a process that is dedicated to a different
	 thread.  */
      if (!EQ (procp->thread, Qnil) && !EQ (procp->thread, Fcurrent_thread ()))
	error ("FIXME");
    }
  else
    just_this_one = Qnil;

  if (!NILP (millisec))
    { /* Obsolete calling convention using integers rather than floats.  */
      CHECK_NUMBER (millisec);
      if (NILP (seconds))
	seconds = make_float (XINT (millisec) / 1000.0);
      else
	{
	  CHECK_NUMBER (seconds);
	  seconds = make_float (XINT (millisec) / 1000.0 + XINT (seconds));
	}
    }

  secs = 0;
  nsecs = -1;

  if (!NILP (seconds))
    {
      if (INTEGERP (seconds))
	{
	  if (XINT (seconds) > 0)
	    {
	      secs = XINT (seconds);
	      nsecs = 0;
	    }
	}
      else if (FLOATP (seconds))
	{
	  if (XFLOAT_DATA (seconds) > 0)
	    {
	      EMACS_TIME t = EMACS_TIME_FROM_DOUBLE (XFLOAT_DATA (seconds));
	      secs = min (EMACS_SECS (t), WAIT_READING_MAX);
	      nsecs = EMACS_NSECS (t);
	    }
	}
      else
	wrong_type_argument (Qnumberp, seconds);
    }
  else if (! NILP (process))
    nsecs = 0;

  return
    (wait_reading_process_output (secs, nsecs, 0, 0,
				  Qnil,
				  !NILP (process) ? XPROCESS (process) : NULL,
				  NILP (just_this_one) ? 0 :
				  !INTEGERP (just_this_one) ? 1 : -1)
     ? Qt : Qnil);
}

/* Accept a connection for server process SERVER on CHANNEL.  */

static EMACS_INT connect_counter = 0;

static void
server_accept_connection (Lisp_Object server, int channel)
{
  Lisp_Object proc, caller, name, buffer;
  Lisp_Object contact, host, service;
  struct Lisp_Process *ps= XPROCESS (server);
  struct Lisp_Process *p;
  int s;
  union u_sockaddr {
    struct sockaddr sa;
    struct sockaddr_in in;
#ifdef AF_INET6
    struct sockaddr_in6 in6;
#endif
#ifdef HAVE_LOCAL_SOCKETS
    struct sockaddr_un un;
#endif
  } saddr;
  socklen_t len = sizeof saddr;

  s = accept (channel, &saddr.sa, &len);

  if (s < 0)
    {
      int code = errno;

      if (code == EAGAIN)
	return;
#ifdef EWOULDBLOCK
      if (code == EWOULDBLOCK)
	return;
#endif

      if (!NILP (ps->log))
	call3 (ps->log, server, Qnil,
	       concat3 (build_string ("accept failed with code"),
			Fnumber_to_string (make_number (code)),
			build_string ("\n")));
      return;
    }

  connect_counter++;

  /* Setup a new process to handle the connection.  */

  /* Generate a unique identification of the caller, and build contact
     information for this process.  */
  host = Qt;
  service = Qnil;
  switch (saddr.sa.sa_family)
    {
    case AF_INET:
      {
	Lisp_Object args[5];
	unsigned char *ip = (unsigned char *)&saddr.in.sin_addr.s_addr;
	args[0] = build_string ("%d.%d.%d.%d");
	args[1] = make_number (*ip++);
	args[2] = make_number (*ip++);
	args[3] = make_number (*ip++);
	args[4] = make_number (*ip++);
	host = Fformat (5, args);
	service = make_number (ntohs (saddr.in.sin_port));

	args[0] = build_string (" <%s:%d>");
	args[1] = host;
	args[2] = service;
	caller = Fformat (3, args);
      }
      break;

#ifdef AF_INET6
    case AF_INET6:
      {
	Lisp_Object args[9];
	uint16_t *ip6 = (uint16_t *)&saddr.in6.sin6_addr;
	int i;
	args[0] = build_string ("%x:%x:%x:%x:%x:%x:%x:%x");
	for (i = 0; i < 8; i++)
	  args[i+1] = make_number (ntohs (ip6[i]));
	host = Fformat (9, args);
	service = make_number (ntohs (saddr.in.sin_port));

	args[0] = build_string (" <[%s]:%d>");
	args[1] = host;
	args[2] = service;
	caller = Fformat (3, args);
      }
      break;
#endif

#ifdef HAVE_LOCAL_SOCKETS
    case AF_LOCAL:
#endif
    default:
      caller = Fnumber_to_string (make_number (connect_counter));
      caller = concat3 (build_string (" <"), caller, build_string (">"));
      break;
    }

  /* Create a new buffer name for this process if it doesn't have a
     filter.  The new buffer name is based on the buffer name or
     process name of the server process concatenated with the caller
     identification.  */

  if (!(EQ (ps->filter, Qinternal_default_process_filter)
	|| EQ (ps->filter, Qt)))
    buffer = Qnil;
  else
    {
      buffer = ps->buffer;
      if (!NILP (buffer))
	buffer = Fbuffer_name (buffer);
      else
	buffer = ps->name;
      if (!NILP (buffer))
	{
	  buffer = concat2 (buffer, caller);
	  buffer = Fget_buffer_create (buffer);
	}
    }

  /* Generate a unique name for the new server process.  Combine the
     server process name with the caller identification.  */

  name = concat2 (ps->name, caller);
  proc = make_process (name);

  chan_process[s] = proc;

  fcntl (s, F_SETFL, O_NONBLOCK);

  p = XPROCESS (proc);

  /* Build new contact information for this setup.  */
  contact = Fcopy_sequence (ps->childp);
  contact = Fplist_put (contact, QCserver, Qnil);
  contact = Fplist_put (contact, QChost, host);
  if (!NILP (service))
    contact = Fplist_put (contact, QCservice, service);
  contact = Fplist_put (contact, QCremote,
			conv_sockaddr_to_lisp (&saddr.sa, len));
#ifdef HAVE_GETSOCKNAME
  len = sizeof saddr;
  if (getsockname (s, &saddr.sa, &len) == 0)
    contact = Fplist_put (contact, QClocal,
			  conv_sockaddr_to_lisp (&saddr.sa, len));
#endif

  pset_childp (p, contact);
  pset_plist (p, Fcopy_sequence (ps->plist));
  pset_type (p, Qnetwork);

  pset_buffer (p, buffer);
  pset_sentinel (p, ps->sentinel);
  pset_filter (p, ps->filter);
  pset_command (p, Qnil);
  p->pid = 0;
  p->infd  = s;
  p->outfd = s;
  pset_status (p, Qrun);

  /* Client processes for accepted connections are not stopped initially.  */
  if (!EQ (p->filter, Qt))
    add_non_keyboard_read_fd (s);

  /* Setup coding system for new process based on server process.
     This seems to be the proper thing to do, as the coding system
     of the new process should reflect the settings at the time the
     server socket was opened; not the current settings.  */

  pset_decode_coding_system (p, ps->decode_coding_system);
  pset_encode_coding_system (p, ps->encode_coding_system);
  setup_process_coding_systems (proc);

  pset_decoding_buf (p, empty_unibyte_string);
  p->decoding_carryover = 0;
  pset_encoding_buf (p, empty_unibyte_string);

  p->inherit_coding_system_flag
    = (NILP (buffer) ? 0 : ps->inherit_coding_system_flag);

  if (!NILP (ps->log))
      call3 (ps->log, server, proc,
	     concat3 (build_string ("accept from "),
		      (STRINGP (host) ? host : build_string ("-")),
		      build_string ("\n")));

  exec_sentinel (proc,
		 concat3 (build_string ("open from "),
			  (STRINGP (host) ? host : build_string ("-")),
			  build_string ("\n")));
}

static Lisp_Object
wait_reading_process_output_unwind (Lisp_Object data)
{
  clear_waiting_thread_info ();
  waiting_for_user_input_p = XINT (data);
  return Qnil;
}

/* This is here so breakpoints can be put on it.  */
static void
wait_reading_process_output_1 (void)
{
}

/* Read and dispose of subprocess output while waiting for timeout to
   elapse and/or keyboard input to be available.

   TIME_LIMIT is:
     timeout in seconds
     If negative, gobble data immediately available but don't wait for any.

   NSECS is:
     an additional duration to wait, measured in nanoseconds
     If TIME_LIMIT is zero, then:
       If NSECS == 0, there is no limit.
       If NSECS > 0, the timeout consists of NSECS only.
       If NSECS < 0, gobble data immediately, as if TIME_LIMIT were negative.

   READ_KBD is:
     0 to ignore keyboard input, or
     1 to return when input is available, or
     -1 meaning caller will actually read the input, so don't throw to
       the quit handler, or

   DO_DISPLAY means redisplay should be done to show subprocess
     output that arrives.

   If WAIT_FOR_CELL is a cons cell, wait until its car is non-nil
     (and gobble terminal input into the buffer if any arrives).

   If WAIT_PROC is specified, wait until something arrives from that
     process.  The return value is true if we read some input from
     that process.

   If JUST_WAIT_PROC is nonzero, handle only output from WAIT_PROC
     (suspending output from other processes).  A negative value
     means don't run any timers either.

   If WAIT_PROC is specified, then the function returns true if we
     received input from that process before the timeout elapsed.
   Otherwise, return true if we received input from any process.  */

bool
wait_reading_process_output (intmax_t time_limit, int nsecs, int read_kbd,
			     bool do_display,
			     Lisp_Object wait_for_cell,
			     struct Lisp_Process *wait_proc, int just_wait_proc)
{
  int channel, nfds;
  SELECT_TYPE Available;
  SELECT_TYPE Writeok;
  bool check_write;
  int check_delay;
  bool no_avail;
  int xerrno;
  Lisp_Object proc;
  EMACS_TIME timeout, end_time;
  int wait_channel = -1;
  bool got_some_input = 0;
  ptrdiff_t count = SPECPDL_INDEX ();

  eassert (wait_proc == NULL
	   || EQ (wait_proc->thread, Qnil)
	   || XTHREAD (wait_proc->thread) == current_thread);

  FD_ZERO (&Available);
  FD_ZERO (&Writeok);

  if (time_limit == 0 && nsecs == 0 && wait_proc && !NILP (Vinhibit_quit)
      && !(CONSP (wait_proc->status)
	   && EQ (XCAR (wait_proc->status), Qexit)))
    message1 ("Blocking call to accept-process-output with quit inhibited!!");

  /* If wait_proc is a process to watch, set wait_channel accordingly.  */
  if (wait_proc != NULL)
    wait_channel = wait_proc->infd;

  record_unwind_protect (wait_reading_process_output_unwind,
			 make_number (waiting_for_user_input_p));
  waiting_for_user_input_p = read_kbd;

  if (time_limit < 0)
    {
      time_limit = 0;
      nsecs = -1;
    }
  else if (TYPE_MAXIMUM (time_t) < time_limit)
    time_limit = TYPE_MAXIMUM (time_t);

  /* Since we may need to wait several times,
     compute the absolute time to return at.  */
  if (time_limit || nsecs > 0)
    {
      timeout = make_emacs_time (time_limit, nsecs);
      end_time = add_emacs_time (current_emacs_time (), timeout);
    }

  while (1)
    {
      bool timeout_reduced_for_timers = 0;

      /* If calling from keyboard input, do not quit
	 since we want to return C-g as an input character.
	 Otherwise, do pending quit if requested.  */
      if (read_kbd >= 0)
	QUIT;
      else if (pending_signals)
	process_pending_signals ();

      /* Exit now if the cell we're waiting for became non-nil.  */
      if (! NILP (wait_for_cell) && ! NILP (XCAR (wait_for_cell)))
	break;

      /* Compute time from now till when time limit is up.  */
      /* Exit if already run out.  */
      if (nsecs < 0)
	{
	  /* A negative timeout means
	     gobble output available now
	     but don't wait at all. */

	  timeout = make_emacs_time (0, 0);
	}
      else if (time_limit || nsecs > 0)
	{
	  EMACS_TIME now = current_emacs_time ();
	  if (EMACS_TIME_LE (end_time, now))
	    break;
	  timeout = sub_emacs_time (end_time, now);
	}
      else
	{
	  timeout = make_emacs_time (100000, 0);
	}

      /* Normally we run timers here.
	 But not if wait_for_cell; in those cases,
	 the wait is supposed to be short,
	 and those callers cannot handle running arbitrary Lisp code here.  */
      if (NILP (wait_for_cell)
	  && just_wait_proc >= 0)
	{
	  EMACS_TIME timer_delay;

	  do
	    {
	      unsigned old_timers_run = timers_run;
	      struct buffer *old_buffer = current_buffer;
	      Lisp_Object old_window = selected_window;

	      timer_delay = timer_check ();

	      /* If a timer has run, this might have changed buffers
		 an alike.  Make read_key_sequence aware of that.  */
	      if (timers_run != old_timers_run
		  && (old_buffer != current_buffer
		      || !EQ (old_window, selected_window))
		  && waiting_for_user_input_p == -1)
		record_asynch_buffer_change ();

	      if (timers_run != old_timers_run && do_display)
		/* We must retry, since a timer may have requeued itself
		   and that could alter the time_delay.  */
		redisplay_preserve_echo_area (9);
	      else
		break;
	    }
	  while (!detect_input_pending ());

	  /* If there is unread keyboard input, also return.  */
	  if (read_kbd != 0
	      && requeued_events_pending_p ())
	    break;

	  /* A negative timeout means do not wait at all.  */
	  if (nsecs >= 0)
	    {
	      if (EMACS_TIME_VALID_P (timer_delay))
		{
		  if (EMACS_TIME_LT (timer_delay, timeout))
		    {
		      timeout = timer_delay;
 		      timeout_reduced_for_timers = 1;
		    }
		}
	      else
		{
		  /* This is so a breakpoint can be put here.  */
		  wait_reading_process_output_1 ();
		}
	    }
	}

      /* Cause C-g and alarm signals to take immediate action,
	 and cause input available signals to zero out timeout.

	 It is important that we do this before checking for process
	 activity.  If we get a SIGCHLD after the explicit checks for
	 process activity, timeout is the only way we will know.  */
      if (read_kbd < 0)
	set_waiting_for_input (&timeout);

      /* If status of something has changed, and no input is
	 available, notify the user of the change right away.  After
	 this explicit check, we'll let the SIGCHLD handler zap
	 timeout to get our attention.  */
      if (update_tick != process_tick)
	{
	  SELECT_TYPE Atemp;
	  SELECT_TYPE Ctemp;

          if (kbd_on_hold_p ())
            FD_ZERO (&Atemp);
          else
            compute_input_wait_mask (&Atemp);
	  compute_write_mask (&Ctemp);

	  timeout = make_emacs_time (0, 0);
	  if ((thread_select (pselect, max_desc + 1,
			      &Atemp,
#ifdef NON_BLOCKING_CONNECT
			      (num_pending_connects > 0 ? &Ctemp : NULL),
#else
			      NULL,
#endif
			      NULL, &timeout, NULL)
	       <= 0))
	    {
	      /* It's okay for us to do this and then continue with
		 the loop, since timeout has already been zeroed out.  */
	      clear_waiting_for_input ();
	      status_notify (NULL);
	      if (do_display) redisplay_preserve_echo_area (13);
	    }
	}

      /* Don't wait for output from a non-running process.  Just
	 read whatever data has already been received.  */
      if (wait_proc && wait_proc->raw_status_new)
	update_status (wait_proc);
      if (wait_proc
	  && ! EQ (wait_proc->status, Qrun)
	  && ! EQ (wait_proc->status, Qconnect))
	{
	  int nread, total_nread = 0;

	  clear_waiting_for_input ();
	  XSETPROCESS (proc, wait_proc);

	  /* Read data from the process, until we exhaust it.  */
	  while (wait_proc->infd >= 0)
	    {
	      nread = read_process_output (proc, wait_proc->infd);

	      if (nread == 0)
		break;

	      if (nread > 0)
		{
		  total_nread += nread;
		  got_some_input = 1;
		}
	      else if (nread == -1 && (errno == EIO || errno == EAGAIN))
		break;
#ifdef EWOULDBLOCK
	      else if (nread == -1 && EWOULDBLOCK == errno)
		break;
#endif
	    }
	  if (total_nread > 0 && do_display)
	    redisplay_preserve_echo_area (10);

	  break;
	}

      /* Wait till there is something to do */

      if (wait_proc && just_wait_proc)
	{
	  if (wait_proc->infd < 0)  /* Terminated */
	    break;
	  FD_SET (wait_proc->infd, &Available);
	  check_delay = 0;
          check_write = 0;
	}
      else if (!NILP (wait_for_cell))
	{
	  compute_non_process_wait_mask (&Available);
	  check_delay = 0;
	  check_write = 0;
	}
      else
	{
	  if (! read_kbd)
	    compute_non_keyboard_wait_mask (&Available);
	  else
	    compute_input_wait_mask (&Available);
	  compute_write_mask (&Writeok);
#ifdef SELECT_CANT_DO_WRITE_MASK
          check_write = 0;
#else
          check_write = 1;
#endif
 	  check_delay = wait_channel >= 0 ? 0 : process_output_delay_count;
	}

      /* If frame size has changed or the window is newly mapped,
	 redisplay now, before we start to wait.  There is a race
	 condition here; if a SIGIO arrives between now and the select
	 and indicates that a frame is trashed, the select may block
	 displaying a trashed screen.  */
      if (frame_garbaged && do_display)
	{
	  clear_waiting_for_input ();
	  redisplay_preserve_echo_area (11);
	  if (read_kbd < 0)
	    set_waiting_for_input (&timeout);
	}

      /* Skip the `select' call if input is available and we're
	 waiting for keyboard input or a cell change (which can be
	 triggered by processing X events).  In the latter case, set
	 nfds to 1 to avoid breaking the loop.  */
      no_avail = 0;
      if ((read_kbd || !NILP (wait_for_cell))
	  && detect_input_pending ())
	{
	  nfds = read_kbd ? 0 : 1;
	  no_avail = 1;
	}

      if (!no_avail)
	{

#ifdef ADAPTIVE_READ_BUFFERING
	  /* Set the timeout for adaptive read buffering if any
	     process has non-zero read_output_skip and non-zero
	     read_output_delay, and we are not reading output for a
	     specific wait_channel.  It is not executed if
	     Vprocess_adaptive_read_buffering is nil.  */
	  if (process_output_skip && check_delay > 0)
	    {
	      int nsecs = EMACS_NSECS (timeout);
	      if (EMACS_SECS (timeout) > 0 || nsecs > READ_OUTPUT_DELAY_MAX)
		nsecs = READ_OUTPUT_DELAY_MAX;
	      for (channel = 0; check_delay > 0 && channel <= max_desc; channel++)
		{
		  proc = chan_process[channel];
		  if (NILP (proc))
		    continue;
		  /* Find minimum non-zero read_output_delay among the
		     processes with non-zero read_output_skip.  */
		  if (XPROCESS (proc)->read_output_delay > 0)
		    {
		      check_delay--;
		      if (!XPROCESS (proc)->read_output_skip)
			continue;
		      FD_CLR (channel, &Available);
		      XPROCESS (proc)->read_output_skip = 0;
		      if (XPROCESS (proc)->read_output_delay < nsecs)
			nsecs = XPROCESS (proc)->read_output_delay;
		    }
		}
	      timeout = make_emacs_time (0, nsecs);
	      process_output_skip = 0;
	    }
#endif
<<<<<<< HEAD
	  nfds = thread_select (
#if defined (USE_GTK) || defined (HAVE_GCONF) || defined (HAVE_GSETTINGS)
				xg_select
#elif defined (HAVE_NS)
				ns_select
=======

#if defined (HAVE_NS)
          nfds = ns_select
#elif defined (HAVE_GLIB)
	  nfds = xg_select
>>>>>>> 94fa6ec7
#else
				pselect
#endif
				, max_desc + 1,
				&Available,
				(check_write ? &Writeok : (SELECT_TYPE *)0),
				NULL, &timeout, NULL);

#ifdef HAVE_GNUTLS
          /* GnuTLS buffers data internally.  In lowat mode it leaves
             some data in the TCP buffers so that select works, but
             with custom pull/push functions we need to check if some
             data is available in the buffers manually.  */
          if (nfds == 0)
	    {
	      if (! wait_proc)
		{
		  /* We're not waiting on a specific process, so loop
		     through all the channels and check for data.
		     This is a workaround needed for some versions of
		     the gnutls library -- 2.12.14 has been confirmed
		     to need it.  See
		     http://comments.gmane.org/gmane.emacs.devel/145074 */
		  for (channel = 0; channel < MAXDESC; ++channel)
		    if (! NILP (chan_process[channel]))
		      {
			struct Lisp_Process *p =
			  XPROCESS (chan_process[channel]);
			if (p && p->gnutls_p && p->infd
			    && ((emacs_gnutls_record_check_pending
				 (p->gnutls_state))
				> 0))
			  {
			    nfds++;
			    FD_SET (p->infd, &Available);
			  }
		      }
		}
	      else
		{
		  /* Check this specific channel. */
		  if (wait_proc->gnutls_p /* Check for valid process.  */
		      /* Do we have pending data?  */
		      && ((emacs_gnutls_record_check_pending
			   (wait_proc->gnutls_state))
			  > 0))
		    {
		      nfds = 1;
		      /* Set to Available.  */
		      FD_SET (wait_proc->infd, &Available);
		    }
		}
	    }
#endif
	}

      xerrno = errno;

      /* Make C-g and alarm signals set flags again */
      clear_waiting_for_input ();

      /*  If we woke up due to SIGWINCH, actually change size now.  */
      do_pending_window_change (0);

      if ((time_limit || nsecs) && nfds == 0 && ! timeout_reduced_for_timers)
	/* We waited the full specified time, so return now.  */
	break;
      if (nfds < 0)
	{
	  if (xerrno == EINTR)
	    no_avail = 1;
	  else if (xerrno == EBADF)
	    {
#ifdef AIX
	      /* AIX doesn't handle PTY closure the same way BSD does.  On AIX,
		 the child's closure of the pts gives the parent a SIGHUP, and
		 the ptc file descriptor is automatically closed,
		 yielding EBADF here or at select() call above.
		 So, SIGHUP is ignored (see def of PTY_TTY_NAME_SPRINTF
		 in m/ibmrt-aix.h), and here we just ignore the select error.
		 Cleanup occurs c/o status_notify after SIGCHLD. */
	      no_avail = 1; /* Cannot depend on values returned */
#else
	      emacs_abort ();
#endif
	    }
	  else
	    error ("select error: %s", emacs_strerror (xerrno));
	}

      if (no_avail)
	{
	  FD_ZERO (&Available);
	  check_write = 0;
	}

      /* Check for keyboard input */
      /* If there is any, return immediately
	 to give it higher priority than subprocesses */

      if (read_kbd != 0)
	{
	  unsigned old_timers_run = timers_run;
	  struct buffer *old_buffer = current_buffer;
	  Lisp_Object old_window = selected_window;
	  bool leave = 0;

	  if (detect_input_pending_run_timers (do_display))
	    {
	      swallow_events (do_display);
	      if (detect_input_pending_run_timers (do_display))
		leave = 1;
	    }

	  /* If a timer has run, this might have changed buffers
	     an alike.  Make read_key_sequence aware of that.  */
	  if (timers_run != old_timers_run
	      && waiting_for_user_input_p == -1
	      && (old_buffer != current_buffer
	      || !EQ (old_window, selected_window)))
	    record_asynch_buffer_change ();

	  if (leave)
	    break;
	}

      /* If there is unread keyboard input, also return.  */
      if (read_kbd != 0
	  && requeued_events_pending_p ())
	break;

      /* If we are not checking for keyboard input now,
	 do process events (but don't run any timers).
	 This is so that X events will be processed.
	 Otherwise they may have to wait until polling takes place.
	 That would causes delays in pasting selections, for example.

	 (We used to do this only if wait_for_cell.)  */
      if (read_kbd == 0 && detect_input_pending ())
	{
	  swallow_events (do_display);
#if 0  /* Exiting when read_kbd doesn't request that seems wrong, though.  */
	  if (detect_input_pending ())
	    break;
#endif
	}

      /* Exit now if the cell we're waiting for became non-nil.  */
      if (! NILP (wait_for_cell) && ! NILP (XCAR (wait_for_cell)))
	break;

#ifdef USABLE_SIGIO
      /* If we think we have keyboard input waiting, but didn't get SIGIO,
	 go read it.  This can happen with X on BSD after logging out.
	 In that case, there really is no input and no SIGIO,
	 but select says there is input.  */

      if (read_kbd && interrupt_input
	  && keyboard_bit_set (&Available) && ! noninteractive)
	handle_input_available_signal (SIGIO);
#endif

      if (! wait_proc)
	got_some_input |= nfds > 0;

      /* If checking input just got us a size-change event from X,
	 obey it now if we should.  */
      if (read_kbd || ! NILP (wait_for_cell))
	do_pending_window_change (0);

      /* Check for data from a process.  */
      if (no_avail || nfds == 0)
	continue;

      for (channel = 0; channel <= max_desc; ++channel)
        {
          struct fd_callback_data *d = &fd_callback_info[channel];
          if (d->func
	      && ((d->flags & FOR_READ
		   && FD_ISSET (channel, &Available))
		  || (d->flags & FOR_WRITE
		      && FD_ISSET (channel, &Writeok))))
            d->func (channel, d->data);
	}

      for (channel = 0; channel <= max_desc; channel++)
	{
	  if (FD_ISSET (channel, &Available)
	      && ((fd_callback_info[channel].flags & (KEYBOARD_FD | PROCESS_FD))
		  == PROCESS_FD))
	    {
	      int nread;

	      /* If waiting for this channel, arrange to return as
		 soon as no more input to be processed.  No more
		 waiting.  */
	      if (wait_channel == channel)
		{
		  wait_channel = -1;
		  nsecs = -1;
		  got_some_input = 1;
		}
	      proc = chan_process[channel];
	      if (NILP (proc))
		continue;

	      /* If this is a server stream socket, accept connection.  */
	      if (EQ (XPROCESS (proc)->status, Qlisten))
		{
		  server_accept_connection (proc, channel);
		  continue;
		}

	      /* Read data from the process, starting with our
		 buffered-ahead character if we have one.  */

	      nread = read_process_output (proc, channel);
	      if (nread > 0)
		{
		  /* Since read_process_output can run a filter,
		     which can call accept-process-output,
		     don't try to read from any other processes
		     before doing the select again.  */
		  FD_ZERO (&Available);

		  if (do_display)
		    redisplay_preserve_echo_area (12);
		}
#ifdef EWOULDBLOCK
	      else if (nread == -1 && errno == EWOULDBLOCK)
		;
#endif
	      else if (nread == -1 && errno == EAGAIN)
		;
#ifdef WINDOWSNT
	      /* FIXME: Is this special case still needed?  */
	      /* Note that we cannot distinguish between no input
		 available now and a closed pipe.
		 With luck, a closed pipe will be accompanied by
		 subprocess termination and SIGCHLD.  */
	      else if (nread == 0 && !NETCONN_P (proc) && !SERIALCONN_P (proc))
		;
#endif
#ifdef HAVE_PTYS
	      /* On some OSs with ptys, when the process on one end of
		 a pty exits, the other end gets an error reading with
		 errno = EIO instead of getting an EOF (0 bytes read).
		 Therefore, if we get an error reading and errno =
		 EIO, just continue, because the child process has
		 exited and should clean itself up soon (e.g. when we
		 get a SIGCHLD).  */
	      else if (nread == -1 && errno == EIO)
		{
		  struct Lisp_Process *p = XPROCESS (proc);

		  /* Clear the descriptor now, so we only raise the
		     signal once.  */
		  delete_read_fd (channel);

		  if (p->pid == -2)
		    {
		      /* If the EIO occurs on a pty, the SIGCHLD handler's
			 waitpid call will not find the process object to
			 delete.  Do it here.  */
		      p->tick = ++process_tick;
		      pset_status (p, Qfailed);
		    }
		}
#endif /* HAVE_PTYS */
	      /* If we can detect process termination, don't consider the
		 process gone just because its pipe is closed.  */
	      else if (nread == 0 && !NETCONN_P (proc) && !SERIALCONN_P (proc))
		;
	      else
		{
		  /* Preserve status of processes already terminated.  */
		  XPROCESS (proc)->tick = ++process_tick;
		  deactivate_process (proc);
		  if (XPROCESS (proc)->raw_status_new)
		    update_status (XPROCESS (proc));
		  if (EQ (XPROCESS (proc)->status, Qrun))
		    pset_status (XPROCESS (proc),
				 list2 (Qexit, make_number (256)));
		}
	    }
#ifdef NON_BLOCKING_CONNECT
	  if (FD_ISSET (channel, &Writeok)
	      && (fd_callback_info[channel].flags
		  & NON_BLOCKING_CONNECT_FD) != 0)
	    {
	      struct Lisp_Process *p;

	      delete_write_fd (channel);

	      proc = chan_process[channel];
	      if (NILP (proc))
		continue;

	      p = XPROCESS (proc);

#ifdef GNU_LINUX
	      /* getsockopt(,,SO_ERROR,,) is said to hang on some systems.
		 So only use it on systems where it is known to work.  */
	      {
		socklen_t xlen = sizeof (xerrno);
		if (getsockopt (channel, SOL_SOCKET, SO_ERROR, &xerrno, &xlen))
		  xerrno = errno;
	      }
#else
	      {
		struct sockaddr pname;
		int pnamelen = sizeof (pname);

		/* If connection failed, getpeername will fail.  */
		xerrno = 0;
		if (getpeername (channel, &pname, &pnamelen) < 0)
		  {
		    /* Obtain connect failure code through error slippage.  */
		    char dummy;
		    xerrno = errno;
		    if (errno == ENOTCONN && read (channel, &dummy, 1) < 0)
		      xerrno = errno;
		  }
	      }
#endif
	      if (xerrno)
		{
		  p->tick = ++process_tick;
		  pset_status (p, list2 (Qfailed, make_number (xerrno)));
		  deactivate_process (proc);
		}
	      else
		{
		  pset_status (p, Qrun);
		  /* Execute the sentinel here.  If we had relied on
		     status_notify to do it later, it will read input
		     from the process before calling the sentinel.  */
		  exec_sentinel (proc, build_string ("open\n"));
		  if (!EQ (p->filter, Qt) && !EQ (p->command, Qt))
		    delete_read_fd (p->infd);
		}
	    }
#endif /* NON_BLOCKING_CONNECT */
	}			/* End for each file descriptor.  */
    }				/* End while exit conditions not met.  */

  unbind_to (count, Qnil);

  /* If calling from keyboard input, do not quit
     since we want to return C-g as an input character.
     Otherwise, do pending quit if requested.  */
  if (read_kbd >= 0)
    {
      /* Prevent input_pending from remaining set if we quit.  */
      clear_input_pending ();
      QUIT;
    }

  return got_some_input;
}

/* Given a list (FUNCTION ARGS...), apply FUNCTION to the ARGS.  */

static Lisp_Object
read_process_output_call (Lisp_Object fun_and_args)
{
  return apply1 (XCAR (fun_and_args), XCDR (fun_and_args));
}

static Lisp_Object
read_process_output_error_handler (Lisp_Object error_val)
{
  cmd_error_internal (error_val, "error in process filter: ");
  Vinhibit_quit = Qt;
  update_echo_area ();
  Fsleep_for (make_number (2), Qnil);
  return Qt;
}

static void
read_and_dispose_of_process_output (struct Lisp_Process *p, char *chars,
				    ssize_t nbytes,
				    struct coding_system *coding);

/* Read pending output from the process channel,
   starting with our buffered-ahead character if we have one.
   Yield number of decoded characters read.

   This function reads at most 4096 characters.
   If you want to read all available subprocess output,
   you must call it repeatedly until it returns zero.

   The characters read are decoded according to PROC's coding-system
   for decoding.  */

static int
read_process_output (Lisp_Object proc, register int channel)
{
  register ssize_t nbytes;
  char *chars;
  register struct Lisp_Process *p = XPROCESS (proc);
  struct coding_system *coding = proc_decode_coding_system[channel];
  int carryover = p->decoding_carryover;
  int readmax = 4096;
  ptrdiff_t count = SPECPDL_INDEX ();
  Lisp_Object odeactivate;

  chars = alloca (carryover + readmax);
  if (carryover)
    /* See the comment above.  */
    memcpy (chars, SDATA (p->decoding_buf), carryover);

#ifdef DATAGRAM_SOCKETS
  /* We have a working select, so proc_buffered_char is always -1.  */
  if (DATAGRAM_CHAN_P (channel))
    {
      socklen_t len = datagram_address[channel].len;
      nbytes = recvfrom (channel, chars + carryover, readmax,
			 0, datagram_address[channel].sa, &len);
    }
  else
#endif
    {
      bool buffered = proc_buffered_char[channel] >= 0;
      if (buffered)
	{
	  chars[carryover] = proc_buffered_char[channel];
	  proc_buffered_char[channel] = -1;
	}
#ifdef HAVE_GNUTLS
      if (p->gnutls_p)
	nbytes = emacs_gnutls_read (p, chars + carryover + buffered,
				    readmax - buffered);
      else
#endif
	nbytes = emacs_read (channel, chars + carryover + buffered,
			     readmax - buffered);
#ifdef ADAPTIVE_READ_BUFFERING
      if (nbytes > 0 && p->adaptive_read_buffering)
	{
	  int delay = p->read_output_delay;
	  if (nbytes < 256)
	    {
	      if (delay < READ_OUTPUT_DELAY_MAX_MAX)
		{
		  if (delay == 0)
		    process_output_delay_count++;
		  delay += READ_OUTPUT_DELAY_INCREMENT * 2;
		}
	    }
	  else if (delay > 0 && nbytes == readmax - buffered)
	    {
	      delay -= READ_OUTPUT_DELAY_INCREMENT;
	      if (delay == 0)
		process_output_delay_count--;
	    }
	  p->read_output_delay = delay;
	  if (delay)
	    {
	      p->read_output_skip = 1;
	      process_output_skip = 1;
	    }
	}
#endif
      nbytes += buffered;
      nbytes += buffered && nbytes <= 0;
    }

  p->decoding_carryover = 0;

  /* At this point, NBYTES holds number of bytes just received
     (including the one in proc_buffered_char[channel]).  */
  if (nbytes <= 0)
    {
      if (nbytes < 0 || coding->mode & CODING_MODE_LAST_BLOCK)
	return nbytes;
      coding->mode |= CODING_MODE_LAST_BLOCK;
    }

  /* Now set NBYTES how many bytes we must decode.  */
  nbytes += carryover;

  odeactivate = Vdeactivate_mark;
  /* There's no good reason to let process filters change the current
     buffer, and many callers of accept-process-output, sit-for, and
     friends don't expect current-buffer to be changed from under them.  */
  record_unwind_current_buffer ();

  read_and_dispose_of_process_output (p, chars, nbytes, coding);

  /* Handling the process output should not deactivate the mark.  */
  Vdeactivate_mark = odeactivate;

  unbind_to (count, Qnil);
  return nbytes;
}

static void
read_and_dispose_of_process_output (struct Lisp_Process *p, char *chars,
				    ssize_t nbytes,
				    struct coding_system *coding)
{
  Lisp_Object outstream = p->filter;
  Lisp_Object text;
  bool outer_running_asynch_code = running_asynch_code;
  int waiting = waiting_for_user_input_p;

  /* No need to gcpro these, because all we do with them later
     is test them for EQness, and none of them should be a string.  */
#if 0
  Lisp_Object obuffer, okeymap;
  XSETBUFFER (obuffer, current_buffer);
  okeymap = BVAR (current_buffer, keymap);
#endif

  /* We inhibit quit here instead of just catching it so that
     hitting ^G when a filter happens to be running won't screw
     it up.  */
  specbind (Qinhibit_quit, Qt);
  specbind (Qlast_nonmenu_event, Qt);

  /* In case we get recursively called,
     and we already saved the match data nonrecursively,
     save the same match data in safely recursive fashion.  */
  if (outer_running_asynch_code)
    {
      Lisp_Object tem;
      /* Don't clobber the CURRENT match data, either!  */
      tem = Fmatch_data (Qnil, Qnil, Qnil);
      restore_search_regs ();
      record_unwind_save_match_data ();
      Fset_match_data (tem, Qt);
    }

  /* For speed, if a search happens within this code,
     save the match data in a special nonrecursive fashion.  */
  running_asynch_code = 1;

  decode_coding_c_string (coding, (unsigned char *) chars, nbytes, Qt);
  text = coding->dst_object;
  Vlast_coding_system_used = CODING_ID_NAME (coding->id);
  /* A new coding system might be found.  */
  if (!EQ (p->decode_coding_system, Vlast_coding_system_used))
    {
      pset_decode_coding_system (p, Vlast_coding_system_used);

      /* Don't call setup_coding_system for
	 proc_decode_coding_system[channel] here.  It is done in
	 detect_coding called via decode_coding above.  */

      /* If a coding system for encoding is not yet decided, we set
	 it as the same as coding-system for decoding.

	 But, before doing that we must check if
	 proc_encode_coding_system[p->outfd] surely points to a
	 valid memory because p->outfd will be changed once EOF is
	 sent to the process.  */
      if (NILP (p->encode_coding_system)
	  && proc_encode_coding_system[p->outfd])
	{
	  pset_encode_coding_system
	    (p, coding_inherit_eol_type (Vlast_coding_system_used, Qnil));
	  setup_coding_system (p->encode_coding_system,
			       proc_encode_coding_system[p->outfd]);
	}
    }

  if (coding->carryover_bytes > 0)
    {
      if (SCHARS (p->decoding_buf) < coding->carryover_bytes)
	pset_decoding_buf (p, make_uninit_string (coding->carryover_bytes));
      memcpy (SDATA (p->decoding_buf), coding->carryover,
	      coding->carryover_bytes);
      p->decoding_carryover = coding->carryover_bytes;
    }
  if (SBYTES (text) > 0)
    /* FIXME: It's wrong to wrap or not based on debug-on-error, and
       sometimes it's simply wrong to wrap (e.g. when called from
       accept-process-output).  */
    internal_condition_case_1 (read_process_output_call,
			       Fcons (outstream,
				      Fcons (make_lisp_proc (p),
					     Fcons (text, Qnil))),
			       !NILP (Vdebug_on_error) ? Qnil : Qerror,
			       read_process_output_error_handler);

  /* If we saved the match data nonrecursively, restore it now.  */
  restore_search_regs ();
  running_asynch_code = outer_running_asynch_code;

  /* Restore waiting_for_user_input_p as it was
     when we were called, in case the filter clobbered it.  */
  waiting_for_user_input_p = waiting;

#if 0 /* Call record_asynch_buffer_change unconditionally,
	 because we might have changed minor modes or other things
	 that affect key bindings.  */
  if (! EQ (Fcurrent_buffer (), obuffer)
      || ! EQ (current_buffer->keymap, okeymap))
#endif
    /* But do it only if the caller is actually going to read events.
       Otherwise there's no need to make him wake up, and it could
       cause trouble (for example it would make sit_for return).  */
    if (waiting_for_user_input_p == -1)
      record_asynch_buffer_change ();
}

DEFUN ("internal-default-process-filter", Finternal_default_process_filter,
       Sinternal_default_process_filter, 2, 2, 0,
       doc: /* Function used as default process filter.  */)
  (Lisp_Object proc, Lisp_Object text)
{
  struct Lisp_Process *p;
  ptrdiff_t opoint;

  CHECK_PROCESS (proc);
  p = XPROCESS (proc);
  CHECK_STRING (text);

  if (!NILP (p->buffer) && BUFFER_LIVE_P (XBUFFER (p->buffer)))
    {
      Lisp_Object old_read_only;
      ptrdiff_t old_begv, old_zv;
      ptrdiff_t old_begv_byte, old_zv_byte;
      ptrdiff_t before, before_byte;
      ptrdiff_t opoint_byte;
      struct buffer *b;

      Fset_buffer (p->buffer);
      opoint = PT;
      opoint_byte = PT_BYTE;
      old_read_only = BVAR (current_buffer, read_only);
      old_begv = BEGV;
      old_zv = ZV;
      old_begv_byte = BEGV_BYTE;
      old_zv_byte = ZV_BYTE;

      bset_read_only (current_buffer, Qnil);

      /* Insert new output into buffer
	 at the current end-of-output marker,
	 thus preserving logical ordering of input and output.  */
      if (XMARKER (p->mark)->buffer)
	SET_PT_BOTH (clip_to_bounds (BEGV,
				     marker_position (p->mark), ZV),
		     clip_to_bounds (BEGV_BYTE,
				     marker_byte_position (p->mark),
				     ZV_BYTE));
      else
	SET_PT_BOTH (ZV, ZV_BYTE);
      before = PT;
      before_byte = PT_BYTE;

      /* If the output marker is outside of the visible region, save
	 the restriction and widen.  */
      if (! (BEGV <= PT && PT <= ZV))
	Fwiden ();

      /* Adjust the multibyteness of TEXT to that of the buffer.  */
      if (NILP (BVAR (current_buffer, enable_multibyte_characters))
	  != ! STRING_MULTIBYTE (text))
	text = (STRING_MULTIBYTE (text)
		? Fstring_as_unibyte (text)
		: Fstring_to_multibyte (text));
      /* Insert before markers in case we are inserting where
	 the buffer's mark is, and the user's next command is Meta-y.  */
      insert_from_string_before_markers (text, 0, 0,
					 SCHARS (text), SBYTES (text), 0);

      /* Make sure the process marker's position is valid when the
	 process buffer is changed in the signal_after_change above.
	 W3 is known to do that.  */
      if (BUFFERP (p->buffer)
	  && (b = XBUFFER (p->buffer), b != current_buffer))
	set_marker_both (p->mark, p->buffer, BUF_PT (b), BUF_PT_BYTE (b));
      else
	set_marker_both (p->mark, p->buffer, PT, PT_BYTE);

      update_mode_lines++;

      /* Make sure opoint and the old restrictions
	 float ahead of any new text just as point would.  */
      if (opoint >= before)
	{
	  opoint += PT - before;
	  opoint_byte += PT_BYTE - before_byte;
	}
      if (old_begv > before)
	{
	  old_begv += PT - before;
	  old_begv_byte += PT_BYTE - before_byte;
	}
      if (old_zv >= before)
	{
	  old_zv += PT - before;
	  old_zv_byte += PT_BYTE - before_byte;
	}

      /* If the restriction isn't what it should be, set it.  */
      if (old_begv != BEGV || old_zv != ZV)
	Fnarrow_to_region (make_number (old_begv), make_number (old_zv));

      bset_read_only (current_buffer, old_read_only);
      SET_PT_BOTH (opoint, opoint_byte);
    }
  return Qnil;
}

/* Sending data to subprocess.  */

/* In send_process, when a write fails temporarily,
   wait_reading_process_output is called.  It may execute user code,
   e.g. timers, that attempts to write new data to the same process.
   We must ensure that data is sent in the right order, and not
   interspersed half-completed with other writes (Bug#10815).  This is
   handled by the write_queue element of struct process.  It is a list
   with each entry having the form

   (string . (offset . length))

   where STRING is a lisp string, OFFSET is the offset into the
   string's byte sequence from which we should begin to send, and
   LENGTH is the number of bytes left to send.  */

/* Create a new entry in write_queue.
   INPUT_OBJ should be a buffer, string Qt, or Qnil.
   BUF is a pointer to the string sequence of the input_obj or a C
   string in case of Qt or Qnil.  */

static void
write_queue_push (struct Lisp_Process *p, Lisp_Object input_obj,
                  const char *buf, ptrdiff_t len, bool front)
{
  ptrdiff_t offset;
  Lisp_Object entry, obj;

  if (STRINGP (input_obj))
    {
      offset = buf - SSDATA (input_obj);
      obj = input_obj;
    }
  else
    {
      offset = 0;
      obj = make_unibyte_string (buf, len);
    }

  entry = Fcons (obj, Fcons (make_number (offset), make_number (len)));

  if (front)
    pset_write_queue (p, Fcons (entry, p->write_queue));
  else
    pset_write_queue (p, nconc2 (p->write_queue, Fcons (entry, Qnil)));
}

/* Remove the first element in the write_queue of process P, put its
   contents in OBJ, BUF and LEN, and return true.  If the
   write_queue is empty, return false.  */

static bool
write_queue_pop (struct Lisp_Process *p, Lisp_Object *obj,
		 const char **buf, ptrdiff_t *len)
{
  Lisp_Object entry, offset_length;
  ptrdiff_t offset;

  if (NILP (p->write_queue))
    return 0;

  entry = XCAR (p->write_queue);
  pset_write_queue (p, XCDR (p->write_queue));

  *obj = XCAR (entry);
  offset_length = XCDR (entry);

  *len = XINT (XCDR (offset_length));
  offset = XINT (XCAR (offset_length));
  *buf = SSDATA (*obj) + offset;

  return 1;
}

/* Send some data to process PROC.
   BUF is the beginning of the data; LEN is the number of characters.
   OBJECT is the Lisp object that the data comes from.  If OBJECT is
   nil or t, it means that the data comes from C string.

   If OBJECT is not nil, the data is encoded by PROC's coding-system
   for encoding before it is sent.

   This function can evaluate Lisp code and can garbage collect.  */

static void
send_process (Lisp_Object proc, const char *buf, ptrdiff_t len,
	      Lisp_Object object)
{
  struct Lisp_Process *p = XPROCESS (proc);
  ssize_t rv;
  struct coding_system *coding;

  if (p->raw_status_new)
    update_status (p);
  if (! EQ (p->status, Qrun))
    error ("Process %s not running", SDATA (p->name));
  if (p->outfd < 0)
    error ("Output file descriptor of %s is closed", SDATA (p->name));

  coding = proc_encode_coding_system[p->outfd];
  Vlast_coding_system_used = CODING_ID_NAME (coding->id);

  if ((STRINGP (object) && STRING_MULTIBYTE (object))
      || (BUFFERP (object)
	  && !NILP (BVAR (XBUFFER (object), enable_multibyte_characters)))
      || EQ (object, Qt))
    {
      pset_encode_coding_system
	(p, complement_process_encoding_system (p->encode_coding_system));
      if (!EQ (Vlast_coding_system_used, p->encode_coding_system))
	{
	  /* The coding system for encoding was changed to raw-text
	     because we sent a unibyte text previously.  Now we are
	     sending a multibyte text, thus we must encode it by the
	     original coding system specified for the current process.

	     Another reason we come here is that the coding system
	     was just complemented and a new one was returned by
	     complement_process_encoding_system.  */
	  setup_coding_system (p->encode_coding_system, coding);
	  Vlast_coding_system_used = p->encode_coding_system;
	}
      coding->src_multibyte = 1;
    }
  else
    {
      coding->src_multibyte = 0;
      /* For sending a unibyte text, character code conversion should
	 not take place but EOL conversion should.  So, setup raw-text
	 or one of the subsidiary if we have not yet done it.  */
      if (CODING_REQUIRE_ENCODING (coding))
	{
	  if (CODING_REQUIRE_FLUSHING (coding))
	    {
	      /* But, before changing the coding, we must flush out data.  */
	      coding->mode |= CODING_MODE_LAST_BLOCK;
	      send_process (proc, "", 0, Qt);
	      coding->mode &= CODING_MODE_LAST_BLOCK;
	    }
	  setup_coding_system (raw_text_coding_system
			       (Vlast_coding_system_used),
			       coding);
	  coding->src_multibyte = 0;
	}
    }
  coding->dst_multibyte = 0;

  if (CODING_REQUIRE_ENCODING (coding))
    {
      coding->dst_object = Qt;
      if (BUFFERP (object))
	{
	  ptrdiff_t from_byte, from, to;
	  ptrdiff_t save_pt, save_pt_byte;
	  struct buffer *cur = current_buffer;

	  set_buffer_internal (XBUFFER (object));
	  save_pt = PT, save_pt_byte = PT_BYTE;

	  from_byte = PTR_BYTE_POS ((unsigned char *) buf);
	  from = BYTE_TO_CHAR (from_byte);
	  to = BYTE_TO_CHAR (from_byte + len);
	  TEMP_SET_PT_BOTH (from, from_byte);
	  encode_coding_object (coding, object, from, from_byte,
				to, from_byte + len, Qt);
	  TEMP_SET_PT_BOTH (save_pt, save_pt_byte);
	  set_buffer_internal (cur);
	}
      else if (STRINGP (object))
	{
	  encode_coding_object (coding, object, 0, 0, SCHARS (object),
				SBYTES (object), Qt);
	}
      else
	{
	  coding->dst_object = make_unibyte_string (buf, len);
	  coding->produced = len;
	}

      len = coding->produced;
      object = coding->dst_object;
      buf = SSDATA (object);
    }

  /* If there is already data in the write_queue, put the new data
     in the back of queue.  Otherwise, ignore it.  */
  if (!NILP (p->write_queue))
    write_queue_push (p, object, buf, len, 0);

  do   /* while !NILP (p->write_queue) */
    {
      ptrdiff_t cur_len = -1;
      const char *cur_buf;
      Lisp_Object cur_object;

      /* If write_queue is empty, ignore it.  */
      if (!write_queue_pop (p, &cur_object, &cur_buf, &cur_len))
	{
	  cur_len = len;
	  cur_buf = buf;
	  cur_object = object;
	}

      while (cur_len > 0)
	{
	  /* Send this batch, using one or more write calls.  */
	  ptrdiff_t written = 0;
	  int outfd = p->outfd;
#ifdef DATAGRAM_SOCKETS
	  if (DATAGRAM_CHAN_P (outfd))
	    {
	      rv = sendto (outfd, cur_buf, cur_len,
			   0, datagram_address[outfd].sa,
			   datagram_address[outfd].len);
	      if (rv >= 0)
		written = rv;
	      else if (errno == EMSGSIZE)
		report_file_error ("sending datagram", Fcons (proc, Qnil));
	    }
	  else
#endif
	    {
#ifdef HAVE_GNUTLS
	      if (p->gnutls_p)
		written = emacs_gnutls_write (p, cur_buf, cur_len);
	      else
#endif
		written = emacs_write (outfd, cur_buf, cur_len);
	      rv = (written ? 0 : -1);
#ifdef ADAPTIVE_READ_BUFFERING
	      if (p->read_output_delay > 0
		  && p->adaptive_read_buffering == 1)
		{
		  p->read_output_delay = 0;
		  process_output_delay_count--;
		  p->read_output_skip = 0;
		}
#endif
	    }

	  if (rv < 0)
	    {
	      if (errno == EAGAIN
#ifdef EWOULDBLOCK
		  || errno == EWOULDBLOCK
#endif
		  )
		/* Buffer is full.  Wait, accepting input;
		   that may allow the program
		   to finish doing output and read more.  */
		{
#ifdef BROKEN_PTY_READ_AFTER_EAGAIN
		  /* A gross hack to work around a bug in FreeBSD.
		     In the following sequence, read(2) returns
		     bogus data:

		     write(2)	 1022 bytes
		     write(2)   954 bytes, get EAGAIN
		     read(2)   1024 bytes in process_read_output
		     read(2)     11 bytes in process_read_output

		     That is, read(2) returns more bytes than have
		     ever been written successfully.  The 1033 bytes
		     read are the 1022 bytes written successfully
		     after processing (for example with CRs added if
		     the terminal is set up that way which it is
		     here).  The same bytes will be seen again in a
		     later read(2), without the CRs.  */

		  if (errno == EAGAIN)
		    {
		      int flags = FWRITE;
		      ioctl (p->outfd, TIOCFLUSH, &flags);
		    }
#endif /* BROKEN_PTY_READ_AFTER_EAGAIN */

		  /* Put what we should have written in wait_queue.  */
		  write_queue_push (p, cur_object, cur_buf, cur_len, 1);
		  wait_reading_process_output (0, 20 * 1000 * 1000,
					       0, 0, Qnil, NULL, 0);
		  /* Reread queue, to see what is left.  */
		  break;
		}
	      else if (errno == EPIPE)
		{
		  p->raw_status_new = 0;
		  pset_status (p, list2 (Qexit, make_number (256)));
		  p->tick = ++process_tick;
		  deactivate_process (proc);
		  error ("process %s no longer connected to pipe; closed it",
			 SDATA (p->name));
		}
	      else
		/* This is a real error.  */
		report_file_error ("writing to process", Fcons (proc, Qnil));
	    }
	  cur_buf += written;
	  cur_len -= written;
	}
    }
  while (!NILP (p->write_queue));
}

DEFUN ("process-send-region", Fprocess_send_region, Sprocess_send_region,
       3, 3, 0,
       doc: /* Send current contents of region as input to PROCESS.
PROCESS may be a process, a buffer, the name of a process or buffer, or
nil, indicating the current buffer's process.
Called from program, takes three arguments, PROCESS, START and END.
If the region is more than 500 characters long,
it is sent in several bunches.  This may happen even for shorter regions.
Output from processes can arrive in between bunches.  */)
  (Lisp_Object process, Lisp_Object start, Lisp_Object end)
{
  Lisp_Object proc = get_process (process);
  ptrdiff_t start_byte, end_byte;

  validate_region (&start, &end);

  start_byte = CHAR_TO_BYTE (XINT (start));
  end_byte = CHAR_TO_BYTE (XINT (end));

  if (XINT (start) < GPT && XINT (end) > GPT)
    move_gap_both (XINT (start), start_byte);

  send_process (proc, (char *) BYTE_POS_ADDR (start_byte),
		end_byte - start_byte, Fcurrent_buffer ());

  return Qnil;
}

DEFUN ("process-send-string", Fprocess_send_string, Sprocess_send_string,
       2, 2, 0,
       doc: /* Send PROCESS the contents of STRING as input.
PROCESS may be a process, a buffer, the name of a process or buffer, or
nil, indicating the current buffer's process.
If STRING is more than 500 characters long,
it is sent in several bunches.  This may happen even for shorter strings.
Output from processes can arrive in between bunches.  */)
  (Lisp_Object process, Lisp_Object string)
{
  Lisp_Object proc;
  CHECK_STRING (string);
  proc = get_process (process);
  send_process (proc, SSDATA (string),
		SBYTES (string), string);
  return Qnil;
}

/* Return the foreground process group for the tty/pty that
   the process P uses.  */
static pid_t
emacs_get_tty_pgrp (struct Lisp_Process *p)
{
  pid_t gid = -1;

#ifdef TIOCGPGRP
  if (ioctl (p->infd, TIOCGPGRP, &gid) == -1 && ! NILP (p->tty_name))
    {
      int fd;
      /* Some OS:es (Solaris 8/9) does not allow TIOCGPGRP from the
	 master side.  Try the slave side.  */
      fd = emacs_open (SSDATA (p->tty_name), O_RDONLY, 0);

      if (fd != -1)
	{
	  ioctl (fd, TIOCGPGRP, &gid);
	  emacs_close (fd);
	}
    }
#endif /* defined (TIOCGPGRP ) */

  return gid;
}

DEFUN ("process-running-child-p", Fprocess_running_child_p,
       Sprocess_running_child_p, 0, 1, 0,
       doc: /* Return t if PROCESS has given the terminal to a child.
If the operating system does not make it possible to find out,
return t unconditionally.  */)
  (Lisp_Object process)
{
  /* Initialize in case ioctl doesn't exist or gives an error,
     in a way that will cause returning t.  */
  pid_t gid;
  Lisp_Object proc;
  struct Lisp_Process *p;

  proc = get_process (process);
  p = XPROCESS (proc);

  if (!EQ (p->type, Qreal))
    error ("Process %s is not a subprocess",
	   SDATA (p->name));
  if (p->infd < 0)
    error ("Process %s is not active",
	   SDATA (p->name));

  gid = emacs_get_tty_pgrp (p);

  if (gid == p->pid)
    return Qnil;
  return Qt;
}

/* send a signal number SIGNO to PROCESS.
   If CURRENT_GROUP is t, that means send to the process group
   that currently owns the terminal being used to communicate with PROCESS.
   This is used for various commands in shell mode.
   If CURRENT_GROUP is lambda, that means send to the process group
   that currently owns the terminal, but only if it is NOT the shell itself.

   If NOMSG is false, insert signal-announcements into process's buffers
   right away.

   If we can, we try to signal PROCESS by sending control characters
   down the pty.  This allows us to signal inferiors who have changed
   their uid, for which kill would return an EPERM error.  */

static void
process_send_signal (Lisp_Object process, int signo, Lisp_Object current_group,
		     bool nomsg)
{
  Lisp_Object proc;
  struct Lisp_Process *p;
  pid_t gid;
  bool no_pgrp = 0;

  proc = get_process (process);
  p = XPROCESS (proc);

  if (!EQ (p->type, Qreal))
    error ("Process %s is not a subprocess",
	   SDATA (p->name));
  if (p->infd < 0)
    error ("Process %s is not active",
	   SDATA (p->name));

  if (!p->pty_flag)
    current_group = Qnil;

  /* If we are using pgrps, get a pgrp number and make it negative.  */
  if (NILP (current_group))
    /* Send the signal to the shell's process group.  */
    gid = p->pid;
  else
    {
#ifdef SIGNALS_VIA_CHARACTERS
      /* If possible, send signals to the entire pgrp
	 by sending an input character to it.  */

      struct termios t;
      cc_t *sig_char = NULL;

      tcgetattr (p->infd, &t);

      switch (signo)
	{
	case SIGINT:
	  sig_char = &t.c_cc[VINTR];
	  break;

	case SIGQUIT:
	  sig_char = &t.c_cc[VQUIT];
	  break;

  	case SIGTSTP:
#if defined (VSWTCH) && !defined (PREFER_VSUSP)
	  sig_char = &t.c_cc[VSWTCH];
#else
	  sig_char = &t.c_cc[VSUSP];
#endif
	  break;
	}

      if (sig_char && *sig_char != CDISABLE)
	{
	  send_process (proc, (char *) sig_char, 1, Qnil);
	  return;
	}
      /* If we can't send the signal with a character,
	 fall through and send it another way.  */

      /* The code above may fall through if it can't
	 handle the signal.  */
#endif /* defined (SIGNALS_VIA_CHARACTERS) */

#ifdef TIOCGPGRP
      /* Get the current pgrp using the tty itself, if we have that.
	 Otherwise, use the pty to get the pgrp.
	 On pfa systems, saka@pfu.fujitsu.co.JP writes:
	 "TIOCGPGRP symbol defined in sys/ioctl.h at E50.
	 But, TIOCGPGRP does not work on E50 ;-P works fine on E60"
	 His patch indicates that if TIOCGPGRP returns an error, then
	 we should just assume that p->pid is also the process group id.  */

      gid = emacs_get_tty_pgrp (p);

      if (gid == -1)
	/* If we can't get the information, assume
	   the shell owns the tty.  */
	gid = p->pid;

      /* It is not clear whether anything really can set GID to -1.
	 Perhaps on some system one of those ioctls can or could do so.
	 Or perhaps this is vestigial.  */
      if (gid == -1)
	no_pgrp = 1;
#else  /* ! defined (TIOCGPGRP ) */
      /* Can't select pgrps on this system, so we know that
	 the child itself heads the pgrp.  */
      gid = p->pid;
#endif /* ! defined (TIOCGPGRP ) */

      /* If current_group is lambda, and the shell owns the terminal,
	 don't send any signal.  */
      if (EQ (current_group, Qlambda) && gid == p->pid)
	return;
    }

  switch (signo)
    {
#ifdef SIGCONT
    case SIGCONT:
      p->raw_status_new = 0;
      pset_status (p, Qrun);
      p->tick = ++process_tick;
      if (!nomsg)
	{
	  status_notify (NULL);
	  redisplay_preserve_echo_area (13);
	}
      break;
#endif /* ! defined (SIGCONT) */
    case SIGINT:
    case SIGQUIT:
    case SIGKILL:
      flush_pending_output (p->infd);
      break;
    }

  /* If we don't have process groups, send the signal to the immediate
     subprocess.  That isn't really right, but it's better than any
     obvious alternative.  */
  if (no_pgrp)
    {
      kill (p->pid, signo);
      return;
    }

  /* gid may be a pid, or minus a pgrp's number */
#ifdef TIOCSIGSEND
  if (!NILP (current_group))
    {
      if (ioctl (p->infd, TIOCSIGSEND, signo) == -1)
	kill (-gid, signo);
    }
  else
    {
      gid = - p->pid;
      kill (gid, signo);
    }
#else /* ! defined (TIOCSIGSEND) */
  kill (-gid, signo);
#endif /* ! defined (TIOCSIGSEND) */
}

DEFUN ("interrupt-process", Finterrupt_process, Sinterrupt_process, 0, 2, 0,
       doc: /* Interrupt process PROCESS.
PROCESS may be a process, a buffer, or the name of a process or buffer.
No arg or nil means current buffer's process.
Second arg CURRENT-GROUP non-nil means send signal to
the current process-group of the process's controlling terminal
rather than to the process's own process group.
If the process is a shell, this means interrupt current subjob
rather than the shell.

If CURRENT-GROUP is `lambda', and if the shell owns the terminal,
don't send the signal.  */)
  (Lisp_Object process, Lisp_Object current_group)
{
  process_send_signal (process, SIGINT, current_group, 0);
  return process;
}

DEFUN ("kill-process", Fkill_process, Skill_process, 0, 2, 0,
       doc: /* Kill process PROCESS.  May be process or name of one.
See function `interrupt-process' for more details on usage.  */)
  (Lisp_Object process, Lisp_Object current_group)
{
  process_send_signal (process, SIGKILL, current_group, 0);
  return process;
}

DEFUN ("quit-process", Fquit_process, Squit_process, 0, 2, 0,
       doc: /* Send QUIT signal to process PROCESS.  May be process or name of one.
See function `interrupt-process' for more details on usage.  */)
  (Lisp_Object process, Lisp_Object current_group)
{
  process_send_signal (process, SIGQUIT, current_group, 0);
  return process;
}

DEFUN ("stop-process", Fstop_process, Sstop_process, 0, 2, 0,
       doc: /* Stop process PROCESS.  May be process or name of one.
See function `interrupt-process' for more details on usage.
If PROCESS is a network or serial process, inhibit handling of incoming
traffic.  */)
  (Lisp_Object process, Lisp_Object current_group)
{
  if (PROCESSP (process) && (NETCONN_P (process) || SERIALCONN_P (process)))
    {
      struct Lisp_Process *p;

      p = XPROCESS (process);
      if (NILP (p->command)
	  && p->infd >= 0)
	delete_read_fd (p->infd);
      pset_command (p, Qt);
      return process;
    }
#ifndef SIGTSTP
  error ("No SIGTSTP support");
#else
  process_send_signal (process, SIGTSTP, current_group, 0);
#endif
  return process;
}

DEFUN ("continue-process", Fcontinue_process, Scontinue_process, 0, 2, 0,
       doc: /* Continue process PROCESS.  May be process or name of one.
See function `interrupt-process' for more details on usage.
If PROCESS is a network or serial process, resume handling of incoming
traffic.  */)
  (Lisp_Object process, Lisp_Object current_group)
{
  if (PROCESSP (process) && (NETCONN_P (process) || SERIALCONN_P (process)))
    {
      struct Lisp_Process *p;

      p = XPROCESS (process);
      if (EQ (p->command, Qt)
	  && p->infd >= 0
	  && (!EQ (p->filter, Qt) || EQ (p->status, Qlisten)))
	{
	  add_non_keyboard_read_fd (p->infd);
#ifdef WINDOWSNT
	  if (fd_info[ p->infd ].flags & FILE_SERIAL)
	    PurgeComm (fd_info[ p->infd ].hnd, PURGE_RXABORT | PURGE_RXCLEAR);
#else /* not WINDOWSNT */
	  tcflush (p->infd, TCIFLUSH);
#endif /* not WINDOWSNT */
	}
      pset_command (p, Qnil);
      return process;
    }
#ifdef SIGCONT
    process_send_signal (process, SIGCONT, current_group, 0);
#else
    error ("No SIGCONT support");
#endif
  return process;
}

/* Return the integer value of the signal whose abbreviation is ABBR,
   or a negative number if there is no such signal.  */
static int
abbr_to_signal (char const *name)
{
  int i, signo;
  char sigbuf[20]; /* Large enough for all valid signal abbreviations.  */

  if (!strncmp (name, "SIG", 3) || !strncmp (name, "sig", 3))
    name += 3;

  for (i = 0; i < sizeof sigbuf; i++)
    {
      sigbuf[i] = c_toupper (name[i]);
      if (! sigbuf[i])
	return str2sig (sigbuf, &signo) == 0 ? signo : -1;
    }

  return -1;
}

DEFUN ("signal-process", Fsignal_process, Ssignal_process,
       2, 2, "sProcess (name or number): \nnSignal code: ",
       doc: /* Send PROCESS the signal with code SIGCODE.
PROCESS may also be a number specifying the process id of the
process to signal; in this case, the process need not be a child of
this Emacs.
SIGCODE may be an integer, or a symbol whose name is a signal name.  */)
  (Lisp_Object process, Lisp_Object sigcode)
{
  pid_t pid;
  int signo;

  if (STRINGP (process))
    {
      Lisp_Object tem = Fget_process (process);
      if (NILP (tem))
	{
	  Lisp_Object process_number =
	    string_to_number (SSDATA (process), 10, 1);
	  if (INTEGERP (process_number) || FLOATP (process_number))
	    tem = process_number;
	}
      process = tem;
    }
  else if (!NUMBERP (process))
    process = get_process (process);

  if (NILP (process))
    return process;

  if (NUMBERP (process))
    CONS_TO_INTEGER (process, pid_t, pid);
  else
    {
      CHECK_PROCESS (process);
      pid = XPROCESS (process)->pid;
      if (pid <= 0)
	error ("Cannot signal process %s", SDATA (XPROCESS (process)->name));
    }

  if (INTEGERP (sigcode))
    {
      CHECK_TYPE_RANGED_INTEGER (int, sigcode);
      signo = XINT (sigcode);
    }
  else
    {
      char *name;

      CHECK_SYMBOL (sigcode);
      name = SSDATA (SYMBOL_NAME (sigcode));

      signo = abbr_to_signal (name);
      if (signo < 0)
	error ("Undefined signal name %s", name);
    }

  return make_number (kill (pid, signo));
}

DEFUN ("process-send-eof", Fprocess_send_eof, Sprocess_send_eof, 0, 1, 0,
       doc: /* Make PROCESS see end-of-file in its input.
EOF comes after any text already sent to it.
PROCESS may be a process, a buffer, the name of a process or buffer, or
nil, indicating the current buffer's process.
If PROCESS is a network connection, or is a process communicating
through a pipe (as opposed to a pty), then you cannot send any more
text to PROCESS after you call this function.
If PROCESS is a serial process, wait until all output written to the
process has been transmitted to the serial port.  */)
  (Lisp_Object process)
{
  Lisp_Object proc;
  struct coding_system *coding;

  if (DATAGRAM_CONN_P (process))
    return process;

  proc = get_process (process);
  coding = proc_encode_coding_system[XPROCESS (proc)->outfd];

  /* Make sure the process is really alive.  */
  if (XPROCESS (proc)->raw_status_new)
    update_status (XPROCESS (proc));
  if (! EQ (XPROCESS (proc)->status, Qrun))
    error ("Process %s not running", SDATA (XPROCESS (proc)->name));

  if (CODING_REQUIRE_FLUSHING (coding))
    {
      coding->mode |= CODING_MODE_LAST_BLOCK;
      send_process (proc, "", 0, Qnil);
    }

  if (XPROCESS (proc)->pty_flag)
    send_process (proc, "\004", 1, Qnil);
  else if (EQ (XPROCESS (proc)->type, Qserial))
    {
#ifndef WINDOWSNT
      if (tcdrain (XPROCESS (proc)->outfd) != 0)
	error ("tcdrain() failed: %s", emacs_strerror (errno));
#endif /* not WINDOWSNT */
      /* Do nothing on Windows because writes are blocking.  */
    }
  else
    {
      int old_outfd, new_outfd;

#ifdef HAVE_SHUTDOWN
      /* If this is a network connection, or socketpair is used
	 for communication with the subprocess, call shutdown to cause EOF.
	 (In some old system, shutdown to socketpair doesn't work.
	 Then we just can't win.)  */
      if (EQ (XPROCESS (proc)->type, Qnetwork)
	  || XPROCESS (proc)->outfd == XPROCESS (proc)->infd)
	shutdown (XPROCESS (proc)->outfd, 1);
      /* In case of socketpair, outfd == infd, so don't close it.  */
      if (XPROCESS (proc)->outfd != XPROCESS (proc)->infd)
	emacs_close (XPROCESS (proc)->outfd);
#else /* not HAVE_SHUTDOWN */
      emacs_close (XPROCESS (proc)->outfd);
#endif /* not HAVE_SHUTDOWN */
      new_outfd = emacs_open (NULL_DEVICE, O_WRONLY, 0);
      if (new_outfd < 0)
	emacs_abort ();
      old_outfd = XPROCESS (proc)->outfd;

      if (!proc_encode_coding_system[new_outfd])
	proc_encode_coding_system[new_outfd]
	  = xmalloc (sizeof (struct coding_system));
      *proc_encode_coding_system[new_outfd]
	= *proc_encode_coding_system[old_outfd];
      memset (proc_encode_coding_system[old_outfd], 0,
	      sizeof (struct coding_system));

      XPROCESS (proc)->outfd = new_outfd;
    }
  return process;
}

/* The main Emacs thread records child processes in three places:

   - Vprocess_alist, for asynchronous subprocesses, which are child
     processes visible to Lisp.

   - deleted_pid_list, for child processes invisible to Lisp,
     typically because of delete-process.  These are recorded so that
     the processes can be reaped when they exit, so that the operating
     system's process table is not cluttered by zombies.

   - the local variable PID in Fcall_process, call_process_cleanup and
     call_process_kill, for synchronous subprocesses.
     record_unwind_protect is used to make sure this process is not
     forgotten: if the user interrupts call-process and the child
     process refuses to exit immediately even with two C-g's,
     call_process_kill adds PID's contents to deleted_pid_list before
     returning.

   The main Emacs thread invokes waitpid only on child processes that
   it creates and that have not been reaped.  This avoid races on
   platforms such as GTK, where other threads create their own
   subprocesses which the main thread should not reap.  For example,
   if the main thread attempted to reap an already-reaped child, it
   might inadvertently reap a GTK-created process that happened to
   have the same process ID.  */

/* LIB_CHILD_HANDLER is a SIGCHLD handler that Emacs calls while doing
   its own SIGCHLD handling.  On POSIXish systems, glib needs this to
   keep track of its own children.  The default handler does nothing.  */
static void dummy_handler (int sig) {}
static signal_handler_t volatile lib_child_handler = dummy_handler;

/* Handle a SIGCHLD signal by looking for known child processes of
   Emacs whose status have changed.  For each one found, record its
   new status.

   All we do is change the status; we do not run sentinels or print
   notifications.  That is saved for the next time keyboard input is
   done, in order to avoid timing errors.

   ** WARNING: this can be called during garbage collection.
   Therefore, it must not be fooled by the presence of mark bits in
   Lisp objects.

   ** USG WARNING: Although it is not obvious from the documentation
   in signal(2), on a USG system the SIGCLD handler MUST NOT call
   signal() before executing at least one wait(), otherwise the
   handler will be called again, resulting in an infinite loop.  The
   relevant portion of the documentation reads "SIGCLD signals will be
   queued and the signal-catching function will be continually
   reentered until the queue is empty".  Invoking signal() causes the
   kernel to reexamine the SIGCLD queue.  Fred Fish, UniSoft Systems
   Inc.

   ** Malloc WARNING: This should never call malloc either directly or
   indirectly; if it does, that is a bug  */

static void
handle_child_signal (int sig)
{
  Lisp_Object tail;

  /* Find the process that signaled us, and record its status.  */

  /* The process can have been deleted by Fdelete_process, or have
     been started asynchronously by Fcall_process.  */
  for (tail = deleted_pid_list; CONSP (tail); tail = XCDR (tail))
    {
      bool all_pids_are_fixnums
	= (MOST_NEGATIVE_FIXNUM <= TYPE_MINIMUM (pid_t)
	   && TYPE_MAXIMUM (pid_t) <= MOST_POSITIVE_FIXNUM);
      Lisp_Object xpid = XCAR (tail);
      if (all_pids_are_fixnums ? INTEGERP (xpid) : NUMBERP (xpid))
	{
	  pid_t deleted_pid;
	  if (INTEGERP (xpid))
	    deleted_pid = XINT (xpid);
	  else
	    deleted_pid = XFLOAT_DATA (xpid);
	  if (child_status_changed (deleted_pid, 0, 0))
	    XSETCAR (tail, Qnil);
	}
    }

  /* Otherwise, if it is asynchronous, it is in Vprocess_alist.  */
  for (tail = Vprocess_alist; CONSP (tail); tail = XCDR (tail))
    {
      Lisp_Object proc = XCDR (XCAR (tail));
      struct Lisp_Process *p = XPROCESS (proc);
      int status;

      if (p->alive
	  && child_status_changed (p->pid, &status, WUNTRACED | WCONTINUED))
	{
	  /* Change the status of the process that was found.  */
	  p->tick = ++process_tick;
	  p->raw_status = status;
	  p->raw_status_new = 1;

	  /* If process has terminated, stop waiting for its output.  */
	  if (WIFSIGNALED (status) || WIFEXITED (status))
	    {
	      bool clear_desc_flag = 0;
	      p->alive = 0;
	      if (p->infd >= 0)
		clear_desc_flag = 1;

	      /* clear_desc_flag avoids a compiler bug in Microsoft C.  */
	      if (clear_desc_flag)
		delete_read_fd (p->infd);
	    }
	}
    }

  lib_child_handler (sig);
}

static void
deliver_child_signal (int sig)
{
  deliver_process_signal (sig, handle_child_signal);
}


static Lisp_Object
exec_sentinel_error_handler (Lisp_Object error_val)
{
  cmd_error_internal (error_val, "error in process sentinel: ");
  Vinhibit_quit = Qt;
  update_echo_area ();
  Fsleep_for (make_number (2), Qnil);
  return Qt;
}

static void
exec_sentinel (Lisp_Object proc, Lisp_Object reason)
{
  Lisp_Object sentinel, odeactivate;
  struct Lisp_Process *p = XPROCESS (proc);
  ptrdiff_t count = SPECPDL_INDEX ();
  bool outer_running_asynch_code = running_asynch_code;
  int waiting = waiting_for_user_input_p;

  if (inhibit_sentinels)
    return;

  /* No need to gcpro these, because all we do with them later
     is test them for EQness, and none of them should be a string.  */
  odeactivate = Vdeactivate_mark;
#if 0
  Lisp_Object obuffer, okeymap;
  XSETBUFFER (obuffer, current_buffer);
  okeymap = BVAR (current_buffer, keymap);
#endif

  /* There's no good reason to let sentinels change the current
     buffer, and many callers of accept-process-output, sit-for, and
     friends don't expect current-buffer to be changed from under them.  */
  record_unwind_current_buffer ();

  sentinel = p->sentinel;

  /* Inhibit quit so that random quits don't screw up a running filter.  */
  specbind (Qinhibit_quit, Qt);
  specbind (Qlast_nonmenu_event, Qt); /* Why? --Stef  */

  /* In case we get recursively called,
     and we already saved the match data nonrecursively,
     save the same match data in safely recursive fashion.  */
  if (outer_running_asynch_code)
    {
      Lisp_Object tem;
      tem = Fmatch_data (Qnil, Qnil, Qnil);
      restore_search_regs ();
      record_unwind_save_match_data ();
      Fset_match_data (tem, Qt);
    }

  /* For speed, if a search happens within this code,
     save the match data in a special nonrecursive fashion.  */
  running_asynch_code = 1;

  internal_condition_case_1 (read_process_output_call,
			     Fcons (sentinel,
				    Fcons (proc, Fcons (reason, Qnil))),
			     !NILP (Vdebug_on_error) ? Qnil : Qerror,
			     exec_sentinel_error_handler);

  /* If we saved the match data nonrecursively, restore it now.  */
  restore_search_regs ();
  running_asynch_code = outer_running_asynch_code;

  Vdeactivate_mark = odeactivate;

  /* Restore waiting_for_user_input_p as it was
     when we were called, in case the filter clobbered it.  */
  waiting_for_user_input_p = waiting;

#if 0
  if (! EQ (Fcurrent_buffer (), obuffer)
      || ! EQ (current_buffer->keymap, okeymap))
#endif
    /* But do it only if the caller is actually going to read events.
       Otherwise there's no need to make him wake up, and it could
       cause trouble (for example it would make sit_for return).  */
    if (waiting_for_user_input_p == -1)
      record_asynch_buffer_change ();

  unbind_to (count, Qnil);
}

/* Report all recent events of a change in process status
   (either run the sentinel or output a message).
   This is usually done while Emacs is waiting for keyboard input
   but can be done at other times.  */

static void
status_notify (struct Lisp_Process *deleting_process)
{
  register Lisp_Object proc;
  Lisp_Object tail, msg;
  struct gcpro gcpro1, gcpro2;

  tail = Qnil;
  msg = Qnil;
  /* We need to gcpro tail; if read_process_output calls a filter
     which deletes a process and removes the cons to which tail points
     from Vprocess_alist, and then causes a GC, tail is an unprotected
     reference.  */
  GCPRO2 (tail, msg);

  /* Set this now, so that if new processes are created by sentinels
     that we run, we get called again to handle their status changes.  */
  update_tick = process_tick;

  for (tail = Vprocess_alist; CONSP (tail); tail = XCDR (tail))
    {
      Lisp_Object symbol;
      register struct Lisp_Process *p;

      proc = Fcdr (XCAR (tail));
      p = XPROCESS (proc);

      if (p->tick != p->update_tick)
	{
	  p->update_tick = p->tick;

	  /* If process is still active, read any output that remains.  */
	  while (! EQ (p->filter, Qt)
		 && ! EQ (p->status, Qconnect)
		 && ! EQ (p->status, Qlisten)
		 /* Network or serial process not stopped:  */
		 && ! EQ (p->command, Qt)
		 && p->infd >= 0
		 && p != deleting_process
		 && read_process_output (proc, p->infd) > 0);

	  /* Get the text to use for the message.  */
	  if (p->raw_status_new)
	    update_status (p);
	  msg = status_message (p);

	  /* If process is terminated, deactivate it or delete it.  */
	  symbol = p->status;
	  if (CONSP (p->status))
	    symbol = XCAR (p->status);

	  if (EQ (symbol, Qsignal) || EQ (symbol, Qexit)
	      || EQ (symbol, Qclosed))
	    {
	      if (delete_exited_processes)
		remove_process (proc);
	      else
		deactivate_process (proc);
	    }

	  /* The actions above may have further incremented p->tick.
	     So set p->update_tick again so that an error in the sentinel will
	     not cause this code to be run again.  */
	  p->update_tick = p->tick;
	  /* Now output the message suitably.  */
	  exec_sentinel (proc, msg);
	}
    } /* end for */

  update_mode_lines++;  /* In case buffers use %s in mode-line-format.  */
  UNGCPRO;
}

DEFUN ("internal-default-process-sentinel", Finternal_default_process_sentinel,
       Sinternal_default_process_sentinel, 2, 2, 0,
       doc: /* Function used as default sentinel for processes.  */)
     (Lisp_Object proc, Lisp_Object msg)
{
  Lisp_Object buffer, symbol;
  struct Lisp_Process *p;
  CHECK_PROCESS (proc);
  p = XPROCESS (proc);
  buffer = p->buffer;
  symbol = p->status;
  if (CONSP (symbol))
    symbol = XCAR (symbol);

  if (!EQ (symbol, Qrun) && !NILP (buffer))
    {
      Lisp_Object tem;
      struct buffer *old = current_buffer;
      ptrdiff_t opoint, opoint_byte;
      ptrdiff_t before, before_byte;

      /* Avoid error if buffer is deleted
	 (probably that's why the process is dead, too).  */
      if (!BUFFER_LIVE_P (XBUFFER (buffer)))
	return Qnil;
      Fset_buffer (buffer);

      if (NILP (BVAR (current_buffer, enable_multibyte_characters)))
	msg = (code_convert_string_norecord
	       (msg, Vlocale_coding_system, 1));

      opoint = PT;
      opoint_byte = PT_BYTE;
      /* Insert new output into buffer
	 at the current end-of-output marker,
	 thus preserving logical ordering of input and output.  */
      if (XMARKER (p->mark)->buffer)
	Fgoto_char (p->mark);
      else
	SET_PT_BOTH (ZV, ZV_BYTE);

      before = PT;
      before_byte = PT_BYTE;

      tem = BVAR (current_buffer, read_only);
      bset_read_only (current_buffer, Qnil);
      insert_string ("\nProcess ");
      { /* FIXME: temporary kludge.  */
	Lisp_Object tem2 = p->name; Finsert (1, &tem2); }
      insert_string (" ");
      Finsert (1, &msg);
      bset_read_only (current_buffer, tem);
      set_marker_both (p->mark, p->buffer, PT, PT_BYTE);

      if (opoint >= before)
	SET_PT_BOTH (opoint + (PT - before),
		     opoint_byte + (PT_BYTE - before_byte));
      else
	SET_PT_BOTH (opoint, opoint_byte);

      set_buffer_internal (old);
    }
  return Qnil;
}


DEFUN ("set-process-coding-system", Fset_process_coding_system,
       Sset_process_coding_system, 1, 3, 0,
       doc: /* Set coding systems of PROCESS to DECODING and ENCODING.
DECODING will be used to decode subprocess output and ENCODING to
encode subprocess input.  */)
  (register Lisp_Object process, Lisp_Object decoding, Lisp_Object encoding)
{
  register struct Lisp_Process *p;

  CHECK_PROCESS (process);
  p = XPROCESS (process);
  if (p->infd < 0)
    error ("Input file descriptor of %s closed", SDATA (p->name));
  if (p->outfd < 0)
    error ("Output file descriptor of %s closed", SDATA (p->name));
  Fcheck_coding_system (decoding);
  Fcheck_coding_system (encoding);
  encoding = coding_inherit_eol_type (encoding, Qnil);
  pset_decode_coding_system (p, decoding);
  pset_encode_coding_system (p, encoding);
  setup_process_coding_systems (process);

  return Qnil;
}

DEFUN ("process-coding-system",
       Fprocess_coding_system, Sprocess_coding_system, 1, 1, 0,
       doc: /* Return a cons of coding systems for decoding and encoding of PROCESS.  */)
  (register Lisp_Object process)
{
  CHECK_PROCESS (process);
  return Fcons (XPROCESS (process)->decode_coding_system,
		XPROCESS (process)->encode_coding_system);
}

DEFUN ("set-process-filter-multibyte", Fset_process_filter_multibyte,
       Sset_process_filter_multibyte, 2, 2, 0,
       doc: /* Set multibyteness of the strings given to PROCESS's filter.
If FLAG is non-nil, the filter is given multibyte strings.
If FLAG is nil, the filter is given unibyte strings.  In this case,
all character code conversion except for end-of-line conversion is
suppressed.  */)
  (Lisp_Object process, Lisp_Object flag)
{
  register struct Lisp_Process *p;

  CHECK_PROCESS (process);
  p = XPROCESS (process);
  if (NILP (flag))
    pset_decode_coding_system
      (p, raw_text_coding_system (p->decode_coding_system));
  setup_process_coding_systems (process);

  return Qnil;
}

DEFUN ("process-filter-multibyte-p", Fprocess_filter_multibyte_p,
       Sprocess_filter_multibyte_p, 1, 1, 0,
       doc: /* Return t if a multibyte string is given to PROCESS's filter.*/)
  (Lisp_Object process)
{
  register struct Lisp_Process *p;
  struct coding_system *coding;

  CHECK_PROCESS (process);
  p = XPROCESS (process);
  coding = proc_decode_coding_system[p->infd];
  return (CODING_FOR_UNIBYTE (coding) ? Qnil : Qt);
}




# ifdef HAVE_GPM

void
add_gpm_wait_descriptor (int desc)
{
  add_keyboard_wait_descriptor (desc);
}

void
delete_gpm_wait_descriptor (int desc)
{
  delete_keyboard_wait_descriptor (desc);
}

# endif

# ifdef USABLE_SIGIO

/* Return true if *MASK has a bit set
   that corresponds to one of the keyboard input descriptors.  */

static bool
keyboard_bit_set (fd_set *mask)
{
  int fd;

  for (fd = 0; fd <= max_desc; fd++)
    if (FD_ISSET (fd, mask)
	&& ((fd_callback_info[fd].flags & KEYBOARD_FD) != 0))
      return 1;

  return 0;
}
# endif

#else  /* not subprocesses */

/* Defined on msdos.c.  */
extern int sys_select (int, SELECT_TYPE *, SELECT_TYPE *, SELECT_TYPE *,
		       EMACS_TIME *, void *);

/* Implementation of wait_reading_process_output, assuming that there
   are no subprocesses.  Used only by the MS-DOS build.

   Wait for timeout to elapse and/or keyboard input to be available.

   TIME_LIMIT is:
     timeout in seconds
     If negative, gobble data immediately available but don't wait for any.

   NSECS is:
     an additional duration to wait, measured in nanoseconds
     If TIME_LIMIT is zero, then:
       If NSECS == 0, there is no limit.
       If NSECS > 0, the timeout consists of NSECS only.
       If NSECS < 0, gobble data immediately, as if TIME_LIMIT were negative.

   READ_KBD is:
     0 to ignore keyboard input, or
     1 to return when input is available, or
     -1 means caller will actually read the input, so don't throw to
       the quit handler.

   see full version for other parameters. We know that wait_proc will
     always be NULL, since `subprocesses' isn't defined.

   DO_DISPLAY means redisplay should be done to show subprocess
   output that arrives.

   Return true if we received input from any process.  */

bool
wait_reading_process_output (intmax_t time_limit, int nsecs, int read_kbd,
			     bool do_display,
			     Lisp_Object wait_for_cell,
			     struct Lisp_Process *wait_proc, int just_wait_proc)
{
  register int nfds;
  EMACS_TIME end_time, timeout;

  if (time_limit < 0)
    {
      time_limit = 0;
      nsecs = -1;
    }
  else if (TYPE_MAXIMUM (time_t) < time_limit)
    time_limit = TYPE_MAXIMUM (time_t);

  /* What does time_limit really mean?  */
  if (time_limit || nsecs > 0)
    {
      timeout = make_emacs_time (time_limit, nsecs);
      end_time = add_emacs_time (current_emacs_time (), timeout);
    }

  /* Turn off periodic alarms (in case they are in use)
     and then turn off any other atimers,
     because the select emulator uses alarms.  */
  stop_polling ();
  turn_on_atimers (0);

  while (1)
    {
      bool timeout_reduced_for_timers = 0;
      SELECT_TYPE waitchannels;
      int xerrno;

      /* If calling from keyboard input, do not quit
	 since we want to return C-g as an input character.
	 Otherwise, do pending quit if requested.  */
      if (read_kbd >= 0)
	QUIT;

      /* Exit now if the cell we're waiting for became non-nil.  */
      if (! NILP (wait_for_cell) && ! NILP (XCAR (wait_for_cell)))
	break;

      /* Compute time from now till when time limit is up.  */
      /* Exit if already run out.  */
      if (nsecs < 0)
	{
	  /* A negative timeout means
	     gobble output available now
	     but don't wait at all.  */

	  timeout = make_emacs_time (0, 0);
	}
      else if (time_limit || nsecs > 0)
	{
	  EMACS_TIME now = current_emacs_time ();
	  if (EMACS_TIME_LE (end_time, now))
	    break;
	  timeout = sub_emacs_time (end_time, now);
	}
      else
	{
	  timeout = make_emacs_time (100000, 0);
	}

      /* If our caller will not immediately handle keyboard events,
	 run timer events directly.
	 (Callers that will immediately read keyboard events
	 call timer_delay on their own.)  */
      if (NILP (wait_for_cell))
	{
	  EMACS_TIME timer_delay;

	  do
	    {
	      unsigned old_timers_run = timers_run;
	      timer_delay = timer_check ();
	      if (timers_run != old_timers_run && do_display)
		/* We must retry, since a timer may have requeued itself
		   and that could alter the time delay.  */
		redisplay_preserve_echo_area (14);
	      else
		break;
	    }
	  while (!detect_input_pending ());

	  /* If there is unread keyboard input, also return.  */
	  if (read_kbd != 0
	      && requeued_events_pending_p ())
	    break;

	  if (EMACS_TIME_VALID_P (timer_delay) && nsecs >= 0)
	    {
	      if (EMACS_TIME_LT (timer_delay, timeout))
		{
		  timeout = timer_delay;
		  timeout_reduced_for_timers = 1;
		}
	    }
	}

      /* Cause C-g and alarm signals to take immediate action,
	 and cause input available signals to zero out timeout.  */
      if (read_kbd < 0)
	set_waiting_for_input (&timeout);

      /* If a frame has been newly mapped and needs updating,
	 reprocess its display stuff.  */
      if (frame_garbaged && do_display)
	{
	  clear_waiting_for_input ();
	  redisplay_preserve_echo_area (15);
	  if (read_kbd < 0)
	    set_waiting_for_input (&timeout);
	}

      /* Wait till there is something to do.  */
      FD_ZERO (&waitchannels);
      if (read_kbd && detect_input_pending ())
	nfds = 0;
      else
	{
	  if (read_kbd || !NILP (wait_for_cell))
	    FD_SET (0, &waitchannels);
	  nfds = pselect (1, &waitchannels, NULL, NULL, &timeout, NULL);
	}

      xerrno = errno;

      /* Make C-g and alarm signals set flags again */
      clear_waiting_for_input ();

      /*  If we woke up due to SIGWINCH, actually change size now.  */
      do_pending_window_change (0);

      if ((time_limit || nsecs) && nfds == 0 && ! timeout_reduced_for_timers)
	/* We waited the full specified time, so return now.  */
	break;

      if (nfds == -1)
	{
	  /* If the system call was interrupted, then go around the
	     loop again.  */
	  if (xerrno == EINTR)
	    FD_ZERO (&waitchannels);
	  else
	    error ("select error: %s", emacs_strerror (xerrno));
	}

      /* Check for keyboard input */

      if (read_kbd
	  && detect_input_pending_run_timers (do_display))
	{
	  swallow_events (do_display);
	  if (detect_input_pending_run_timers (do_display))
	    break;
	}

      /* If there is unread keyboard input, also return.  */
      if (read_kbd
	  && requeued_events_pending_p ())
	break;

      /* If wait_for_cell. check for keyboard input
	 but don't run any timers.
	 ??? (It seems wrong to me to check for keyboard
	 input at all when wait_for_cell, but the code
	 has been this way since July 1994.
	 Try changing this after version 19.31.)  */
      if (! NILP (wait_for_cell)
	  && detect_input_pending ())
	{
	  swallow_events (do_display);
	  if (detect_input_pending ())
	    break;
	}

      /* Exit now if the cell we're waiting for became non-nil.  */
      if (! NILP (wait_for_cell) && ! NILP (XCAR (wait_for_cell)))
	break;
    }

  start_polling ();

  return 0;
}

#endif	/* not subprocesses */

/* The following functions are needed even if async subprocesses are
   not supported.  Some of them are no-op stubs in that case.  */

/* Add DESC to the set of keyboard input descriptors.  */

void
add_keyboard_wait_descriptor (int desc)
{
#ifdef subprocesses /* actually means "not MSDOS" */
  eassert (desc >= 0 && desc < MAXDESC);
  fd_callback_info[desc].flags |= FOR_READ | KEYBOARD_FD;
  if (desc > max_desc)
    max_desc = desc;
#endif
}

/* From now on, do not expect DESC to give keyboard input.  */

void
delete_keyboard_wait_descriptor (int desc)
{
#ifdef subprocesses
  int fd;
  int lim = max_desc;

  eassert (desc >= 0 && desc < MAXDESC);
  eassert (desc <= max_desc);

  fd_callback_info[desc].flags &= ~(FOR_READ | KEYBOARD_FD | PROCESS_FD);

  if (desc == max_desc)
    recompute_max_desc ();
#endif
}

/* Setup coding systems of PROCESS.  */

void
setup_process_coding_systems (Lisp_Object process)
{
#ifdef subprocesses
  struct Lisp_Process *p = XPROCESS (process);
  int inch = p->infd;
  int outch = p->outfd;
  Lisp_Object coding_system;

  if (inch < 0 || outch < 0)
    return;

  if (!proc_decode_coding_system[inch])
    proc_decode_coding_system[inch] = xmalloc (sizeof (struct coding_system));
  coding_system = p->decode_coding_system;
  if (EQ (p->filter, Qinternal_default_process_filter)
      && BUFFERP (p->buffer))
    {
      if (NILP (BVAR (XBUFFER (p->buffer), enable_multibyte_characters)))
	coding_system = raw_text_coding_system (coding_system);
    }
  setup_coding_system (coding_system, proc_decode_coding_system[inch]);

  if (!proc_encode_coding_system[outch])
    proc_encode_coding_system[outch] = xmalloc (sizeof (struct coding_system));
  setup_coding_system (p->encode_coding_system,
		       proc_encode_coding_system[outch]);
#endif
}

/* Close all descriptors currently in use for communication
   with subprocess.  This is used in a newly-forked subprocess
   to get rid of irrelevant descriptors.  */

void
close_process_descs (void)
{
#ifndef DOS_NT
  int i;
  for (i = 0; i < MAXDESC; i++)
    {
      Lisp_Object process;
      process = chan_process[i];
      if (!NILP (process))
	{
	  int in  = XPROCESS (process)->infd;
	  int out = XPROCESS (process)->outfd;
	  if (in >= 0)
	    emacs_close (in);
	  if (out >= 0 && in != out)
	    emacs_close (out);
	}
    }
#endif
}

DEFUN ("get-buffer-process", Fget_buffer_process, Sget_buffer_process, 1, 1, 0,
       doc: /* Return the (or a) process associated with BUFFER.
BUFFER may be a buffer or the name of one.  */)
  (register Lisp_Object buffer)
{
#ifdef subprocesses
  register Lisp_Object buf, tail, proc;

  if (NILP (buffer)) return Qnil;
  buf = Fget_buffer (buffer);
  if (NILP (buf)) return Qnil;

  for (tail = Vprocess_alist; CONSP (tail); tail = XCDR (tail))
    {
      proc = Fcdr (XCAR (tail));
      if (PROCESSP (proc) && EQ (XPROCESS (proc)->buffer, buf))
	return proc;
    }
#endif	/* subprocesses */
  return Qnil;
}

DEFUN ("process-inherit-coding-system-flag",
       Fprocess_inherit_coding_system_flag, Sprocess_inherit_coding_system_flag,
       1, 1, 0,
       doc: /* Return the value of inherit-coding-system flag for PROCESS.
If this flag is t, `buffer-file-coding-system' of the buffer
associated with PROCESS will inherit the coding system used to decode
the process output.  */)
  (register Lisp_Object process)
{
#ifdef subprocesses
  CHECK_PROCESS (process);
  return XPROCESS (process)->inherit_coding_system_flag ? Qt : Qnil;
#else
  /* Ignore the argument and return the value of
     inherit-process-coding-system.  */
  return inherit_process_coding_system ? Qt : Qnil;
#endif
}

/* Kill all processes associated with `buffer'.
   If `buffer' is nil, kill all processes  */

void
kill_buffer_processes (Lisp_Object buffer)
{
#ifdef subprocesses
  Lisp_Object tail, proc;

  for (tail = Vprocess_alist; CONSP (tail); tail = XCDR (tail))
    {
      proc = XCDR (XCAR (tail));
      if (PROCESSP (proc)
	  && (NILP (buffer) || EQ (XPROCESS (proc)->buffer, buffer)))
	{
	  if (NETCONN_P (proc) || SERIALCONN_P (proc))
	    Fdelete_process (proc);
	  else if (XPROCESS (proc)->infd >= 0)
	    process_send_signal (proc, SIGHUP, Qnil, 1);
	}
    }
#else  /* subprocesses */
  /* Since we have no subprocesses, this does nothing.  */
#endif /* subprocesses */
}

DEFUN ("waiting-for-user-input-p", Fwaiting_for_user_input_p,
       Swaiting_for_user_input_p, 0, 0, 0,
       doc: /* Return non-nil if Emacs is waiting for input from the user.
This is intended for use by asynchronous process output filters and sentinels.  */)
  (void)
{
#ifdef subprocesses
  return (waiting_for_user_input_p ? Qt : Qnil);
#else
  return Qnil;
#endif
}

/* Stop reading input from keyboard sources.  */

void
hold_keyboard_input (void)
{
  kbd_is_on_hold = 1;
}

/* Resume reading input from keyboard sources.  */

void
unhold_keyboard_input (void)
{
  kbd_is_on_hold = 0;
}

/* Return true if keyboard input is on hold, zero otherwise.  */

bool
kbd_on_hold_p (void)
{
  return kbd_is_on_hold;
}


/* Enumeration of and access to system processes a-la ps(1).  */

DEFUN ("list-system-processes", Flist_system_processes, Slist_system_processes,
       0, 0, 0,
       doc: /* Return a list of numerical process IDs of all running processes.
If this functionality is unsupported, return nil.

See `process-attributes' for getting attributes of a process given its ID.  */)
  (void)
{
  return list_system_processes ();
}

DEFUN ("process-attributes", Fprocess_attributes,
       Sprocess_attributes, 1, 1, 0,
       doc: /* Return attributes of the process given by its PID, a number.

Value is an alist where each element is a cons cell of the form

    \(KEY . VALUE)

If this functionality is unsupported, the value is nil.

See `list-system-processes' for getting a list of all process IDs.

The KEYs of the attributes that this function may return are listed
below, together with the type of the associated VALUE (in parentheses).
Not all platforms support all of these attributes; unsupported
attributes will not appear in the returned alist.
Unless explicitly indicated otherwise, numbers can have either
integer or floating point values.

 euid    -- Effective user User ID of the process (number)
 user    -- User name corresponding to euid (string)
 egid    -- Effective user Group ID of the process (number)
 group   -- Group name corresponding to egid (string)
 comm    -- Command name (executable name only) (string)
 state   -- Process state code, such as "S", "R", or "T" (string)
 ppid    -- Parent process ID (number)
 pgrp    -- Process group ID (number)
 sess    -- Session ID, i.e. process ID of session leader (number)
 ttname  -- Controlling tty name (string)
 tpgid   -- ID of foreground process group on the process's tty (number)
 minflt  -- number of minor page faults (number)
 majflt  -- number of major page faults (number)
 cminflt -- cumulative number of minor page faults (number)
 cmajflt -- cumulative number of major page faults (number)
 utime   -- user time used by the process, in (current-time) format,
              which is a list of integers (HIGH LOW USEC PSEC)
 stime   -- system time used by the process (current-time)
 time    -- sum of utime and stime (current-time)
 cutime  -- user time used by the process and its children (current-time)
 cstime  -- system time used by the process and its children (current-time)
 ctime   -- sum of cutime and cstime (current-time)
 pri     -- priority of the process (number)
 nice    -- nice value of the process (number)
 thcount -- process thread count (number)
 start   -- time the process started (current-time)
 vsize   -- virtual memory size of the process in KB's (number)
 rss     -- resident set size of the process in KB's (number)
 etime   -- elapsed time the process is running, in (HIGH LOW USEC PSEC) format
 pcpu    -- percents of CPU time used by the process (floating-point number)
 pmem    -- percents of total physical memory used by process's resident set
              (floating-point number)
 args    -- command line which invoked the process (string).  */)
  ( Lisp_Object pid)
{
  return system_process_attributes (pid);
}

#ifndef NS_IMPL_GNUSTEP
static
#endif
void
catch_child_signal (void)
{
  struct sigaction action, old_action;
  emacs_sigaction_init (&action, deliver_child_signal);
  sigaction (SIGCHLD, &action, &old_action);
  eassert (! (old_action.sa_flags & SA_SIGINFO));
  if (old_action.sa_handler != SIG_DFL && old_action.sa_handler != SIG_IGN
      && old_action.sa_handler != deliver_child_signal)
    lib_child_handler = old_action.sa_handler;
}


/* This is not called "init_process" because that is the name of a
   Mach system call, so it would cause problems on Darwin systems.  */
void
init_process_emacs (void)
{
#ifdef subprocesses
  register int i;

  inhibit_sentinels = 0;

#ifndef CANNOT_DUMP
  if (! noninteractive || initialized)
#endif
    {
#if defined HAVE_GLIB && !defined WINDOWSNT
      /* Tickle glib's child-handling code.  Ask glib to wait for Emacs itself;
	 this should always fail, but is enough to initialize glib's
	 private SIGCHLD handler.  */
      g_source_unref (g_child_watch_source_new (getpid ()));
#endif
      catch_child_signal ();
    }

  max_desc = 0;
  memset (fd_callback_info, 0, sizeof (fd_callback_info));

#ifdef NON_BLOCKING_CONNECT
  num_pending_connects = 0;
#endif

#ifdef ADAPTIVE_READ_BUFFERING
  process_output_delay_count = 0;
  process_output_skip = 0;
#endif

  /* Don't do this, it caused infinite select loops.  The display
     method should call add_keyboard_wait_descriptor on stdin if it
     needs that.  */
#if 0
  FD_SET (0, &input_wait_mask);
#endif

  Vprocess_alist = Qnil;
  deleted_pid_list = Qnil;
  for (i = 0; i < MAXDESC; i++)
    {
      chan_process[i] = Qnil;
      proc_buffered_char[i] = -1;
    }
  memset (proc_decode_coding_system, 0, sizeof proc_decode_coding_system);
  memset (proc_encode_coding_system, 0, sizeof proc_encode_coding_system);
#ifdef DATAGRAM_SOCKETS
  memset (datagram_address, 0, sizeof datagram_address);
#endif

 {
   Lisp_Object subfeatures = Qnil;
   const struct socket_options *sopt;

#define ADD_SUBFEATURE(key, val) \
  subfeatures = pure_cons (pure_cons (key, pure_cons (val, Qnil)), subfeatures)

#ifdef NON_BLOCKING_CONNECT
   ADD_SUBFEATURE (QCnowait, Qt);
#endif
#ifdef DATAGRAM_SOCKETS
   ADD_SUBFEATURE (QCtype, Qdatagram);
#endif
#ifdef HAVE_SEQPACKET
   ADD_SUBFEATURE (QCtype, Qseqpacket);
#endif
#ifdef HAVE_LOCAL_SOCKETS
   ADD_SUBFEATURE (QCfamily, Qlocal);
#endif
   ADD_SUBFEATURE (QCfamily, Qipv4);
#ifdef AF_INET6
   ADD_SUBFEATURE (QCfamily, Qipv6);
#endif
#ifdef HAVE_GETSOCKNAME
   ADD_SUBFEATURE (QCservice, Qt);
#endif
   ADD_SUBFEATURE (QCserver, Qt);

   for (sopt = socket_options; sopt->name; sopt++)
     subfeatures = pure_cons (intern_c_string (sopt->name), subfeatures);

   Fprovide (intern_c_string ("make-network-process"), subfeatures);
 }

#if defined (DARWIN_OS)
  /* PTYs are broken on Darwin < 6, but are sometimes useful for interactive
     processes.  As such, we only change the default value.  */
 if (initialized)
  {
    char const *release = (STRINGP (Voperating_system_release)
			   ? SSDATA (Voperating_system_release)
			   : 0);
    if (!release || !release[0] || (release[0] < '7' && release[1] == '.')) {
      Vprocess_connection_type = Qnil;
    }
  }
#endif
#endif	/* subprocesses */
  kbd_is_on_hold = 0;
}

void
syms_of_process (void)
{
#ifdef subprocesses

  DEFSYM (Qprocessp, "processp");
  DEFSYM (Qrun, "run");
  DEFSYM (Qstop, "stop");
  DEFSYM (Qsignal, "signal");

  /* Qexit is already staticpro'd by syms_of_eval; don't staticpro it
     here again.

     Qexit = intern_c_string ("exit");
     staticpro (&Qexit); */

  DEFSYM (Qopen, "open");
  DEFSYM (Qclosed, "closed");
  DEFSYM (Qconnect, "connect");
  DEFSYM (Qfailed, "failed");
  DEFSYM (Qlisten, "listen");
  DEFSYM (Qlocal, "local");
  DEFSYM (Qipv4, "ipv4");
#ifdef AF_INET6
  DEFSYM (Qipv6, "ipv6");
#endif
  DEFSYM (Qdatagram, "datagram");
  DEFSYM (Qseqpacket, "seqpacket");

  DEFSYM (QCport, ":port");
  DEFSYM (QCspeed, ":speed");
  DEFSYM (QCprocess, ":process");

  DEFSYM (QCbytesize, ":bytesize");
  DEFSYM (QCstopbits, ":stopbits");
  DEFSYM (QCparity, ":parity");
  DEFSYM (Qodd, "odd");
  DEFSYM (Qeven, "even");
  DEFSYM (QCflowcontrol, ":flowcontrol");
  DEFSYM (Qhw, "hw");
  DEFSYM (Qsw, "sw");
  DEFSYM (QCsummary, ":summary");

  DEFSYM (Qreal, "real");
  DEFSYM (Qnetwork, "network");
  DEFSYM (Qserial, "serial");
  DEFSYM (QCbuffer, ":buffer");
  DEFSYM (QChost, ":host");
  DEFSYM (QCservice, ":service");
  DEFSYM (QClocal, ":local");
  DEFSYM (QCremote, ":remote");
  DEFSYM (QCcoding, ":coding");
  DEFSYM (QCserver, ":server");
  DEFSYM (QCnowait, ":nowait");
  DEFSYM (QCsentinel, ":sentinel");
  DEFSYM (QClog, ":log");
  DEFSYM (QCnoquery, ":noquery");
  DEFSYM (QCstop, ":stop");
  DEFSYM (QCoptions, ":options");
  DEFSYM (QCplist, ":plist");

  DEFSYM (Qlast_nonmenu_event, "last-nonmenu-event");

  staticpro (&Vprocess_alist);
  staticpro (&deleted_pid_list);

#endif	/* subprocesses */

  DEFSYM (QCname, ":name");
  DEFSYM (QCtype, ":type");

  DEFSYM (Qeuid, "euid");
  DEFSYM (Qegid, "egid");
  DEFSYM (Quser, "user");
  DEFSYM (Qgroup, "group");
  DEFSYM (Qcomm, "comm");
  DEFSYM (Qstate, "state");
  DEFSYM (Qppid, "ppid");
  DEFSYM (Qpgrp, "pgrp");
  DEFSYM (Qsess, "sess");
  DEFSYM (Qttname, "ttname");
  DEFSYM (Qtpgid, "tpgid");
  DEFSYM (Qminflt, "minflt");
  DEFSYM (Qmajflt, "majflt");
  DEFSYM (Qcminflt, "cminflt");
  DEFSYM (Qcmajflt, "cmajflt");
  DEFSYM (Qutime, "utime");
  DEFSYM (Qstime, "stime");
  DEFSYM (Qtime, "time");
  DEFSYM (Qcutime, "cutime");
  DEFSYM (Qcstime, "cstime");
  DEFSYM (Qctime, "ctime");
  DEFSYM (Qinternal_default_process_sentinel,
	  "internal-default-process-sentinel");
  DEFSYM (Qinternal_default_process_filter,
	  "internal-default-process-filter");
  DEFSYM (Qpri, "pri");
  DEFSYM (Qnice, "nice");
  DEFSYM (Qthcount, "thcount");
  DEFSYM (Qstart, "start");
  DEFSYM (Qvsize, "vsize");
  DEFSYM (Qrss, "rss");
  DEFSYM (Qetime, "etime");
  DEFSYM (Qpcpu, "pcpu");
  DEFSYM (Qpmem, "pmem");
  DEFSYM (Qargs, "args");

  DEFVAR_BOOL ("delete-exited-processes", delete_exited_processes,
	       doc: /* Non-nil means delete processes immediately when they exit.
A value of nil means don't delete them until `list-processes' is run.  */);

  delete_exited_processes = 1;

#ifdef subprocesses
  DEFVAR_LISP ("process-connection-type", Vprocess_connection_type,
	       doc: /* Control type of device used to communicate with subprocesses.
Values are nil to use a pipe, or t or `pty' to use a pty.
The value has no effect if the system has no ptys or if all ptys are busy:
then a pipe is used in any case.
The value takes effect when `start-process' is called.  */);
  Vprocess_connection_type = Qt;

#ifdef ADAPTIVE_READ_BUFFERING
  DEFVAR_LISP ("process-adaptive-read-buffering", Vprocess_adaptive_read_buffering,
	       doc: /* If non-nil, improve receive buffering by delaying after short reads.
On some systems, when Emacs reads the output from a subprocess, the output data
is read in very small blocks, potentially resulting in very poor performance.
This behavior can be remedied to some extent by setting this variable to a
non-nil value, as it will automatically delay reading from such processes, to
allow them to produce more output before Emacs tries to read it.
If the value is t, the delay is reset after each write to the process; any other
non-nil value means that the delay is not reset on write.
The variable takes effect when `start-process' is called.  */);
  Vprocess_adaptive_read_buffering = Qt;
#endif

  defsubr (&Sprocessp);
  defsubr (&Sget_process);
  defsubr (&Sdelete_process);
  defsubr (&Sprocess_status);
  defsubr (&Sprocess_exit_status);
  defsubr (&Sprocess_id);
  defsubr (&Sprocess_name);
  defsubr (&Sprocess_tty_name);
  defsubr (&Sprocess_command);
  defsubr (&Sset_process_buffer);
  defsubr (&Sprocess_buffer);
  defsubr (&Sprocess_mark);
  defsubr (&Sset_process_filter);
  defsubr (&Sprocess_filter);
  defsubr (&Sset_process_sentinel);
  defsubr (&Sprocess_sentinel);
  defsubr (&Sset_process_thread);
  defsubr (&Sprocess_thread);
  defsubr (&Sset_process_window_size);
  defsubr (&Sset_process_inherit_coding_system_flag);
  defsubr (&Sset_process_query_on_exit_flag);
  defsubr (&Sprocess_query_on_exit_flag);
  defsubr (&Sprocess_contact);
  defsubr (&Sprocess_plist);
  defsubr (&Sset_process_plist);
  defsubr (&Sprocess_list);
  defsubr (&Sstart_process);
  defsubr (&Sserial_process_configure);
  defsubr (&Smake_serial_process);
  defsubr (&Sset_network_process_option);
  defsubr (&Smake_network_process);
  defsubr (&Sformat_network_address);
#if defined (HAVE_NET_IF_H)
#ifdef SIOCGIFCONF
  defsubr (&Snetwork_interface_list);
#endif
#if defined (SIOCGIFADDR) || defined (SIOCGIFHWADDR) || defined (SIOCGIFFLAGS)
  defsubr (&Snetwork_interface_info);
#endif
#endif /* defined (HAVE_NET_IF_H) */
#ifdef DATAGRAM_SOCKETS
  defsubr (&Sprocess_datagram_address);
  defsubr (&Sset_process_datagram_address);
#endif
  defsubr (&Saccept_process_output);
  defsubr (&Sprocess_send_region);
  defsubr (&Sprocess_send_string);
  defsubr (&Sinterrupt_process);
  defsubr (&Skill_process);
  defsubr (&Squit_process);
  defsubr (&Sstop_process);
  defsubr (&Scontinue_process);
  defsubr (&Sprocess_running_child_p);
  defsubr (&Sprocess_send_eof);
  defsubr (&Ssignal_process);
  defsubr (&Swaiting_for_user_input_p);
  defsubr (&Sprocess_type);
  defsubr (&Sinternal_default_process_sentinel);
  defsubr (&Sinternal_default_process_filter);
  defsubr (&Sset_process_coding_system);
  defsubr (&Sprocess_coding_system);
  defsubr (&Sset_process_filter_multibyte);
  defsubr (&Sprocess_filter_multibyte_p);

#endif	/* subprocesses */

  defsubr (&Sget_buffer_process);
  defsubr (&Sprocess_inherit_coding_system_flag);
  defsubr (&Slist_system_processes);
  defsubr (&Sprocess_attributes);
}<|MERGE_RESOLUTION|>--- conflicted
+++ resolved
@@ -4705,19 +4705,11 @@
 	      process_output_skip = 0;
 	    }
 #endif
-<<<<<<< HEAD
 	  nfds = thread_select (
-#if defined (USE_GTK) || defined (HAVE_GCONF) || defined (HAVE_GSETTINGS)
+#if defined (HAVE_NS)
+				ns_select
+#elif defined (HAVE_GLIB)
 				xg_select
-#elif defined (HAVE_NS)
-				ns_select
-=======
-
-#if defined (HAVE_NS)
-          nfds = ns_select
-#elif defined (HAVE_GLIB)
-	  nfds = xg_select
->>>>>>> 94fa6ec7
 #else
 				pselect
 #endif
