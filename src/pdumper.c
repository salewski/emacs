/* Copyright (C) 2018-2023 Free Software Foundation, Inc.

This file is part of GNU Emacs.

GNU Emacs is free software: you can redistribute it and/or modify
it under the terms of the GNU General Public License as published by
the Free Software Foundation, either version 3 of the License, or (at
your option) any later version.

GNU Emacs is distributed in the hope that it will be useful,
but WITHOUT ANY WARRANTY; without even the implied warranty of
MERCHANTABILITY or FITNESS FOR A PARTICULAR PURPOSE.  See the
GNU General Public License for more details.

You should have received a copy of the GNU General Public License
along with GNU Emacs.  If not, see <https://www.gnu.org/licenses/>.  */

#include <config.h>

#include <errno.h>
#include <fcntl.h>
#include <limits.h>
#include <math.h>
#include <stdarg.h>
#include <stdint.h>
#include <stdlib.h>
#include <sys/mman.h>
#include <sys/param.h>
#include <sys/stat.h>
#include <sys/types.h>
#include <unistd.h>

#include "blockinput.h"
#include "buffer.h"
#include "charset.h"
#include "coding.h"
#include "fingerprint.h"
#include "frame.h"
#include "intervals.h"
#include "lisp.h"
#include "pdumper.h"
#include "window.h"
#include "sysstdio.h"
#include "systime.h"
#include "thread.h"
#include "bignum.h"

#ifdef CHECK_STRUCTS
# include "dmpstruct.h"
#endif

/*
  TODO:

  - Two-pass dumping: first assemble object list, then write all.
    This way, we can perform arbitrary reordering or maybe use fancy
    graph algorithms to get better locality.

  - Don't emit relocations that happen to set Emacs memory locations
    to values they will already have.

  - Nullify frame_and_buffer_state.

  - Preferred base address for relocation-free non-PIC startup.

  - Compressed dump support.

*/

#ifdef HAVE_PDUMPER

#if GNUC_PREREQ (4, 7, 0)
# pragma GCC diagnostic error "-Wshadow"
#endif

#define VM_POSIX 1
#define VM_MS_WINDOWS 2

#if defined (HAVE_MMAP) && defined (MAP_FIXED)
# define VM_SUPPORTED VM_POSIX
# if !defined (MAP_POPULATE) && defined (MAP_PREFAULT_READ)
#  define MAP_POPULATE MAP_PREFAULT_READ
# elif !defined (MAP_POPULATE)
#  define MAP_POPULATE 0
# endif
#elif defined (WINDOWSNT)
  /* Use a float infinity, to avoid compiler warnings in comparing vs
     candidates' score.  */
# undef INFINITY
# define INFINITY __builtin_inff ()
# include <windows.h>
# define VM_SUPPORTED VM_MS_WINDOWS
#else
# define VM_SUPPORTED 0
#endif

/* Require an architecture in which pointers, ptrdiff_t and intptr_t
   are the same size and have the same layout, and where bytes have
   eight bits --- that is, a general-purpose computer made after 1990.
   Also require Lisp_Object to be at least as wide as pointers.  */
verify (sizeof (ptrdiff_t) == sizeof (void *));
verify (sizeof (intptr_t) == sizeof (ptrdiff_t));
verify (sizeof (void (*) (void)) == sizeof (void *));
verify (sizeof (ptrdiff_t) <= sizeof (Lisp_Object));
verify (sizeof (ptrdiff_t) <= sizeof (EMACS_INT));

static size_t
divide_round_up (size_t x, size_t y)
{
  return (x + y - 1) / y;
}

static const char dump_magic[16] = {
  'D', 'U', 'M', 'P', 'E', 'D',
  'G', 'N', 'U',
  'E', 'M', 'A', 'C', 'S'
};

static pdumper_hook dump_hooks[24];
static int nr_dump_hooks = 0;

static pdumper_hook dump_late_hooks[24];
static int nr_dump_late_hooks = 0;

static struct
{
  void *mem;
  int sz;
} remembered_data[32];
static int nr_remembered_data = 0;

typedef int_least32_t dump_off;
#define DUMP_OFF_MIN INT_LEAST32_MIN
#define DUMP_OFF_MAX INT_LEAST32_MAX
#define DUMP_OFF_WIDTH INT_LEAST32_WIDTH
#define PRIdDUMP_OFF PRIdLEAST32

enum { EMACS_INT_XDIGITS = (EMACS_INT_WIDTH + 3) / 4 };

static void ATTRIBUTE_FORMAT_PRINTF (1, 2)
dump_trace (const char *fmt, ...)
{
  if (0)
    {
      va_list args;
      va_start (args, fmt);
      vfprintf (stderr, fmt, args);
      va_end (args);
    }
}

static ssize_t dump_read_all (int fd, void *buf, size_t bytes_to_read);

static dump_off
ptrdiff_t_to_dump_off (ptrdiff_t value)
{
  eassert (DUMP_OFF_MIN <= value);
  eassert (value <= DUMP_OFF_MAX);
  return (dump_off) value;
}

/* Worst-case allocation granularity on any system that might load
   this dump.  */
static int
dump_get_max_page_size (void)
{
  return 64 * 1024;
}

#define dump_offsetof(type, member)                             \
  (ptrdiff_t_to_dump_off (offsetof (type, member)))

enum dump_reloc_type
  {
    /* dump_ptr = dump_ptr + emacs_basis()  */
    RELOC_DUMP_TO_EMACS_PTR_RAW,
    /* dump_ptr = dump_ptr + dump_base  */
    RELOC_DUMP_TO_DUMP_PTR_RAW,
    /* dump_mpz = [rebuild bignum]  */
    RELOC_NATIVE_COMP_UNIT,
    RELOC_NATIVE_SUBR,
    RELOC_BIGNUM,
    /* dump_lv = make_lisp_ptr (dump_lv + dump_base,
				type - RELOC_DUMP_TO_DUMP_LV)
       (Special case for symbols: make_lisp_symbol)
       Must be second-last.  */
    RELOC_DUMP_TO_DUMP_LV,
    /* dump_lv = make_lisp_ptr (dump_lv + emacs_basis(),
				type - RELOC_DUMP_TO_DUMP_LV)
       (Special case for symbols: make_lisp_symbol.)
       Must be last.  */
    RELOC_DUMP_TO_EMACS_LV = RELOC_DUMP_TO_DUMP_LV + 8,
  };

enum emacs_reloc_type
  {
    /* Copy raw bytes from the dump into Emacs.  The length field in
       the emacs_reloc is the number of bytes to copy.  */
    RELOC_EMACS_COPY_FROM_DUMP,
    /* Set a piece of memory in Emacs to a value we store directly in
       this relocation.  The length field contains the number of bytes
       we actually copy into Emacs.  */
    RELOC_EMACS_IMMEDIATE,
    /* Set an aligned pointer-sized object in Emacs to a pointer into
       the loaded dump at the given offset.  The length field is
       always the machine word size.  */
    RELOC_EMACS_DUMP_PTR_RAW,
    /* Set an aligned pointer-sized object in Emacs to point to
       something also in Emacs.  The length field is always
       the machine word size.  */
    RELOC_EMACS_EMACS_PTR_RAW,
    /* Set an aligned Lisp_Object in Emacs to point to a value in the
       dump.  The length field is the _tag type_ of the Lisp_Object,
       not a byte count!  */
    RELOC_EMACS_DUMP_LV,
    /* Set an aligned Lisp_Object in Emacs to point to a value in the
       Emacs image.  The length field is the _tag type_ of the
       Lisp_Object, not a byte count!  */
    RELOC_EMACS_EMACS_LV,
  };

enum
  {
   EMACS_RELOC_TYPE_BITS = 3,
   EMACS_RELOC_LENGTH_BITS = DUMP_OFF_WIDTH - EMACS_RELOC_TYPE_BITS
  };

struct emacs_reloc
{
  ENUM_BF (emacs_reloc_type) type : EMACS_RELOC_TYPE_BITS;
  dump_off length : EMACS_RELOC_LENGTH_BITS;
  dump_off emacs_offset;
  union
  {
    dump_off dump_offset;
    dump_off emacs_offset2;
    intmax_t immediate;
  } u;
};

/* Set the type of an Emacs relocation.

   Also make sure that the type fits in the bitfield.  */
static void
emacs_reloc_set_type (struct emacs_reloc *reloc,
                      enum emacs_reloc_type type)
{
  reloc->type = type;
  eassert (reloc->type == type);
}

struct dump_table_locator
{
  /* Offset in dump, in bytes, of the first entry in the dump
     table.  */
  dump_off offset;
  /* Number of entries in the dump table.  We need an explicit end
     indicator (as opposed to a special sentinel) so we can efficiently
     binary search over the relocation entries.  */
  dump_off nr_entries;
};

enum
  {
   DUMP_RELOC_TYPE_BITS = 5,
   DUMP_RELOC_ALIGNMENT_BITS = 2,

   /* Minimum alignment required by dump file format.  */
   DUMP_RELOCATION_ALIGNMENT = 1 << DUMP_RELOC_ALIGNMENT_BITS,

   /* The alignment granularity (in bytes) for objects we store in the
      dump.  Always suitable for heap objects; may be more aligned.  */
   DUMP_ALIGNMENT = max (GCALIGNMENT, DUMP_RELOCATION_ALIGNMENT),

   DUMP_RELOC_OFFSET_BITS = DUMP_OFF_WIDTH - DUMP_RELOC_TYPE_BITS
  };

verify (RELOC_DUMP_TO_EMACS_LV + 8 < (1 << DUMP_RELOC_TYPE_BITS));
verify (DUMP_ALIGNMENT >= GCALIGNMENT);

struct dump_reloc
{
  unsigned int raw_offset : DUMP_RELOC_OFFSET_BITS;
  ENUM_BF (dump_reloc_type) type : DUMP_RELOC_TYPE_BITS;
};
verify (sizeof (struct dump_reloc) == sizeof (dump_off));

/* Set the type of a dump relocation.

   Also assert that the type fits in the bitfield.  */
static void
dump_reloc_set_type (struct dump_reloc *reloc, enum dump_reloc_type type)
{
  reloc->type = type;
  eassert (reloc->type == type);
}

static dump_off
dump_reloc_get_offset (struct dump_reloc reloc)
{
  return reloc.raw_offset << DUMP_RELOC_ALIGNMENT_BITS;
}

static void
dump_reloc_set_offset (struct dump_reloc *reloc, dump_off offset)
{
  eassert (offset >= 0);
  reloc->raw_offset = offset >> DUMP_RELOC_ALIGNMENT_BITS;
  if (dump_reloc_get_offset (*reloc) != offset)
    error ("dump relocation out of range");
}

void
dump_fingerprint (FILE *output, char const *label,
		  unsigned char const xfingerprint[sizeof fingerprint])
{
  enum { hexbuf_size = 2 * sizeof fingerprint };
  char hexbuf[hexbuf_size];
  hexbuf_digest (hexbuf, xfingerprint, sizeof fingerprint);
  fprintf (output, "%s%s%.*s\n", label, *label ? ": " : "",
	   hexbuf_size, hexbuf);
}

/* To be used if some order in the relocation process has to be enforced. */
enum reloc_phase
  {
    /* First to run.  Place every relocation with no dependency here.  */
    EARLY_RELOCS,
    /* Late and very late relocs are relocated at the very last after
       all hooks has been run.  All lisp machinery is at disposal
       (memory allocation allowed too).  */
    LATE_RELOCS,
    VERY_LATE_RELOCS,
    /* Fake, must be last.  */
    RELOC_NUM_PHASES
  };

/* Format of an Emacs dump file.  All offsets are relative to
   the beginning of the file.  An Emacs dump file is coupled
   to exactly the Emacs binary that produced it, so details of
   alignment and endianness are unimportant.

   An Emacs dump file contains the contents of the Lisp heap.
   On startup, Emacs can start faster by mapping a dump file into
   memory and using the objects contained inside it instead of
   performing initialization from scratch.

   The dump file can be loaded at arbitrary locations in memory, so it
   includes a table of relocations that let Emacs adjust the pointers
   embedded in the dump file to account for the location where it was
   actually loaded.

   Dump files can contain pointers to other objects in the dump file
   or to parts of the Emacs binary.  */
struct dump_header
{
  /* File type magic.  */
  char magic[sizeof (dump_magic)];

  /* Associated Emacs binary.  */
  unsigned char fingerprint[sizeof fingerprint];

  /* Relocation table for the dump file; each entry is a
     struct dump_reloc.  */
  struct dump_table_locator dump_relocs[RELOC_NUM_PHASES];

  /* "Relocation" table we abuse to hold information about the
     location and type of each lisp object in the dump.  We need for
     pdumper_object_type and ultimately for conservative GC
     correctness.  */
  struct dump_table_locator object_starts;

  /* Relocation table for Emacs; each entry is a struct
     emacs_reloc.  */
  struct dump_table_locator emacs_relocs;

  /* Start of sub-region of hot region that we can discard after load
     completes.  The discardable region ends at cold_start.

     This region contains objects that we copy into the Emacs image at
     dump-load time.  */
  dump_off discardable_start;

  /* Start of the region that does not require relocations and that we
     expect never to be modified.  This region can be memory-mapped
     directly from the backing dump file with the reasonable
     expectation of taking few copy-on-write faults.

     For correctness, however, this region must be modifible, since in
     rare cases it is possible to see modifications to these bytes.
     For example, this region contains string data, and it's
     technically possible for someone to ASET a string character
     (although nobody tends to do that).

     The start of the cold region is always aligned on a page
     boundary.  */
  dump_off cold_start;

  /* Offset of a vector of the dumped hash tables.  */
  dump_off hash_list;
};

/* Double-ended singly linked list.  */
struct dump_tailq
{
  Lisp_Object head;
  Lisp_Object tail;
  intptr_t length;
};

/* Queue of objects to dump.  */
struct dump_queue
{
  /* Objects with no link weights at all.  Kept in dump order.  */
  struct dump_tailq zero_weight_objects;
  /* Objects with simple link weight: just one entry of type
     WEIGHT_NORMAL.  Score in this special case is non-decreasing as
     position increases, so we can avoid the need to rescan a big list
     for each object by storing these objects in order.  */
  struct dump_tailq one_weight_normal_objects;
  /* Likewise, for objects with one WEIGHT_STRONG weight.  */
  struct dump_tailq one_weight_strong_objects;
  /* List of objects with complex link weights --- i.e., not one of
     the above cases.  Order is irrelevant, since we scan the whole
     list every time.  Relatively few objects end up here.  */
  struct dump_tailq fancy_weight_objects;
  /* Hash table of link weights: maps an object to a list of zero or
     more (BASIS . WEIGHT) pairs.  As a special case, an object with
     zero weight is marked by Qt in the hash table --- this way, we
     can distinguish objects we've seen but that have no weight from
     ones that we haven't seen at all.  */
  Lisp_Object link_weights;
  /* Hash table mapping object to a sequence number --- used to
     resolve ties.  */
  Lisp_Object sequence_numbers;
  dump_off next_sequence_number;
};

enum cold_op
  {
    COLD_OP_OBJECT,
    COLD_OP_STRING,
    COLD_OP_CHARSET,
    COLD_OP_BUFFER,
    COLD_OP_BIGNUM,
    COLD_OP_NATIVE_SUBR,
  };

/* This structure controls what operations we perform inside
   dump_object.  */
struct dump_flags
{
  /* Actually write object contents to the dump.  Without this flag
     set, we still scan objects and enqueue pointed-to objects; making
     this flag false is useful when we want to process an object's
     referents normally, but dump an object itself separately,
     later.  */
  bool_bf dump_object_contents : 1;
  /* Record object starts. We turn this flag off when writing to the
     discardable section so that we don't trick conservative GC into
     thinking we have objects there.  Ignored (we never record object
     starts) if dump_object_contents is false.  */
  bool_bf record_object_starts : 1;
  /* Pack objects tighter than GC memory alignment would normally
     require.  Useful for objects copied into the Emacs image instead
     of used directly from the loaded dump.
  */
  bool_bf pack_objects : 1;
  /* Sometimes we dump objects that we've already scanned for outbound
     references to other objects.  These objects should not cause new
     objects to enter the object dumping queue.  This flag causes Emacs
     to assert that no new objects are enqueued while dumping.  */
  bool_bf assert_already_seen : 1;
  /* Punt on unstable hash tables: defer them to ctx->deferred_hash_tables.  */
  bool_bf defer_hash_tables : 1;
  /* Punt on symbols: defer them to ctx->deferred_symbols.  */
  bool_bf defer_symbols : 1;
  /* Punt on cold objects: defer them to ctx->cold_queue.  */
  bool_bf defer_cold_objects : 1;
  /* Punt on copied objects: defer them to ctx->copied_queue.  */
  bool_bf defer_copied_objects : 1;
};

/* Information we use while we dump.  Note that we're not the garbage
   collector and can operate under looser constraints: specifically,
   we allocate memory during the dumping process.  */
struct dump_context
{
  /* Header we'll write to the dump file when done.  */
  struct dump_header header;
  /* Data that will be written to the dump file.  */
  void *buf;
  dump_off buf_size;
  dump_off max_offset;

  Lisp_Object old_purify_flag;
  Lisp_Object old_post_gc_hook;
  Lisp_Object old_process_environment;

#ifdef REL_ALLOC
  bool blocked_ralloc;
#endif

  /* File descriptor for dumpfile; < 0 if closed.  */
  int fd;
  /* Name of dump file --- used for error reporting.  */
  Lisp_Object dump_filename;
  /* Current offset in dump file.  */
  dump_off offset;

  /* Starting offset of current object.  */
  dump_off obj_offset;

  /* Flags currently in effect for dumping.  */
  struct dump_flags flags;

  dump_off end_heap;

  /* Hash mapping objects we've already dumped to their offsets.  */
  Lisp_Object objects_dumped;

  /* Hash mapping objects to where we got them.  Used for debugging.  */
  Lisp_Object referrers;
  Lisp_Object current_referrer;
  bool have_current_referrer;

  /* Queue of objects to dump.  */
  struct dump_queue dump_queue;

  /* Deferred object lists.  */
  Lisp_Object deferred_hash_tables;
  Lisp_Object deferred_symbols;

  /* Fixups in the dump file.  */
  Lisp_Object fixups;

  /* Hash table of staticpro values: avoids double relocations.  */
  Lisp_Object staticpro_table;

  /* Hash table mapping symbols to their pre-copy-queue fwd or blv
     structures (which we dump immediately before the start of the
     discardable section). */
  Lisp_Object symbol_aux;
  /* Queue of copied objects for special treatment.  */
  Lisp_Object copied_queue;
  /* Queue of cold objects to dump.  */
  Lisp_Object cold_queue;

  /* Relocations in the dump.  */
  Lisp_Object dump_relocs[RELOC_NUM_PHASES];

  /* Object starts.  */
  Lisp_Object object_starts;

  /* Relocations in Emacs.  */
  Lisp_Object emacs_relocs;

  /* Hash table mapping bignums to their _data_ blobs, which we store
     in the cold section.  The actual Lisp_Bignum objects are normal
     heap objects.  */
  Lisp_Object bignum_data;

  /* List of hash tables that have been dumped.  */
  Lisp_Object hash_tables;

  dump_off number_hot_relocations;
  dump_off number_discardable_relocations;
};

/* These special values for use as offsets in dump_remember_object and
   dump_recall_object indicate that the corresponding object isn't in
   the dump yet (and so it has no valid offset), but that it's on one
   of our to-be-dumped-later object queues (or that we haven't seen it
   at all).  All values must be non-positive, since positive values
   are physical dump offsets.  */
enum dump_object_special_offset
  {
   DUMP_OBJECT_IS_RUNTIME_MAGIC = -6,
   DUMP_OBJECT_ON_COPIED_QUEUE = -5,
   DUMP_OBJECT_ON_HASH_TABLE_QUEUE = -4,
   DUMP_OBJECT_ON_SYMBOL_QUEUE = -3,
   DUMP_OBJECT_ON_COLD_QUEUE = -2,
   DUMP_OBJECT_ON_NORMAL_QUEUE = -1,
   DUMP_OBJECT_NOT_SEEN = 0,
  };

/* Weights for score scores for object non-locality.  */

struct link_weight
{
  /* Wrapped in a struct to break unwanted implicit conversion.  */
  int value;
};

static struct link_weight const
  WEIGHT_NONE = { .value = 0 },
  WEIGHT_NORMAL = { .value = 1000 },
  WEIGHT_STRONG = { .value = 1200 };


/* Dump file creation */

static void dump_grow_buffer (struct dump_context *ctx)
{
  ctx->buf = xrealloc (ctx->buf, ctx->buf_size = (ctx->buf_size ?
						  (ctx->buf_size * 2)
						  : 8 * 1024 * 1024));
}

static dump_off dump_object (struct dump_context *ctx, Lisp_Object object);
static dump_off dump_object_for_offset (struct dump_context *ctx,
					Lisp_Object object);

/* Like the Lisp function `push'.  Return NEWELT.  */
static Lisp_Object
dump_push (Lisp_Object *where, Lisp_Object newelt)
{
  *where = Fcons (newelt, *where);
  return newelt;
}

/* Like the Lisp function `pop'.  */
static Lisp_Object
dump_pop (Lisp_Object *where)
{
  Lisp_Object ret = XCAR (*where);
  *where = XCDR (*where);
  return ret;
}

static bool
dump_tracking_referrers_p (struct dump_context *ctx)
{
  return !NILP (ctx->referrers);
}

static void
dump_set_have_current_referrer (struct dump_context *ctx, bool have)
{
#ifdef ENABLE_CHECKING
  ctx->have_current_referrer = have;
#endif
}

/* Return true if objects should be enqueued in CTX to refer to an
   object that the caller should store into CTX->current_referrer.

   Until dump_clear_referrer is called, any objects enqueued are being
   enqueued because the object refers to them.  It is not valid to
   enqueue objects without a referrer set.  We check this constraint
   at runtime.

   It is invalid to call dump_set_referrer twice without an
   intervening call to dump_clear_referrer.  */
static bool
dump_set_referrer (struct dump_context *ctx)
{
  eassert (!ctx->have_current_referrer);
  dump_set_have_current_referrer (ctx, true);
  return dump_tracking_referrers_p (ctx);
}

/* Unset the referrer that dump_set_referrer prepared for.  */
static void
dump_clear_referrer (struct dump_context *ctx)
{
  eassert (ctx->have_current_referrer);
  dump_set_have_current_referrer (ctx, false);
  if (dump_tracking_referrers_p (ctx))
    ctx->current_referrer = Qnil;
}

static Lisp_Object
dump_ptr_referrer (const char *label, void const *address)
{
  char buf[128];
  buf[0] = '\0';
  sprintf (buf, "%s @ %p", label, address);
  return build_string (buf);
}

static void
print_paths_to_root (struct dump_context *ctx, Lisp_Object object);

static void dump_remember_cold_op (struct dump_context *ctx,
                                   enum cold_op op,
                                   Lisp_Object arg);

static AVOID
error_unsupported_dump_object (struct dump_context *ctx,
                               Lisp_Object object,
			       const char *msg)
{
  if (dump_tracking_referrers_p (ctx))
    print_paths_to_root (ctx, object);
  error ("unsupported object type in dump: %s", msg);
}

static uintptr_t
emacs_basis (void)
{
  return (uintptr_t) &Vpurify_flag;
}

static void *
emacs_ptr_at (const ptrdiff_t offset)
{
  /* TODO: assert somehow that the result is actually in the Emacs
     image.  */
  return (void *) (emacs_basis () + offset);
}

static dump_off
emacs_offset (const void *emacs_ptr)
{
  /* TODO: assert that EMACS_PTR is actually in the Emacs image.  */
  eassert (emacs_ptr != NULL);
  intptr_t emacs_ptr_value = (intptr_t) emacs_ptr;
  ptrdiff_t emacs_ptr_relative = emacs_ptr_value - (intptr_t) emacs_basis ();
  return ptrdiff_t_to_dump_off (emacs_ptr_relative);
}

/* Return whether OBJECT is a symbol the storage of which is built
   into Emacs (and so is invariant across ASLR).  */
static bool
dump_builtin_symbol_p (Lisp_Object object)
{
  return SYMBOLP (object) && c_symbol_p (XSYMBOL (object));
}

/* Return whether OBJECT has the same bit pattern in all Emacs
   invocations --- i.e., is invariant across a dump.  Note that some
   self-representing objects still need to be dumped!
*/
static bool
dump_object_self_representing_p (Lisp_Object object)
{
  return FIXNUMP (object) || dump_builtin_symbol_p (object);
}

static intmax_t
intmax_t_from_lisp (Lisp_Object value)
{
  intmax_t n;
  bool ok = integer_to_intmax (value, &n);
  eassert (ok);
  return n;
}

static Lisp_Object
intmax_t_to_lisp (intmax_t value)
{
  return INT_TO_INTEGER (value);
}

static dump_off
dump_off_from_lisp (Lisp_Object value)
{
  intmax_t n = intmax_t_from_lisp (value);
  eassert (DUMP_OFF_MIN <= n && n <= DUMP_OFF_MAX);
  return n;
}

static Lisp_Object
dump_off_to_lisp (dump_off value)
{
  return INT_TO_INTEGER (value);
}

static void
dump_write (struct dump_context *ctx, const void *buf, dump_off nbyte)
{
  eassert (nbyte == 0 || buf != NULL);
  eassert (ctx->obj_offset == 0);
  eassert (ctx->flags.dump_object_contents);
  while (ctx->offset + nbyte > ctx->buf_size)
    dump_grow_buffer (ctx);
  memcpy ((char *)ctx->buf + ctx->offset, buf, nbyte);
  ctx->offset += nbyte;
}

static Lisp_Object
make_eq_hash_table (void)
{
  return CALLN (Fmake_hash_table, QCtest, Qeq);
}

static void
dump_tailq_init (struct dump_tailq *tailq)
{
  tailq->head = tailq->tail = Qnil;
  tailq->length = 0;
}

static intptr_t
dump_tailq_length (const struct dump_tailq *tailq)
{
  return tailq->length;
}

static void
dump_tailq_prepend (struct dump_tailq *tailq, Lisp_Object value)
{
  Lisp_Object link = Fcons (value, tailq->head);
  tailq->head = link;
  if (NILP (tailq->tail))
    tailq->tail = link;
  tailq->length += 1;
}

static bool
dump_tailq_empty_p (struct dump_tailq *tailq)
{
  return NILP (tailq->head);
}

static Lisp_Object
dump_tailq_peek (struct dump_tailq *tailq)
{
  eassert (!dump_tailq_empty_p (tailq));
  return XCAR (tailq->head);
}

static Lisp_Object
dump_tailq_pop (struct dump_tailq *tailq)
{
  eassert (!dump_tailq_empty_p (tailq));
  eassert (tailq->length > 0);
  tailq->length -= 1;
  Lisp_Object value = XCAR (tailq->head);
  tailq->head = XCDR (tailq->head);
  if (NILP (tailq->head))
    tailq->tail = Qnil;
  return value;
}

static void
dump_seek (struct dump_context *ctx, dump_off offset)
{
  if (ctx->max_offset < ctx->offset)
    ctx->max_offset = ctx->offset;
  eassert (ctx->obj_offset == 0);
  ctx->offset = offset;
}

static void
dump_write_zero (struct dump_context *ctx, dump_off nbytes)
{
  while (nbytes > 0)
    {
      uintmax_t zero = 0;
      dump_off to_write = sizeof (zero);
      if (to_write > nbytes)
        to_write = nbytes;
      dump_write (ctx, &zero, to_write);
      nbytes -= to_write;
    }
}

static void
dump_align_output (struct dump_context *ctx, int alignment)
{
  if (ctx->offset % alignment != 0)
    dump_write_zero (ctx, alignment - (ctx->offset % alignment));
}

static dump_off
dump_object_start (struct dump_context *ctx,
                   void *out,
                   dump_off outsz)
{
  /* We dump only one object at a time, so obj_offset should be
     invalid on entry to this function.  */
  eassert (ctx->obj_offset == 0);
  int alignment = ctx->flags.pack_objects ? 1 : DUMP_ALIGNMENT;
  if (ctx->flags.dump_object_contents)
    dump_align_output (ctx, alignment);
  ctx->obj_offset = ctx->offset;
  memset (out, 0, outsz);
  return ctx->offset;
}

static dump_off
dump_object_finish (struct dump_context *ctx,
                    const void *out,
                    dump_off sz)
{
  dump_off offset = ctx->obj_offset;
  eassert (offset > 0);
  eassert (offset == ctx->offset); /* No intervening writes.  */
  ctx->obj_offset = 0;
  if (ctx->flags.dump_object_contents)
    dump_write (ctx, out, sz);
  return offset;
}

/* Return offset at which OBJECT has been dumped, or one of the dump_object_special_offset
   negative values, or DUMP_OBJECT_NOT_SEEN.  */
static dump_off
dump_recall_object (struct dump_context *ctx, Lisp_Object object)
{
  Lisp_Object dumped = ctx->objects_dumped;
  return dump_off_from_lisp (Fgethash (object, dumped,
                                       make_fixnum (DUMP_OBJECT_NOT_SEEN)));
}

static void
dump_remember_object (struct dump_context *ctx,
                      Lisp_Object object,
                      dump_off offset)
{
  Fputhash (object,
            dump_off_to_lisp (offset),
            ctx->objects_dumped);
}

static void
dump_note_reachable (struct dump_context *ctx, Lisp_Object object)
{
  eassert (ctx->have_current_referrer);
  if (!dump_tracking_referrers_p (ctx))
    return;
  Lisp_Object referrer = ctx->current_referrer;
  Lisp_Object obj_referrers = Fgethash (object, ctx->referrers, Qnil);
  if (NILP (Fmemq (referrer, obj_referrers)))
    Fputhash (object, Fcons (referrer, obj_referrers), ctx->referrers);
}

/* If this object lives in the Emacs image and not on the heap, return
   a pointer to the object data.  Otherwise, return NULL.  */
static void *
dump_object_emacs_ptr (Lisp_Object lv)
{
  if (SUBRP (lv) && !SUBR_NATIVE_COMPILEDP (lv))
    return XSUBR (lv);
  if (dump_builtin_symbol_p (lv))
    return XSYMBOL (lv);
  if (XTYPE (lv) == Lisp_Vectorlike
      && PSEUDOVECTOR_TYPEP (&XVECTOR (lv)->header, PVEC_THREAD)
      && main_thread_p (XTHREAD (lv)))
    return XTHREAD (lv);
  return NULL;
}

static void
dump_queue_init (struct dump_queue *dump_queue)
{
  dump_tailq_init (&dump_queue->zero_weight_objects);
  dump_tailq_init (&dump_queue->one_weight_normal_objects);
  dump_tailq_init (&dump_queue->one_weight_strong_objects);
  dump_tailq_init (&dump_queue->fancy_weight_objects);
  dump_queue->link_weights = make_eq_hash_table ();
  dump_queue->sequence_numbers = make_eq_hash_table ();
  dump_queue->next_sequence_number = 1;
}

static bool
dump_queue_empty_p (struct dump_queue *dump_queue)
{
  ptrdiff_t count = XHASH_TABLE (dump_queue->sequence_numbers)->count;
  bool is_empty = count == 0;
  eassert (count == XFIXNAT (Fhash_table_count (dump_queue->link_weights)));
  if (!is_empty)
    {
      eassert (!dump_tailq_empty_p (&dump_queue->zero_weight_objects)
	       || !dump_tailq_empty_p (&dump_queue->one_weight_normal_objects)
	       || !dump_tailq_empty_p (&dump_queue->one_weight_strong_objects)
	       || !dump_tailq_empty_p (&dump_queue->fancy_weight_objects));
    }
  else
    {
      /* If we're empty, we can still have a few stragglers on one of
         the above queues.  */
    }

  return is_empty;
}

static void
dump_queue_push_weight (Lisp_Object *weight_list,
                        dump_off basis,
                        struct link_weight weight)
{
  if (EQ (*weight_list, Qt))
    *weight_list = Qnil;
  dump_push (weight_list, Fcons (dump_off_to_lisp (basis),
                                 dump_off_to_lisp (weight.value)));
}

static void
dump_queue_enqueue (struct dump_queue *dump_queue,
                    Lisp_Object object,
                    dump_off basis,
                    struct link_weight weight)
{
  Lisp_Object weights = Fgethash (object, dump_queue->link_weights, Qnil);
  Lisp_Object orig_weights = weights;
  /* N.B. want to find the last item of a given weight in each queue
     due to prepend use.  */
  bool use_single_queues = true;
  if (NILP (weights))
    {
      /* Object is new.  */
      EMACS_UINT uobj = XLI (object);
      dump_trace ("new object %0*"pI"x weight=%d\n", EMACS_INT_XDIGITS, uobj,
		  weight.value);

      if (weight.value == WEIGHT_NONE.value)
        {
          eassert (weight.value == 0);
          dump_tailq_prepend (&dump_queue->zero_weight_objects, object);
          weights = Qt;
        }
      else if (!use_single_queues)
        {
          dump_tailq_prepend (&dump_queue->fancy_weight_objects, object);
          dump_queue_push_weight (&weights, basis, weight);
        }
      else if (weight.value == WEIGHT_NORMAL.value)
        {
          dump_tailq_prepend (&dump_queue->one_weight_normal_objects, object);
          dump_queue_push_weight (&weights, basis, weight);
        }
      else if (weight.value == WEIGHT_STRONG.value)
        {
          dump_tailq_prepend (&dump_queue->one_weight_strong_objects, object);
          dump_queue_push_weight (&weights, basis, weight);
        }
      else
        {
          emacs_abort ();
        }

      Fputhash (object,
                dump_off_to_lisp(dump_queue->next_sequence_number++),
                dump_queue->sequence_numbers);
    }
  else
    {
      /* Object was already on the queue.  It's okay for an object to
         be on multiple queues so long as we maintain order
         invariants: attempting to dump an object multiple times is
         harmless, and most of the time, an object is only referenced
         once before being dumped, making this code path uncommon.  */
      if (weight.value != WEIGHT_NONE.value)
        {
          if (EQ (weights, Qt))
            {
              /* Object previously had a zero weight.  Once we
                 incorporate the link weight attached to this call,
                 the object will have a single weight.  Put the object
                 on the appropriate single-weight queue.  */
              weights = Qnil;
	      struct dump_tailq *tailq;
              if (!use_single_queues)
		tailq = &dump_queue->fancy_weight_objects;
              else if (weight.value == WEIGHT_NORMAL.value)
		tailq = &dump_queue->one_weight_normal_objects;
              else if (weight.value == WEIGHT_STRONG.value)
		tailq = &dump_queue->one_weight_strong_objects;
              else
                emacs_abort ();
	      dump_tailq_prepend (tailq, object);
            }
          else if (use_single_queues && NILP (XCDR (weights)))
            dump_tailq_prepend (&dump_queue->fancy_weight_objects, object);
          dump_queue_push_weight (&weights, basis, weight);
        }
    }

  if (!BASE_EQ (weights, orig_weights))
    Fputhash (object, weights, dump_queue->link_weights);
}

static float
dump_calc_link_score (dump_off basis,
                      dump_off link_basis,
                      dump_off link_weight)
{
  float distance = (float)(basis - link_basis);
  eassert (distance >= 0);
  float link_score = powf (distance, -0.2f);
  return powf (link_score, (float) link_weight / 1000.0f);
}

/* Compute the score for a queued object.

   OBJECT is the object to query, which must currently be queued for
   dumping.  BASIS is the offset at which we would be
   dumping the object; score is computed relative to BASIS and the
   various BASIS values supplied to dump_add_link_weight --- the
   further an object is from its referrers, the greater the
   score.  */
static float
dump_queue_compute_score (struct dump_queue *dump_queue,
                          Lisp_Object object,
                          dump_off basis)
{
  float score = 0;
  Lisp_Object object_link_weights =
    Fgethash (object, dump_queue->link_weights, Qnil);
  if (EQ (object_link_weights, Qt))
    object_link_weights = Qnil;
  while (!NILP (object_link_weights))
    {
      Lisp_Object basis_weight_pair = dump_pop (&object_link_weights);
      dump_off link_basis = dump_off_from_lisp (XCAR (basis_weight_pair));
      dump_off link_weight = dump_off_from_lisp (XCDR (basis_weight_pair));
      score += dump_calc_link_score (basis, link_basis, link_weight);
    }
  return score;
}

/* Scan the fancy part of the dump queue.

   BASIS is the position at which to evaluate the score function,
   usually ctx->offset.

   If we have at least one entry in the queue, return the pointer (in
   the singly-linked list) to the cons containing the object via
   *OUT_HIGHEST_SCORE_CONS_PTR and return its score.

   If the queue is empty, set *OUT_HIGHEST_SCORE_CONS_PTR to NULL
   and return negative infinity.  */
static float
dump_queue_scan_fancy (struct dump_queue *dump_queue,
                       dump_off basis,
                       Lisp_Object **out_highest_score_cons_ptr)
{
  Lisp_Object *cons_ptr = &dump_queue->fancy_weight_objects.head;
  Lisp_Object *highest_score_cons_ptr = NULL;
  float highest_score = -INFINITY;
  bool first = true;

  while (!NILP (*cons_ptr))
    {
      Lisp_Object queued_object = XCAR (*cons_ptr);
      float score = dump_queue_compute_score (dump_queue, queued_object, basis);
      if (first || score >= highest_score)
        {
          highest_score_cons_ptr = cons_ptr;
          highest_score = score;
          if (first)
            first = false;
        }
      cons_ptr = &XCONS (*cons_ptr)->u.s.u.cdr;
    }

  *out_highest_score_cons_ptr = highest_score_cons_ptr;
  return highest_score;
}

/* Return the sequence number of OBJECT.

   Return -1 if object doesn't have a sequence number.  This situation
   can occur when we've double-queued an object.  If this happens, we
   discard the errant object and try again.  */
static dump_off
dump_queue_sequence (struct dump_queue *dump_queue,
                     Lisp_Object object)
{
  Lisp_Object n = Fgethash (object, dump_queue->sequence_numbers, Qnil);
  return NILP (n) ? -1 : dump_off_from_lisp (n);
}

/* Find score and sequence at head of a one-weight object queue.

   Transparently discard stale objects from head of queue.  BASIS
   is the baseness for score computation.

   We organize these queues so that score is strictly decreasing, so
   examining the head is sufficient.  */
static void
dump_queue_find_score_of_one_weight_queue (struct dump_queue *dump_queue,
					   dump_off basis,
					   struct dump_tailq *one_weight_queue,
					   float *out_score,
					   int *out_sequence)
{
  /* Transparently discard stale objects from the head of this queue.  */
  do
    {
      if (dump_tailq_empty_p (one_weight_queue))
        {
          *out_score = -INFINITY;
          *out_sequence = 0;
        }
      else
        {
          Lisp_Object head = dump_tailq_peek (one_weight_queue);
          *out_sequence = dump_queue_sequence (dump_queue, head);
          if (*out_sequence < 0)
            dump_tailq_pop (one_weight_queue);
          else
            *out_score =
              dump_queue_compute_score (dump_queue, head, basis);
        }
    }
  while (*out_sequence < 0);
}

/* Pop the next object to dump from the dump queue.

   BASIS is the dump offset at which to evaluate score.

   The object returned is the queued object with the greatest score;
   by side effect, the object is removed from the dump queue.
   The dump queue must not be empty.  */
static Lisp_Object
dump_queue_dequeue (struct dump_queue *dump_queue, dump_off basis)
{
  eassert (BASE_EQ (Fhash_table_count (dump_queue->sequence_numbers),
		    Fhash_table_count (dump_queue->link_weights)));

  eassert (XFIXNUM (Fhash_table_count (dump_queue->sequence_numbers))
	   <= (dump_tailq_length (&dump_queue->fancy_weight_objects)
	       + dump_tailq_length (&dump_queue->zero_weight_objects)
	       + dump_tailq_length (&dump_queue->one_weight_normal_objects)
	       + dump_tailq_length (&dump_queue->one_weight_strong_objects)));

  dump_trace
    (("dump_queue_dequeue basis=%"PRIdDUMP_OFF" fancy=%"PRIdPTR
      " zero=%"PRIdPTR" normal=%"PRIdPTR" strong=%"PRIdPTR" hash=%td\n"),
     basis,
     dump_tailq_length (&dump_queue->fancy_weight_objects),
     dump_tailq_length (&dump_queue->zero_weight_objects),
     dump_tailq_length (&dump_queue->one_weight_normal_objects),
     dump_tailq_length (&dump_queue->one_weight_strong_objects),
     XHASH_TABLE (dump_queue->link_weights)->count);

  static const int nr_candidates = 3;
  struct candidate
  {
    float score;
    dump_off sequence;
  } candidates[nr_candidates];

  Lisp_Object *fancy_cons = NULL;
  candidates[0].sequence = 0;
  do
    {
      if (candidates[0].sequence < 0)
        *fancy_cons = XCDR (*fancy_cons);  /* Discard stale object.  */
      candidates[0].score = dump_queue_scan_fancy (dump_queue, basis,
						   &fancy_cons);
      candidates[0].sequence =
        candidates[0].score > -INFINITY
        ? dump_queue_sequence (dump_queue, XCAR (*fancy_cons))
        : 0;
    }
  while (candidates[0].sequence < 0);

  dump_queue_find_score_of_one_weight_queue
    (dump_queue, basis,
     &dump_queue->one_weight_normal_objects,
     &candidates[1].score,
     &candidates[1].sequence);

  dump_queue_find_score_of_one_weight_queue
    (dump_queue, basis,
     &dump_queue->one_weight_strong_objects,
     &candidates[2].score,
     &candidates[2].sequence);

  int best = -1;
  for (int i = 0; i < nr_candidates; ++i)
    {
      eassert (candidates[i].sequence >= 0);
      if (candidates[i].score > -INFINITY
	  && (best < 0
	      || candidates[i].score > candidates[best].score
	      || (candidates[i].score == candidates[best].score
		  && candidates[i].sequence < candidates[best].sequence)))
        best = i;
    }

  Lisp_Object result;
  const char *src;
  if (best < 0)
    {
      src = "zero";
      result = dump_tailq_pop (&dump_queue->zero_weight_objects);
    }
  else if (best == 0)
    {
      src = "fancy";
      result = dump_tailq_pop (&dump_queue->fancy_weight_objects);
    }
  else if (best == 1)
    {
      src = "normal";
      result = dump_tailq_pop (&dump_queue->one_weight_normal_objects);
    }
  else if (best == 2)
    {
      src = "strong";
      result = dump_tailq_pop (&dump_queue->one_weight_strong_objects);
    }
  else
    emacs_abort ();

  EMACS_UINT uresult = XLI (result);
  dump_trace ("  result score=%f src=%s object=%0*"pI"x\n",
              best < 0 ? -1.0 : (double) candidates[best].score,
	      src, EMACS_INT_XDIGITS, uresult);

  {
    Lisp_Object weights = Fgethash (result, dump_queue->link_weights, Qnil);
    while (!NILP (weights) && CONSP (weights))
      {
        Lisp_Object basis_weight_pair = dump_pop (&weights);
        dump_off link_basis =
          dump_off_from_lisp (XCAR (basis_weight_pair));
        dump_off link_weight =
          dump_off_from_lisp (XCDR (basis_weight_pair));
	dump_trace
	  ("    link_basis=%d distance=%d weight=%d contrib=%f\n",
	   link_basis,
	   basis - link_basis,
	   link_weight,
	   (double) dump_calc_link_score (basis, link_basis, link_weight));
      }
  }

  Fremhash (result, dump_queue->link_weights);
  Fremhash (result, dump_queue->sequence_numbers);
  return result;
}

/* Return whether we need to write OBJECT to the dump file.  */
static bool
dump_object_needs_dumping_p (Lisp_Object object)
{
  /* Some objects, like symbols, are self-representing because they
     have invariant bit patterns, but sometimes these objects have
     associated data too, and these data-carrying objects need to be
     included in the dump despite all references to them being
     bitwise-invariant.  */
  return (!dump_object_self_representing_p (object)
	  || dump_object_emacs_ptr (object));
}

static void
dump_enqueue_object (struct dump_context *ctx,
                     Lisp_Object object,
                     struct link_weight weight)
{
  if (dump_object_needs_dumping_p (object))
    {
      dump_off state = dump_recall_object (ctx, object);
      bool already_dumped_object = state > DUMP_OBJECT_NOT_SEEN;
      if (ctx->flags.assert_already_seen)
        eassert (already_dumped_object);
      if (!already_dumped_object)
        {
          if (state == DUMP_OBJECT_NOT_SEEN)
            {
              state = DUMP_OBJECT_ON_NORMAL_QUEUE;
              dump_remember_object (ctx, object, state);
            }
          /* Note that we call dump_queue_enqueue even if the object
             is already on the normal queue: multiple enqueue calls
             can increase the object's weight.  */
          if (state == DUMP_OBJECT_ON_NORMAL_QUEUE)
            dump_queue_enqueue (&ctx->dump_queue,
                                object,
                                ctx->offset,
                                weight);
        }
    }
  /* Always remember the path to this object.  */
  dump_note_reachable (ctx, object);
}

static void
print_paths_to_root_1 (struct dump_context *ctx,
                       Lisp_Object object,
                       int level)
{
  Lisp_Object referrers = Fgethash (object, ctx->referrers, Qnil);
  while (!NILP (referrers))
    {
      Lisp_Object referrer = XCAR (referrers);
      referrers = XCDR (referrers);
      Lisp_Object repr = Fprin1_to_string (referrer, Qnil, Qnil);
      for (int i = 0; i < level; ++i)
	putc (' ', stderr);
      fwrite (SDATA (repr), 1, SBYTES (repr), stderr);
      putc ('\n', stderr);
      print_paths_to_root_1 (ctx, referrer, level + 1);
    }
}

static void
print_paths_to_root (struct dump_context *ctx, Lisp_Object object)
{
  print_paths_to_root_1 (ctx, object, 0);
}

static void
dump_remember_cold_op (struct dump_context *ctx,
                       enum cold_op op,
                       Lisp_Object arg)
{
  if (ctx->flags.dump_object_contents)
    dump_push (&ctx->cold_queue, Fcons (make_fixnum (op), arg));
}

/* Add a dump relocation that points into Emacs.

   Add a relocation that updates the pointer stored at DUMP_OFFSET to
   point into the Emacs binary upon dump load.  The pointer-sized
   value at DUMP_OFFSET in the dump file should contain a number
   relative to emacs_basis().  */
static void
dump_reloc_dump_to_emacs_ptr_raw (struct dump_context *ctx,
                                  dump_off dump_offset)
{
  if (ctx->flags.dump_object_contents)
    dump_push (&ctx->dump_relocs[EARLY_RELOCS],
               list2 (make_fixnum (RELOC_DUMP_TO_EMACS_PTR_RAW),
                      dump_off_to_lisp (dump_offset)));
}

/* Add a dump relocation that points a Lisp_Object back at the dump.

   Add a relocation that updates the Lisp_Object at DUMP_OFFSET in the
   dump to point to another object in the dump.  The Lisp_Object-sized
   value at DUMP_OFFSET in the dump file should contain the offset of
   the target object relative to the start of the dump.  */
static void
dump_reloc_dump_to_dump_lv (struct dump_context *ctx,
                            dump_off dump_offset,
                            enum Lisp_Type type)
{
  if (!ctx->flags.dump_object_contents)
    return;

  int reloc_type;
  switch (type)
    {
    case Lisp_Symbol:
    case Lisp_String:
    case Lisp_Vectorlike:
    case Lisp_Cons:
    case Lisp_Float:
      reloc_type = RELOC_DUMP_TO_DUMP_LV + type;
      break;
    default:
      emacs_abort ();
    }

  dump_push (&ctx->dump_relocs[EARLY_RELOCS],
             list2 (make_fixnum (reloc_type),
                    dump_off_to_lisp (dump_offset)));
}

/* Add a dump relocation that points a raw pointer back at the dump.

   Add a relocation that updates the raw pointer at DUMP_OFFSET in the
   dump to point to another object in the dump.  The pointer-sized
   value at DUMP_OFFSET in the dump file should contain the offset of
   the target object relative to the start of the dump.  */
static void
dump_reloc_dump_to_dump_ptr_raw (struct dump_context *ctx,
                                 dump_off dump_offset)
{
  if (ctx->flags.dump_object_contents)
    dump_push (&ctx->dump_relocs[EARLY_RELOCS],
               list2 (make_fixnum (RELOC_DUMP_TO_DUMP_PTR_RAW),
                      dump_off_to_lisp (dump_offset)));
}

/* Add a dump relocation that points to a Lisp object in Emacs.

   Add a relocation that updates the Lisp_Object at DUMP_OFFSET in the
   dump to point to a lisp object in Emacs.  The Lisp_Object-sized
   value at DUMP_OFFSET in the dump file should contain the offset of
   the target object relative to emacs_basis().  TYPE is the type of
   Lisp value.  */
static void
dump_reloc_dump_to_emacs_lv (struct dump_context *ctx,
                             dump_off dump_offset,
                             enum Lisp_Type type)
{
  if (!ctx->flags.dump_object_contents)
    return;

  int reloc_type;
  switch (type)
    {
    case Lisp_String:
    case Lisp_Vectorlike:
    case Lisp_Cons:
    case Lisp_Float:
      reloc_type = RELOC_DUMP_TO_EMACS_LV + type;
      break;
    default:
      emacs_abort ();
    }

  dump_push (&ctx->dump_relocs[EARLY_RELOCS],
             list2 (make_fixnum (reloc_type),
                    dump_off_to_lisp (dump_offset)));
}

/* Add an Emacs relocation that copies arbitrary bytes from the dump.

   When the dump is loaded, Emacs copies SIZE bytes from OFFSET in
   dump to LOCATION in the Emacs data section.  This copying happens
   after other relocations, so it's all right to, say, copy a
   Lisp_Object (since by the time we copy the Lisp_Object, it'll have
   been adjusted to account for the location of the running Emacs and
   dump file).  */
static void
dump_emacs_reloc_copy_from_dump (struct dump_context *ctx, dump_off dump_offset,
				 void *emacs_ptr, dump_off size)
{
  eassert (size >= 0);
  eassert (size < (1 << EMACS_RELOC_LENGTH_BITS));

  if (!ctx->flags.dump_object_contents)
    return;

  if (size == 0)
    return;

  eassert (dump_offset >= 0);
  dump_push (&ctx->emacs_relocs,
             list4 (make_fixnum (RELOC_EMACS_COPY_FROM_DUMP),
                    dump_off_to_lisp (emacs_offset (emacs_ptr)),
                    dump_off_to_lisp (dump_offset),
                    dump_off_to_lisp (size)));
}

/* Add an Emacs relocation that sets values to arbitrary bytes.

   When the dump is loaded, Emacs copies SIZE bytes from the
   relocation itself to the adjusted location inside Emacs EMACS_PTR.
   SIZE is the number of bytes to copy.  See struct emacs_reloc for
   the maximum size that this mechanism can support.  The value comes
   from VALUE_PTR.
 */
static void
dump_emacs_reloc_immediate (struct dump_context *ctx,
                            const void *emacs_ptr,
                            const void *value_ptr,
                            dump_off size)
{
  if (!ctx->flags.dump_object_contents)
    return;

  intmax_t value = 0;
  eassert (size <= sizeof (value));
  memcpy (&value, value_ptr, size);
  dump_push (&ctx->emacs_relocs,
             list4 (make_fixnum (RELOC_EMACS_IMMEDIATE),
                    dump_off_to_lisp (emacs_offset (emacs_ptr)),
                    intmax_t_to_lisp (value),
                    dump_off_to_lisp (size)));
}

#define DEFINE_EMACS_IMMEDIATE_FN(fnname, type)                         \
  static void                                                           \
  fnname (struct dump_context *ctx,                                     \
          const type *emacs_ptr,                                        \
          type value)                                                   \
  {                                                                     \
    dump_emacs_reloc_immediate (                                        \
      ctx, emacs_ptr, &value, sizeof (value));                          \
  }

DEFINE_EMACS_IMMEDIATE_FN (dump_emacs_reloc_immediate_lv, Lisp_Object)
DEFINE_EMACS_IMMEDIATE_FN (dump_emacs_reloc_immediate_ptrdiff_t, ptrdiff_t)
DEFINE_EMACS_IMMEDIATE_FN (dump_emacs_reloc_immediate_intmax_t, intmax_t)
DEFINE_EMACS_IMMEDIATE_FN (dump_emacs_reloc_immediate_int, int)
DEFINE_EMACS_IMMEDIATE_FN (dump_emacs_reloc_immediate_bool, bool)

/* Add an emacs relocation that makes a raw pointer in Emacs point
   into the dump.  */
static void
dump_emacs_reloc_to_dump_ptr_raw (struct dump_context *ctx,
				  const void *emacs_ptr, dump_off dump_offset)
{
  if (!ctx->flags.dump_object_contents)
    return;

  dump_push (&ctx->emacs_relocs,
             list3 (make_fixnum (RELOC_EMACS_DUMP_PTR_RAW),
                    dump_off_to_lisp (emacs_offset (emacs_ptr)),
                    dump_off_to_lisp (dump_offset)));
}

/* Add an emacs relocation that points into the dump.

   When the dump is loaded, the Lisp_Object at EMACS_ROOT in Emacs to
   point to VALUE.  VALUE can be any Lisp value; this function
   automatically queues the value for dumping if necessary.  */
static void
dump_emacs_reloc_to_lv (struct dump_context *ctx,
			Lisp_Object const *emacs_ptr,
                        Lisp_Object value)
{
  if (dump_object_self_representing_p (value))
    dump_emacs_reloc_immediate_lv (ctx, emacs_ptr, value);
  else
    {
      if (ctx->flags.dump_object_contents)
        /* Conditionally use RELOC_EMACS_EMACS_LV or
           RELOC_EMACS_DUMP_LV depending on where the target object
           lives.  We could just have decode_emacs_reloc pick the
           right type, but we might as well maintain the invariant
           that the types on ctx->emacs_relocs correspond to the types
           of emacs_relocs we actually emit.  */
	dump_push (&ctx->emacs_relocs,
		   list3 (make_fixnum (dump_object_emacs_ptr (value)
				       ? RELOC_EMACS_EMACS_LV
				       : RELOC_EMACS_DUMP_LV),
			  dump_off_to_lisp (emacs_offset (emacs_ptr)),
			  value));
      dump_enqueue_object (ctx, value, WEIGHT_NONE);
    }
}

/* Add an emacs relocation that makes a raw pointer in Emacs point
   back into the Emacs image.  */
static void
dump_emacs_reloc_to_emacs_ptr_raw (struct dump_context *ctx, void *emacs_ptr,
				   void const *target_emacs_ptr)
{
  if (!ctx->flags.dump_object_contents)
    return;

  dump_push (&ctx->emacs_relocs,
             list3 (make_fixnum (RELOC_EMACS_EMACS_PTR_RAW),
                    dump_off_to_lisp (emacs_offset (emacs_ptr)),
                    dump_off_to_lisp (emacs_offset (target_emacs_ptr))));
}

/* Add an Emacs relocation that makes a raw pointer in Emacs point to
   a different part of Emacs.  */

enum dump_fixup_type
  {
    DUMP_FIXUP_LISP_OBJECT,
    DUMP_FIXUP_LISP_OBJECT_RAW,
    DUMP_FIXUP_PTR_DUMP_RAW,
    DUMP_FIXUP_BIGNUM_DATA,
  };

enum dump_lv_fixup_type
  {
    LV_FIXUP_LISP_OBJECT,
    LV_FIXUP_RAW_POINTER,
  };

/* Make something in the dump point to a lisp object.

   CTX is a dump context.  DUMP_OFFSET is the location in the dump to
   fix.  VALUE is the object to which the location in the dump
   should point.

   If FIXUP_SUBTYPE is LV_FIXUP_LISP_OBJECT, we expect a Lisp_Object
   at DUMP_OFFSET.  If it's LV_FIXUP_RAW_POINTER, we expect a pointer.
 */
static void
dump_remember_fixup_lv (struct dump_context *ctx,
                        dump_off dump_offset,
                        Lisp_Object value,
                        enum dump_lv_fixup_type fixup_subtype)
{
  if (!ctx->flags.dump_object_contents)
    return;

  dump_push (&ctx->fixups,
	     list3 (make_fixnum (fixup_subtype == LV_FIXUP_LISP_OBJECT
				 ? DUMP_FIXUP_LISP_OBJECT
				 : DUMP_FIXUP_LISP_OBJECT_RAW),
		    dump_off_to_lisp (dump_offset),
		    value));
}

/* Remember to fix up the dump file such that the pointer-sized value
   at DUMP_OFFSET points to NEW_DUMP_OFFSET in the dump file and to
   its absolute address at runtime.  */
static void
dump_remember_fixup_ptr_raw (struct dump_context *ctx,
                             dump_off dump_offset,
                             dump_off new_dump_offset)
{
  if (!ctx->flags.dump_object_contents)
    return;

  /* We should not be generating relocations into the
     to-be-copied-into-Emacs dump region.  */
  eassert (ctx->header.discardable_start == 0
	   || new_dump_offset < ctx->header.discardable_start
	   || (ctx->header.cold_start != 0
	       && new_dump_offset >= ctx->header.cold_start));

  dump_push (&ctx->fixups,
	     list3 (make_fixnum (DUMP_FIXUP_PTR_DUMP_RAW),
		    dump_off_to_lisp (dump_offset),
		    dump_off_to_lisp (new_dump_offset)));
}

static void
dump_root_visitor (Lisp_Object const *root_ptr, enum gc_root_type type,
		   void *data)
{
  struct dump_context *ctx = data;
  Lisp_Object value = *root_ptr;
  if (type == GC_ROOT_C_SYMBOL)
    {
      eassert (dump_builtin_symbol_p (value));
      /* Remember to dump the object itself later along with all the
         rest of the copied-to-Emacs objects.  */
      if (dump_set_referrer (ctx))
	ctx->current_referrer = build_string ("built-in symbol list");
      dump_enqueue_object (ctx, value, WEIGHT_NONE);
      dump_clear_referrer (ctx);
    }
  else
    {
      if (type == GC_ROOT_STATICPRO)
        Fputhash (dump_off_to_lisp (emacs_offset (root_ptr)),
                  Qt,
                  ctx->staticpro_table);
      if (root_ptr != &Vinternal_interpreter_environment)
        {
	  if (dump_set_referrer (ctx))
	    ctx->current_referrer
	      = dump_ptr_referrer ("emacs root", root_ptr);
          dump_emacs_reloc_to_lv (ctx, root_ptr, *root_ptr);
          dump_clear_referrer (ctx);
        }
    }
}

/* Kick off the dump process by queuing up the static GC roots.  */
static void
dump_roots (struct dump_context *ctx)
{
  struct gc_root_visitor visitor = { .visit = dump_root_visitor,
				     .data = ctx };
  visit_static_gc_roots (visitor);
}

enum { PDUMPER_MAX_OBJECT_SIZE = 2048 };

static dump_off
field_relpos (const void *in_start, const void *in_field)
{
  ptrdiff_t in_start_val = (ptrdiff_t) in_start;
  ptrdiff_t in_field_val = (ptrdiff_t) in_field;
  eassert (in_start_val <= in_field_val);
  ptrdiff_t relpos = in_field_val - in_start_val;
  /* The following assertion attempts to detect bugs whereby IN_START
     and IN_FIELD don't point to the same object/structure, on the
     assumption that a too-large difference between them is
     suspicious.  As of Apr 2019 the largest object we dump -- 'struct
     buffer' -- is slightly smaller than 1KB, and we want to leave
     some margin for future extensions.  If the assertion below is
     ever violated, make sure the two pointers indeed point into the
     same object, and if so, enlarge the value of PDUMPER_MAX_OBJECT_SIZE.  */
  eassert (relpos < PDUMPER_MAX_OBJECT_SIZE);
  return (dump_off) relpos;
}

static void
cpyptr (void *out, const void *in)
{
  memcpy (out, in, sizeof (void *));
}

/* Convenience macro for regular assignment.  */
#define DUMP_FIELD_COPY(out, in, name) \
  ((out)->name = (in)->name)

static void
dump_field_lv_or_rawptr (struct dump_context *ctx,
                         void *out,
                         const void *in_start,
                         const void *in_field,
                         /* opt */ const enum Lisp_Type *ptr_raw_type,
                         struct link_weight weight)
{
  eassert (ctx->obj_offset > 0);

  Lisp_Object value;
  dump_off relpos = field_relpos (in_start, in_field);
  void *out_field = (char *) out + relpos;
  bool is_ptr_raw = (ptr_raw_type != NULL);

  if (!is_ptr_raw)
    {
      memcpy (&value, in_field, sizeof (value));
      if (dump_object_self_representing_p (value))
        {
          memcpy (out_field, &value, sizeof (value));
          return;
        }
    }
  else
    {
      void *ptrval;
      cpyptr (&ptrval, in_field);
      if (ptrval == NULL)
        return; /* Nothing to do.  */
      switch (*ptr_raw_type)
        {
        case Lisp_Symbol:
          value = make_lisp_symbol (ptrval);
          break;
        case Lisp_String:
        case Lisp_Vectorlike:
        case Lisp_Cons:
        case Lisp_Float:
          value = make_lisp_ptr (ptrval, *ptr_raw_type);
          break;
        default:
          emacs_abort ();
        }
    }

  /* Now value is the Lisp_Object to which we want to point whether or
     not the field is a raw pointer (in which case we just synthesized
     the Lisp_Object ourselves) or a Lisp_Object (in which case we
     just copied the thing).  Add a fixup or relocation.  */

  intptr_t out_value;
  dump_off out_field_offset = ctx->obj_offset + relpos;
  dump_off target_offset = dump_recall_object (ctx, value);
  enum { DANGEROUS = false };
  if (DANGEROUS
      && target_offset > 0 && dump_object_emacs_ptr (value) == NULL)
    {
      /* We've already dumped the referenced object, so we can emit
         the value and a relocation directly instead of indirecting
         through a fixup.  */
      out_value = target_offset;
      if (is_ptr_raw)
        dump_reloc_dump_to_dump_ptr_raw (ctx, out_field_offset);
      else
        dump_reloc_dump_to_dump_lv (ctx, out_field_offset, XTYPE (value));
    }
  else
    {
      /* We don't know about the target object yet, so add a fixup.
         When we process the fixup, we'll have dumped the target
         object.  */
      out_value = (intptr_t) 0xDEADF00D;
      dump_remember_fixup_lv (ctx,
                              out_field_offset,
                              value,
                              ( is_ptr_raw
                                ? LV_FIXUP_RAW_POINTER
                                : LV_FIXUP_LISP_OBJECT ));
      dump_enqueue_object (ctx, value, weight);
    }

  memcpy (out_field, &out_value, sizeof (out_value));
}

/* Set a pointer field on an output object during dump.

   CTX is the dump context.  OFFSET is the offset at which the current
   object starts.  OUT is a pointer to the dump output object.
   IN_START is the start of the current Emacs object.  IN_FIELD is a
   pointer to the field in that object.  TYPE is the type of pointer
   to which IN_FIELD points.
 */
static void
dump_field_lv_rawptr (struct dump_context *ctx,
                      void *out,
                      const void *in_start,
                      const void *in_field,
                      enum Lisp_Type type,
                      struct link_weight weight)
{
  dump_field_lv_or_rawptr (ctx, out, in_start, in_field, &type, weight);
}

/* Set a Lisp_Object field on an output object during dump.

   CTX is a dump context.  OFFSET is the offset at which the current
   object starts.  OUT is a pointer to the dump output object.
   IN_START is the start of the current Emacs object.  IN_FIELD is a
   pointer to a Lisp_Object field in that object.

   Arrange for the dump to contain fixups and relocations such that,
   at load time, the given field of the output object contains a valid
   Lisp_Object pointing to the same notional object that *IN_FIELD
   contains now.

   See idomatic usage below.  */
static void
dump_field_lv (struct dump_context *ctx,
               void *out,
               const void *in_start,
               const Lisp_Object *in_field,
               struct link_weight weight)
{
  dump_field_lv_or_rawptr (ctx, out, in_start, in_field, NULL, weight);
}

/* Note that we're going to add a manual fixup for the given field
   later.  */
static void
dump_field_fixup_later (struct dump_context *ctx,
                        void *out,
                        const void *in_start,
                        const void *in_field)
{
  /* TODO: more error checking.  */
  (void) field_relpos (in_start, in_field);
}

/* Mark an output object field, which is as wide as a pointer, as being
   fixed up to point to a specific offset in the dump.  */
static void
dump_field_ptr_to_dump_offset (struct dump_context *ctx,
                               void *out,
                               const void *in_start,
                               const void *in_field,
                               dump_off target_dump_offset)
{
  eassert (ctx->obj_offset > 0);
  if (!ctx->flags.dump_object_contents)
    return;

  dump_off relpos = field_relpos (in_start, in_field);
  dump_reloc_dump_to_dump_ptr_raw (ctx, ctx->obj_offset + relpos);
  intptr_t outval = target_dump_offset;
  memcpy ((char *) out + relpos, &outval, sizeof (outval));
}

/* Mark a field as pointing to a place inside Emacs.

   CTX is the dump context.  OUT points to the out-object for the
   current dump function.  IN_START points to the start of the object
   being dumped.  IN_FIELD points to the field inside the object being
   dumped that we're dumping.  The contents of this field (which
   should be as wide as a pointer) are the Emacs pointer to dump.

 */
static void
dump_field_emacs_ptr (struct dump_context *ctx,
                      void *out,
                      const void *in_start,
                      const void *in_field)
{
  eassert (ctx->obj_offset > 0);
  if (!ctx->flags.dump_object_contents)
    return;

  dump_off relpos = field_relpos (in_start, in_field);
  void *abs_emacs_ptr;
  cpyptr (&abs_emacs_ptr, in_field);
  intptr_t rel_emacs_ptr = 0;
  if (abs_emacs_ptr)
    {
      rel_emacs_ptr = emacs_offset ((void *)abs_emacs_ptr);
      dump_reloc_dump_to_emacs_ptr_raw (ctx, ctx->obj_offset + relpos);
    }
  cpyptr ((char *) out + relpos, &rel_emacs_ptr);
}

static void
_dump_object_start_pseudovector (struct dump_context *ctx,
				 union vectorlike_header *out_hdr,
				 const union vectorlike_header *in_hdr)
{
  eassert (in_hdr->size & PSEUDOVECTOR_FLAG);
  ptrdiff_t vec_size = vectorlike_nbytes (in_hdr);
  dump_object_start (ctx, out_hdr, (dump_off) vec_size);
  *out_hdr = *in_hdr;
}

/* Need a macro for alloca.  */
#define START_DUMP_PVEC(ctx, hdr, type, out)                  \
  const union vectorlike_header *_in_hdr = (hdr);             \
  type *out = alloca (vectorlike_nbytes (_in_hdr));           \
  _dump_object_start_pseudovector (ctx, &out->header, _in_hdr)

static dump_off
finish_dump_pvec (struct dump_context *ctx,
                  union vectorlike_header *out_hdr)
{
  return dump_object_finish (ctx, out_hdr, vectorlike_nbytes (out_hdr));
}

static void
dump_pseudovector_lisp_fields (struct dump_context *ctx,
			       union vectorlike_header *out_hdr,
			       const union vectorlike_header *in_hdr)
{
  const struct Lisp_Vector *in = (const struct Lisp_Vector *) in_hdr;
  struct Lisp_Vector *out = (struct Lisp_Vector *) out_hdr;
  ptrdiff_t size = in->header.size;
  eassert (size & PSEUDOVECTOR_FLAG);
  size &= PSEUDOVECTOR_SIZE_MASK;
  for (ptrdiff_t i = 0; i < size; ++i)
    dump_field_lv (ctx, out, in, &in->contents[i], WEIGHT_STRONG);
}

static dump_off
dump_cons (struct dump_context *ctx, const struct Lisp_Cons *cons)
{
#if CHECK_STRUCTS && !defined (HASH_Lisp_Cons_00EEE63F67)
# error "Lisp_Cons changed. See CHECK_STRUCTS comment in config.h."
#endif
  struct Lisp_Cons out;
  dump_object_start (ctx, &out, sizeof (out));
  dump_field_lv (ctx, &out, cons, &cons->u.s.car, WEIGHT_STRONG);
  dump_field_lv (ctx, &out, cons, &cons->u.s.u.cdr, WEIGHT_NORMAL);
  return dump_object_finish (ctx, &out, sizeof (out));
}

static dump_off
dump_interval_tree (struct dump_context *ctx,
                    INTERVAL tree,
                    dump_off parent_offset)
{
#if CHECK_STRUCTS && !defined (HASH_interval_1B38941C37)
# error "interval changed. See CHECK_STRUCTS comment in config.h."
#endif
  /* TODO: output tree breadth-first?  */
  struct interval out;
  dump_object_start (ctx, &out, sizeof (out));
  DUMP_FIELD_COPY (&out, tree, total_length);
  DUMP_FIELD_COPY (&out, tree, position);
  if (tree->left)
    dump_field_fixup_later (ctx, &out, tree, &tree->left);
  if (tree->right)
    dump_field_fixup_later (ctx, &out, tree, &tree->right);
  if (!tree->up_obj)
    {
      eassert (parent_offset != 0);
      dump_field_ptr_to_dump_offset (ctx, &out, tree, &tree->up.interval,
				     parent_offset);
    }
  else
    dump_field_lv (ctx, &out, tree, &tree->up.obj, WEIGHT_STRONG);
  DUMP_FIELD_COPY (&out, tree, up_obj);
  eassert (tree->gcmarkbit == 0);
  DUMP_FIELD_COPY (&out, tree, write_protect);
  DUMP_FIELD_COPY (&out, tree, visible);
  DUMP_FIELD_COPY (&out, tree, front_sticky);
  DUMP_FIELD_COPY (&out, tree, rear_sticky);
  dump_field_lv (ctx, &out, tree, &tree->plist, WEIGHT_STRONG);
  dump_off offset = dump_object_finish (ctx, &out, sizeof (out));
  if (tree->left)
      dump_remember_fixup_ptr_raw
	(ctx,
	 offset + dump_offsetof (struct interval, left),
	 dump_interval_tree (ctx, tree->left, offset));
  if (tree->right)
      dump_remember_fixup_ptr_raw
	(ctx,
	 offset + dump_offsetof (struct interval, right),
	 dump_interval_tree (ctx, tree->right, offset));
  return offset;
}

static dump_off
dump_string (struct dump_context *ctx, const struct Lisp_String *string)
{
#if CHECK_STRUCTS && !defined (HASH_Lisp_String_03B2DF1C8E)
# error "Lisp_String changed. See CHECK_STRUCTS comment in config.h."
#endif
  /* If we have text properties, write them _after_ the string so that
     at runtime, the prefetcher and cache will DTRT. (We access the
     string before its properties.).

     There's special code to dump string data contiguously later on.
     we seldom write to string data and never relocate it, so lumping
     it together at the end of the dump saves on COW faults.

     If, however, the string's size_byte field is -2, the string data
     is actually a pointer to Emacs data segment, so we can do even
     better by emitting a relocation instead of bothering to copy the
     string data.  */
  struct Lisp_String out;
  dump_object_start (ctx, &out, sizeof (out));
  DUMP_FIELD_COPY (&out, string, u.s.size);
  DUMP_FIELD_COPY (&out, string, u.s.size_byte);
  if (string->u.s.intervals)
    dump_field_fixup_later (ctx, &out, string, &string->u.s.intervals);

  if (string->u.s.size_byte == -2)
    /* String literal in Emacs rodata.  */
    dump_field_emacs_ptr (ctx, &out, string, &string->u.s.data);
  else
    {
      dump_field_fixup_later (ctx, &out, string, &string->u.s.data);
      dump_remember_cold_op (ctx,
                             COLD_OP_STRING,
			     make_lisp_ptr ((void *) string, Lisp_String));
    }

  dump_off offset = dump_object_finish (ctx, &out, sizeof (out));
  if (string->u.s.intervals)
    dump_remember_fixup_ptr_raw
      (ctx,
       offset + dump_offsetof (struct Lisp_String, u.s.intervals),
       dump_interval_tree (ctx, string->u.s.intervals, 0));

  return offset;
}

static dump_off
dump_marker (struct dump_context *ctx, const struct Lisp_Marker *marker)
{
#if CHECK_STRUCTS && !defined (HASH_Lisp_Marker_642DBAF866)
# error "Lisp_Marker changed. See CHECK_STRUCTS comment in config.h."
#endif

  START_DUMP_PVEC (ctx, &marker->header, struct Lisp_Marker, out);
  dump_pseudovector_lisp_fields (ctx, &out->header, &marker->header);
  DUMP_FIELD_COPY (out, marker, need_adjustment);
  DUMP_FIELD_COPY (out, marker, insertion_type);
  if (marker->buffer)
    {
      dump_field_lv_rawptr (ctx, out, marker, &marker->buffer,
			    Lisp_Vectorlike, WEIGHT_NORMAL);
      dump_field_lv_rawptr (ctx, out, marker, &marker->next,
			    Lisp_Vectorlike, WEIGHT_STRONG);
      DUMP_FIELD_COPY (out, marker, charpos);
      DUMP_FIELD_COPY (out, marker, bytepos);
    }
  return finish_dump_pvec (ctx, &out->header);
}

static dump_off
dump_interval_node (struct dump_context *ctx, struct itree_node *node,
                    dump_off parent_offset)
{
#if CHECK_STRUCTS && !defined (HASH_itree_node_50DE304F13)
# error "itree_node changed. See CHECK_STRUCTS comment in config.h."
#endif
  struct itree_node out;
  dump_object_start (ctx, &out, sizeof (out));
  if (node->parent)
    dump_field_fixup_later (ctx, &out, node, &node->parent);
  if (node->left)
    dump_field_fixup_later (ctx, &out, node, &node->parent);
  if (node->right)
    dump_field_fixup_later (ctx, &out, node, &node->parent);
  DUMP_FIELD_COPY (&out, node, begin);
  DUMP_FIELD_COPY (&out, node, end);
  DUMP_FIELD_COPY (&out, node, limit);
  DUMP_FIELD_COPY (&out, node, offset);
  DUMP_FIELD_COPY (&out, node, otick);
  dump_field_lv (ctx, &out, node, &node->data, WEIGHT_STRONG);
  DUMP_FIELD_COPY (&out, node, red);
  DUMP_FIELD_COPY (&out, node, rear_advance);
  DUMP_FIELD_COPY (&out, node, front_advance);
  dump_off offset = dump_object_finish (ctx, &out, sizeof (out));
  if (node->parent)
      dump_remember_fixup_ptr_raw
	(ctx,
	 offset + dump_offsetof (struct itree_node, parent),
	 dump_interval_node (ctx, node->parent, offset));
  if (node->left)
      dump_remember_fixup_ptr_raw
	(ctx,
	 offset + dump_offsetof (struct itree_node, left),
	 dump_interval_node (ctx, node->left, offset));
  if (node->right)
      dump_remember_fixup_ptr_raw
	(ctx,
	 offset + dump_offsetof (struct itree_node, right),
	 dump_interval_node (ctx, node->right, offset));
  return offset;
}

static dump_off
dump_overlay (struct dump_context *ctx, const struct Lisp_Overlay *overlay)
{
#if CHECK_STRUCTS && !defined (HASH_Lisp_Overlay_5F9D7E02FC)
# error "Lisp_Overlay changed. See CHECK_STRUCTS comment in config.h."
#endif
  START_DUMP_PVEC (ctx, &overlay->header, struct Lisp_Overlay, out);
  dump_pseudovector_lisp_fields (ctx, &out->header, &overlay->header);
  dump_field_fixup_later (ctx, &out, overlay, &overlay->interval);
  dump_off offset = finish_dump_pvec (ctx, &out->header);
  dump_remember_fixup_ptr_raw
    (ctx,
     offset + dump_offsetof (struct Lisp_Overlay, interval),
     dump_interval_node (ctx, overlay->interval, offset));
  return offset;
}

static void
dump_field_finalizer_ref (struct dump_context *ctx,
                          void *out,
                          const struct Lisp_Finalizer *finalizer,
                          struct Lisp_Finalizer *const *field)
{
  if (*field == &finalizers || *field == &doomed_finalizers)
    dump_field_emacs_ptr (ctx, out, finalizer, field);
  else
    dump_field_lv_rawptr (ctx, out, finalizer, field,
                          Lisp_Vectorlike,
                          WEIGHT_NORMAL);
}

static dump_off
dump_finalizer (struct dump_context *ctx,
                const struct Lisp_Finalizer *finalizer)
{
#if CHECK_STRUCTS && !defined (HASH_Lisp_Finalizer_D58E647CB8)
# error "Lisp_Finalizer changed. See CHECK_STRUCTS comment in config.h."
#endif
  START_DUMP_PVEC (ctx, &finalizer->header, struct Lisp_Finalizer, out);
  /* Do _not_ call dump_pseudovector_lisp_fields here: we dump the
     only Lisp field, finalizer->function, manually, so we can give it
     a low weight.  */
  dump_field_lv (ctx, &out, finalizer, &finalizer->function, WEIGHT_NONE);
  dump_field_finalizer_ref (ctx, &out, finalizer, &finalizer->prev);
  dump_field_finalizer_ref (ctx, &out, finalizer, &finalizer->next);
  return finish_dump_pvec (ctx, &out->header);
}

struct bignum_reload_info
{
  dump_off data_location;
  dump_off nlimbs;
};

static dump_off
dump_bignum (struct dump_context *ctx, Lisp_Object object)
{
#if CHECK_STRUCTS && !defined (HASH_Lisp_Bignum_661945DE2B)
# error "Lisp_Bignum changed. See CHECK_STRUCTS comment in config.h."
#endif
  const struct Lisp_Bignum *bignum = XBIGNUM (object);
  START_DUMP_PVEC (ctx, &bignum->header, struct Lisp_Bignum, out);
  verify (sizeof (out->value) >= sizeof (struct bignum_reload_info));
  dump_field_fixup_later (ctx, out, bignum, xbignum_val (object));
  dump_off bignum_offset = finish_dump_pvec (ctx, &out->header);
  if (ctx->flags.dump_object_contents)
    {
      /* Export the bignum into a blob in the cold section.  */
      dump_remember_cold_op (ctx, COLD_OP_BIGNUM, object);

      /* Write the offset of that exported blob here.  */
      dump_off value_offset
	= (bignum_offset
	   + (dump_off) offsetof (struct Lisp_Bignum, value));
      dump_push (&ctx->fixups,
		 list3 (make_fixnum (DUMP_FIXUP_BIGNUM_DATA),
			dump_off_to_lisp (value_offset),
			object));

      /* When we load the dump, slurp the data blob and turn it into a
         real bignum.  Attach the relocation to the start of the
         Lisp_Bignum instead of the actual mpz field so that the
         relocation offset is aligned.  The relocation-application
         code knows to actually advance past the header.  */
      dump_push (&ctx->dump_relocs[EARLY_RELOCS],
                 list2 (make_fixnum (RELOC_BIGNUM),
                        dump_off_to_lisp (bignum_offset)));
    }

  return bignum_offset;
}

static dump_off
dump_float (struct dump_context *ctx, const struct Lisp_Float *lfloat)
{
#if CHECK_STRUCTS && !defined (HASH_Lisp_Float_7E7D284C02)
# error "Lisp_Float changed. See CHECK_STRUCTS comment in config.h."
#endif
  eassert (ctx->header.cold_start);
  struct Lisp_Float out;
  dump_object_start (ctx, &out, sizeof (out));
  DUMP_FIELD_COPY (&out, lfloat, u.data);
  return dump_object_finish (ctx, &out, sizeof (out));
}

static dump_off
dump_fwd_int (struct dump_context *ctx, const struct Lisp_Intfwd *intfwd)
{
#if CHECK_STRUCTS && !defined HASH_Lisp_Intfwd_4D887A7387
# error "Lisp_Intfwd changed. See CHECK_STRUCTS comment in config.h."
#endif
  dump_emacs_reloc_immediate_intmax_t (ctx, intfwd->intvar, *intfwd->intvar);
  struct Lisp_Intfwd out;
  dump_object_start (ctx, &out, sizeof (out));
  DUMP_FIELD_COPY (&out, intfwd, type);
  dump_field_emacs_ptr (ctx, &out, intfwd, &intfwd->intvar);
  return dump_object_finish (ctx, &out, sizeof (out));
}

static dump_off
dump_fwd_bool (struct dump_context *ctx, const struct Lisp_Boolfwd *boolfwd)
{
#if CHECK_STRUCTS && !defined (HASH_Lisp_Boolfwd_0EA1C7ADCC)
# error "Lisp_Boolfwd changed. See CHECK_STRUCTS comment in config.h."
#endif
  dump_emacs_reloc_immediate_bool (ctx, boolfwd->boolvar, *boolfwd->boolvar);
  struct Lisp_Boolfwd out;
  dump_object_start (ctx, &out, sizeof (out));
  DUMP_FIELD_COPY (&out, boolfwd, type);
  dump_field_emacs_ptr (ctx, &out, boolfwd, &boolfwd->boolvar);
  return dump_object_finish (ctx, &out, sizeof (out));
}

static dump_off
dump_fwd_obj (struct dump_context *ctx, const struct Lisp_Objfwd *objfwd)
{
#if CHECK_STRUCTS && !defined (HASH_Lisp_Objfwd_45D3E513DC)
# error "Lisp_Objfwd changed. See CHECK_STRUCTS comment in config.h."
#endif
  if (NILP (Fgethash (dump_off_to_lisp (emacs_offset (objfwd->objvar)),
                      ctx->staticpro_table,
                      Qnil)))
    dump_emacs_reloc_to_lv (ctx, objfwd->objvar, *objfwd->objvar);
  struct Lisp_Objfwd out;
  dump_object_start (ctx, &out, sizeof (out));
  DUMP_FIELD_COPY (&out, objfwd, type);
  dump_field_emacs_ptr (ctx, &out, objfwd, &objfwd->objvar);
  return dump_object_finish (ctx, &out, sizeof (out));
}

static dump_off
dump_fwd_buffer_obj (struct dump_context *ctx,
                     const struct Lisp_Buffer_Objfwd *buffer_objfwd)
{
#if CHECK_STRUCTS && !defined (HASH_Lisp_Buffer_Objfwd_611EBD13FF)
# error "Lisp_Buffer_Objfwd changed. See CHECK_STRUCTS comment in config.h."
#endif
  struct Lisp_Buffer_Objfwd out;
  dump_object_start (ctx, &out, sizeof (out));
  DUMP_FIELD_COPY (&out, buffer_objfwd, type);
  DUMP_FIELD_COPY (&out, buffer_objfwd, offset);
  dump_field_lv (ctx, &out, buffer_objfwd, &buffer_objfwd->predicate,
                 WEIGHT_NORMAL);
  return dump_object_finish (ctx, &out, sizeof (out));
}

static dump_off
dump_fwd_kboard_obj (struct dump_context *ctx,
                     const struct Lisp_Kboard_Objfwd *kboard_objfwd)
{
#if CHECK_STRUCTS && !defined (HASH_Lisp_Kboard_Objfwd_CAA7E71069)
# error "Lisp_Intfwd changed. See CHECK_STRUCTS comment in config.h."
#endif
  struct Lisp_Kboard_Objfwd out;
  dump_object_start (ctx, &out, sizeof (out));
  DUMP_FIELD_COPY (&out, kboard_objfwd, type);
  DUMP_FIELD_COPY (&out, kboard_objfwd, offset);
  return dump_object_finish (ctx, &out, sizeof (out));
}

static dump_off
dump_fwd (struct dump_context *ctx, lispfwd fwd)
{
#if CHECK_STRUCTS && !defined (HASH_Lisp_Fwd_Type_9CBA6EE55E)
# error "Lisp_Fwd_Type changed. See CHECK_STRUCTS comment in config.h."
#endif
  void const *p = fwd.fwdptr;
  dump_off offset;

  switch (XFWDTYPE (fwd))
    {
    case Lisp_Fwd_Int:
      offset = dump_fwd_int (ctx, p);
      break;
    case Lisp_Fwd_Bool:
      offset = dump_fwd_bool (ctx, p);
      break;
    case Lisp_Fwd_Obj:
      offset = dump_fwd_obj (ctx, p);
      break;
    case Lisp_Fwd_Buffer_Obj:
      offset = dump_fwd_buffer_obj (ctx, p);
      break;
    case Lisp_Fwd_Kboard_Obj:
      offset = dump_fwd_kboard_obj (ctx, p);
      break;
    default:
      emacs_abort ();
    }

  return offset;
}

static dump_off
dump_blv (struct dump_context *ctx,
          const struct Lisp_Buffer_Local_Value *blv)
{
#if CHECK_STRUCTS && !defined HASH_Lisp_Buffer_Local_Value_3C363FAC3C
# error "Lisp_Buffer_Local_Value changed. See CHECK_STRUCTS comment in config.h."
#endif
  struct Lisp_Buffer_Local_Value out;
  dump_object_start (ctx, &out, sizeof (out));
  DUMP_FIELD_COPY (&out, blv, local_if_set);
  DUMP_FIELD_COPY (&out, blv, found);
  if (blv->fwd.fwdptr)
    dump_field_fixup_later (ctx, &out, blv, &blv->fwd.fwdptr);
  dump_field_lv (ctx, &out, blv, &blv->where, WEIGHT_NORMAL);
  dump_field_lv (ctx, &out, blv, &blv->defcell, WEIGHT_STRONG);
  dump_field_lv (ctx, &out, blv, &blv->valcell, WEIGHT_STRONG);
  dump_off offset = dump_object_finish (ctx, &out, sizeof (out));
  if (blv->fwd.fwdptr)
    dump_remember_fixup_ptr_raw
      (ctx,
       offset + dump_offsetof (struct Lisp_Buffer_Local_Value, fwd),
       dump_fwd (ctx, blv->fwd));
  return offset;
}

static dump_off
dump_recall_symbol_aux (struct dump_context *ctx, Lisp_Object symbol)
{
  Lisp_Object symbol_aux = ctx->symbol_aux;
  if (NILP (symbol_aux))
    return 0;
  return dump_off_from_lisp (Fgethash (symbol, symbol_aux, make_fixnum (0)));
}

static void
dump_remember_symbol_aux (struct dump_context *ctx,
                          Lisp_Object symbol,
                          dump_off offset)
{
  Fputhash (symbol, dump_off_to_lisp (offset), ctx->symbol_aux);
}

static void
dump_pre_dump_symbol (struct dump_context *ctx, struct Lisp_Symbol *symbol)
{
  Lisp_Object symbol_lv = make_lisp_symbol (symbol);
  eassert (!dump_recall_symbol_aux (ctx, symbol_lv));
  if (dump_set_referrer (ctx))
    ctx->current_referrer = symbol_lv;
  switch (symbol->u.s.redirect)
    {
    case SYMBOL_LOCALIZED:
      dump_remember_symbol_aux (ctx, symbol_lv,
				dump_blv (ctx, symbol->u.s.val.blv));
      break;
    case SYMBOL_FORWARDED:
      dump_remember_symbol_aux (ctx, symbol_lv,
				dump_fwd (ctx, symbol->u.s.val.fwd));
      break;
    default:
      break;
    }
  dump_clear_referrer (ctx);
}

static dump_off
dump_symbol (struct dump_context *ctx,
             Lisp_Object object,
             dump_off offset)
{
#if CHECK_STRUCTS && !defined HASH_Lisp_Symbol_C3C2929454
# error "Lisp_Symbol changed. See CHECK_STRUCTS comment in config.h."
#endif
#if CHECK_STRUCTS && !defined (HASH_symbol_redirect_EA72E4BFF5)
# error "symbol_redirect changed. See CHECK_STRUCTS comment in config.h."
#endif

  if (ctx->flags.defer_symbols)
    {
      if (offset != DUMP_OBJECT_ON_SYMBOL_QUEUE)
        {
	  eassert (offset == DUMP_OBJECT_ON_NORMAL_QUEUE
		   || offset == DUMP_OBJECT_NOT_SEEN);
	  dump_clear_referrer (ctx);
          struct dump_flags old_flags = ctx->flags;
          ctx->flags.dump_object_contents = false;
          ctx->flags.defer_symbols = false;
          dump_object (ctx, object);
          ctx->flags = old_flags;
	  if (dump_set_referrer (ctx))
	    ctx->current_referrer = object;

          offset = DUMP_OBJECT_ON_SYMBOL_QUEUE;
          dump_remember_object (ctx, object, offset);
          dump_push (&ctx->deferred_symbols, object);
        }
      return offset;
    }

  struct Lisp_Symbol *symbol = XSYMBOL (object);
  struct Lisp_Symbol out;
  dump_object_start (ctx, &out, sizeof (out));
  eassert (symbol->u.s.gcmarkbit == 0);
  DUMP_FIELD_COPY (&out, symbol, u.s.redirect);
  DUMP_FIELD_COPY (&out, symbol, u.s.trapped_write);
  DUMP_FIELD_COPY (&out, symbol, u.s.declared_special);
  DUMP_FIELD_COPY (&out, symbol, u.s.pinned);
  dump_field_lv (ctx, &out, symbol, &symbol->u.s.name, WEIGHT_STRONG);
  switch (symbol->u.s.redirect)
    {
    case SYMBOL_PLAINVAL:
      dump_field_lv (ctx, &out, symbol, &symbol->u.s.val.value,
                     WEIGHT_NORMAL);
      break;
    case SYMBOL_VARALIAS:
      dump_field_lv_rawptr (ctx, &out, symbol,
                            &symbol->u.s.val.alias, Lisp_Symbol,
                            WEIGHT_NORMAL);
      break;
    case SYMBOL_LOCALIZED:
      dump_field_fixup_later (ctx, &out, symbol, &symbol->u.s.val.blv);
      break;
    case SYMBOL_FORWARDED:
      dump_field_fixup_later (ctx, &out, symbol, &symbol->u.s.val.fwd);
      break;
    default:
      emacs_abort ();
    }
  dump_field_lv (ctx, &out, symbol, &symbol->u.s.function, WEIGHT_NORMAL);
  dump_field_lv (ctx, &out, symbol, &symbol->u.s.package, WEIGHT_NORMAL);
  dump_field_lv (ctx, &out, symbol, &symbol->u.s.plist, WEIGHT_NORMAL);

  offset = dump_object_finish (ctx, &out, sizeof (out));
  dump_off aux_offset;

  switch (symbol->u.s.redirect)
    {
    case SYMBOL_LOCALIZED:
      aux_offset = dump_recall_symbol_aux (ctx, make_lisp_symbol (symbol));
      dump_remember_fixup_ptr_raw
	(ctx,
	 offset + dump_offsetof (struct Lisp_Symbol, u.s.val.blv),
	 (aux_offset
	  ? aux_offset
	  : dump_blv (ctx, symbol->u.s.val.blv)));
      break;
    case SYMBOL_FORWARDED:
      aux_offset = dump_recall_symbol_aux (ctx, make_lisp_symbol (symbol));
      dump_remember_fixup_ptr_raw
	(ctx,
	 offset + dump_offsetof (struct Lisp_Symbol, u.s.val.fwd),
	 (aux_offset
	  ? aux_offset
	  : dump_fwd (ctx, symbol->u.s.val.fwd)));
      break;
    default:
      break;
    }
  return offset;
}

static dump_off
dump_vectorlike_generic (struct dump_context *ctx,
			 const union vectorlike_header *header)
{
#if CHECK_STRUCTS && !defined (HASH_vectorlike_header_785E52047B)
# error "vectorlike_header changed. See CHECK_STRUCTS comment in config.h."
#endif
  const struct Lisp_Vector *v = (const struct Lisp_Vector *) header;
  ptrdiff_t size = header->size;
  enum pvec_type pvectype = PSEUDOVECTOR_TYPE (v);
  dump_off offset;

  if (size & PSEUDOVECTOR_FLAG)
    {
      /* Assert that the pseudovector contains only Lisp values ---
         but see the PVEC_SUB_CHAR_TABLE special case below.  We allow
         one extra word of non-lisp data when Lisp_Object is shorter
         than GCALIGN (e.g., on 32-bit builds) to account for
         GCALIGN-enforcing struct padding.  We can't distinguish
         between padding and some undumpable data member this way, but
         we'll count on sizeof(Lisp_Object) >= GCALIGN builds to catch
         this class of problem.
         */
      eassert ((size & PSEUDOVECTOR_REST_MASK) >> PSEUDOVECTOR_REST_BITS
	       <= (sizeof (Lisp_Object) < GCALIGNMENT));
      size &= PSEUDOVECTOR_SIZE_MASK;
    }

  dump_align_output (ctx, DUMP_ALIGNMENT);
  dump_off prefix_start_offset = ctx->offset;

  dump_off skip;
  if (pvectype == PVEC_SUB_CHAR_TABLE)
    {
      /* PVEC_SUB_CHAR_TABLE has a special case because it's a
         variable-length vector (unlike other pseudovectors, which is
         why we handle it here) and has its non-Lisp data _before_ the
         variable-length Lisp part.  */
      const struct Lisp_Sub_Char_Table *sct =
        (const struct Lisp_Sub_Char_Table *) header;
      struct Lisp_Sub_Char_Table out;
      /* Don't use sizeof(out), since that incorporates unwanted
         padding.  Instead, use the size through the last non-Lisp
         field.  */
      size_t sz = (char *)&out.min_char + sizeof (out.min_char) - (char *)&out;
      eassert (sz < DUMP_OFF_MAX);
      dump_object_start (ctx, &out, (dump_off) sz);
      DUMP_FIELD_COPY (&out, sct, header.size);
      DUMP_FIELD_COPY (&out, sct, depth);
      DUMP_FIELD_COPY (&out, sct, min_char);
      offset = dump_object_finish (ctx, &out, (dump_off) sz);
      skip = SUB_CHAR_TABLE_OFFSET;
    }
  else
    {
      union vectorlike_header out;
      dump_object_start (ctx, &out, sizeof (out));
      DUMP_FIELD_COPY (&out, header, size);
      offset = dump_object_finish (ctx, &out, sizeof (out));
      skip = 0;
    }

  /* We may have written a non-Lisp vector prefix above.  If we have,
     pad to the lisp content start with zero, and make sure we didn't
     scribble beyond that start.  */
  dump_off prefix_size = ctx->offset - prefix_start_offset;
  eassert (prefix_size > 0);
  dump_off skip_start = ptrdiff_t_to_dump_off ((char *) &v->contents[skip]
					       - (char *) v);
  eassert (skip_start >= prefix_size);
  dump_write_zero (ctx, skip_start - prefix_size);

  /* dump_object_start isn't what records conservative-GC object
     starts --- dump_object_1 does --- so the hack below of using
     dump_object_start for each vector word doesn't cause GC problems
     at runtime.  */
  struct dump_flags old_flags = ctx->flags;
  ctx->flags.pack_objects = true;
  for (dump_off i = skip; i < size; ++i)
    {
      Lisp_Object out;
      const Lisp_Object *vslot = &v->contents[i];
      /* In the wide case, we're always misaligned.  */
#if INTPTR_MAX == EMACS_INT_MAX
      eassert (ctx->offset % sizeof (out) == 0);
#endif
      dump_object_start (ctx, &out, sizeof (out));
      dump_field_lv (ctx, &out, vslot, vslot, WEIGHT_STRONG);
      dump_object_finish (ctx, &out, sizeof (out));
    }
  ctx->flags = old_flags;
  dump_align_output (ctx, DUMP_ALIGNMENT);
  return offset;
}

/* Return a vector of KEY, VALUE pairs in the given hash table H.  The
   first H->count pairs are valid, and the rest are unbound.  */
static Lisp_Object
hash_table_contents (struct Lisp_Hash_Table *h)
{
  if (h->test.hashfn == hashfn_user_defined)
    error ("cannot dump hash tables with user-defined tests");  /* Bug#36769 */

  ptrdiff_t size = HASH_TABLE_SIZE (h);
  Lisp_Object key_and_value = make_uninit_vector (2 * size);
  ptrdiff_t n = 0;

  /* Make sure key_and_value ends up in the same order; charset.c
     relies on it by expecting hash table indices to stay constant
     across the dump.  */
  for (ptrdiff_t i = 0; i < size; i++)
    if (!NILP (HASH_HASH (h, i)))
      {
	ASET (key_and_value, n++, HASH_KEY (h, i));
	ASET (key_and_value, n++, HASH_VALUE (h, i));
      }

  while (n < 2 * size)
    {
      ASET (key_and_value, n++, Qunbound);
      ASET (key_and_value, n++, Qnil);
    }

  return key_and_value;
}

static dump_off
dump_hash_table_list (struct dump_context *ctx)
{
  if (!NILP (ctx->hash_tables))
    return dump_object (ctx, CALLN (Fapply, Qvector, ctx->hash_tables));
  else
    return 0;
}

static void
hash_table_freeze (struct Lisp_Hash_Table *h)
{
  ptrdiff_t npairs = ASIZE (h->key_and_value) / 2;
  h->key_and_value = hash_table_contents (h);
  h->next = h->hash = make_fixnum (npairs);
  h->index = make_fixnum (ASIZE (h->index));
  h->next_free = (npairs == h->count ? -1 : h->count);
}

static void
hash_table_thaw (Lisp_Object hash)
{
  struct Lisp_Hash_Table *h = XHASH_TABLE (hash);
  h->hash = make_nil_vector (XFIXNUM (h->hash));
  h->next = Fmake_vector (h->next, make_fixnum (-1));
  h->index = Fmake_vector (h->index, make_fixnum (-1));

  hash_table_rehash (hash);
}

static dump_off
dump_hash_table (struct dump_context *ctx,
                 Lisp_Object object,
                 dump_off offset)
{
#if CHECK_STRUCTS && !defined HASH_Lisp_Hash_Table_6D63EDB618
# error "Lisp_Hash_Table changed. See CHECK_STRUCTS comment in config.h."
#endif
  const struct Lisp_Hash_Table *hash_in = XHASH_TABLE (object);
  struct Lisp_Hash_Table hash_munged = *hash_in;
  struct Lisp_Hash_Table *hash = &hash_munged;

  hash_table_freeze (hash);
  dump_push (&ctx->hash_tables, object);

  START_DUMP_PVEC (ctx, &hash->header, struct Lisp_Hash_Table, out);
  dump_pseudovector_lisp_fields (ctx, &out->header, &hash->header);
  /* TODO: dump the hash bucket vectors synchronously here to keep
     them as close to the hash table as possible.  */
  DUMP_FIELD_COPY (out, hash, count);
  DUMP_FIELD_COPY (out, hash, next_free);
  DUMP_FIELD_COPY (out, hash, purecopy);
  DUMP_FIELD_COPY (out, hash, mutable);
  DUMP_FIELD_COPY (out, hash, rehash_threshold);
  DUMP_FIELD_COPY (out, hash, rehash_size);
  dump_field_lv (ctx, out, hash, &hash->key_and_value, WEIGHT_STRONG);
  dump_field_lv (ctx, out, hash, &hash->test.name, WEIGHT_STRONG);
  dump_field_lv (ctx, out, hash, &hash->test.user_hash_function,
                 WEIGHT_STRONG);
  dump_field_lv (ctx, out, hash, &hash->test.user_cmp_function,
                 WEIGHT_STRONG);
  dump_field_emacs_ptr (ctx, out, hash, &hash->test.cmpfn);
  dump_field_emacs_ptr (ctx, out, hash, &hash->test.hashfn);
  eassert (hash->next_weak == NULL);
  return finish_dump_pvec (ctx, &out->header);
}

static dump_off
dump_buffer (struct dump_context *ctx, const struct buffer *in_buffer)
{
#if CHECK_STRUCTS && !defined HASH_buffer_EB0A5191C5
# error "buffer changed. See CHECK_STRUCTS comment in config.h."
#endif
  struct buffer munged_buffer = *in_buffer;
  struct buffer *buffer = &munged_buffer;

  /* Clear some buffer state for correctness upon load.  */
  if (buffer->base_buffer == NULL)
    buffer->window_count = 0;
  else
    eassert (buffer->window_count == -1);
  buffer->local_minor_modes_ = Qnil;
  buffer->last_selected_window_ = Qnil;
  buffer->display_count_ = make_fixnum (0);
  buffer->clip_changed = 0;
  buffer->last_window_start = -1;
  buffer->point_before_scroll_ = Qnil;

  dump_off base_offset = 0;
  if (buffer->base_buffer)
    {
      eassert (buffer->base_buffer->base_buffer == NULL);
      base_offset = dump_object_for_offset
	(ctx,
	 make_lisp_ptr (buffer->base_buffer, Lisp_Vectorlike));
    }

  eassert ((base_offset == 0 && buffer->text == &in_buffer->own_text)
	   || (base_offset > 0 && buffer->text != &in_buffer->own_text));

  START_DUMP_PVEC (ctx, &buffer->header, struct buffer, out);
  dump_pseudovector_lisp_fields (ctx, &out->header, &buffer->header);
  if (base_offset == 0)
    base_offset = ctx->obj_offset;
  eassert (base_offset > 0);
  if (buffer->base_buffer == NULL)
    {
      eassert (base_offset == ctx->obj_offset);

      if (BUFFER_LIVE_P (buffer))
        {
          dump_field_fixup_later (ctx, out, buffer, &buffer->own_text.beg);
	  dump_remember_cold_op (ctx, COLD_OP_BUFFER,
				 make_lisp_ptr ((void *) in_buffer,
						Lisp_Vectorlike));
        }
      else
        eassert (buffer->own_text.beg == NULL);

      DUMP_FIELD_COPY (out, buffer, own_text.gpt);
      DUMP_FIELD_COPY (out, buffer, own_text.z);
      DUMP_FIELD_COPY (out, buffer, own_text.gpt_byte);
      DUMP_FIELD_COPY (out, buffer, own_text.z_byte);
      DUMP_FIELD_COPY (out, buffer, own_text.gap_size);
      DUMP_FIELD_COPY (out, buffer, own_text.modiff);
      DUMP_FIELD_COPY (out, buffer, own_text.chars_modiff);
      DUMP_FIELD_COPY (out, buffer, own_text.save_modiff);
      DUMP_FIELD_COPY (out, buffer, own_text.overlay_modiff);
      DUMP_FIELD_COPY (out, buffer, own_text.compact);
      DUMP_FIELD_COPY (out, buffer, own_text.beg_unchanged);
      DUMP_FIELD_COPY (out, buffer, own_text.end_unchanged);
      DUMP_FIELD_COPY (out, buffer, own_text.unchanged_modified);
      DUMP_FIELD_COPY (out, buffer, own_text.overlay_unchanged_modified);
      if (buffer->own_text.intervals)
        dump_field_fixup_later (ctx, out, buffer, &buffer->own_text.intervals);
      dump_field_lv_rawptr (ctx, out, buffer, &buffer->own_text.markers,
                            Lisp_Vectorlike, WEIGHT_NORMAL);
      DUMP_FIELD_COPY (out, buffer, own_text.inhibit_shrinking);
      DUMP_FIELD_COPY (out, buffer, own_text.redisplay);
    }

  eassert (ctx->obj_offset > 0);
  dump_remember_fixup_ptr_raw
    (ctx,
     ctx->obj_offset + dump_offsetof (struct buffer, text),
     base_offset + dump_offsetof (struct buffer, own_text));

  DUMP_FIELD_COPY (out, buffer, pt);
  DUMP_FIELD_COPY (out, buffer, pt_byte);
  DUMP_FIELD_COPY (out, buffer, begv);
  DUMP_FIELD_COPY (out, buffer, begv_byte);
  DUMP_FIELD_COPY (out, buffer, zv);
  DUMP_FIELD_COPY (out, buffer, zv_byte);

  if (buffer->base_buffer)
    {
      eassert (ctx->obj_offset != base_offset);
      dump_field_ptr_to_dump_offset (ctx, out, buffer, &buffer->base_buffer,
				     base_offset);
    }

  DUMP_FIELD_COPY (out, buffer, indirections);
  DUMP_FIELD_COPY (out, buffer, window_count);

  memcpy (out->local_flags,
          &buffer->local_flags,
          sizeof (out->local_flags));
  DUMP_FIELD_COPY (out, buffer, modtime);
  DUMP_FIELD_COPY (out, buffer, modtime_size);
  DUMP_FIELD_COPY (out, buffer, auto_save_modified);
  DUMP_FIELD_COPY (out, buffer, display_error_modiff);
  DUMP_FIELD_COPY (out, buffer, auto_save_failure_time);
  DUMP_FIELD_COPY (out, buffer, last_window_start);

  /* Not worth serializing these caches.  TODO: really? */
  out->newline_cache = NULL;
  out->width_run_cache = NULL;
  out->bidi_paragraph_cache = NULL;

  DUMP_FIELD_COPY (out, buffer, prevent_redisplay_optimizations_p);
  DUMP_FIELD_COPY (out, buffer, clip_changed);
  DUMP_FIELD_COPY (out, buffer, inhibit_buffer_hooks);
  DUMP_FIELD_COPY (out, buffer, long_line_optimizations_p);

  if (!itree_empty_p (buffer->overlays))
    /* We haven't implemented the code to dump overlays.  */
    emacs_abort ();
  else
    out->overlays = NULL;

  dump_field_lv (ctx, out, buffer, &buffer->undo_list_,
                 WEIGHT_STRONG);
  dump_off offset = finish_dump_pvec (ctx, &out->header);
  if (!buffer->base_buffer && buffer->own_text.intervals)
    dump_remember_fixup_ptr_raw
      (ctx,
       offset + dump_offsetof (struct buffer, own_text.intervals),
       dump_interval_tree (ctx, buffer->own_text.intervals, 0));

  return offset;
}

static dump_off
dump_bool_vector (struct dump_context *ctx, const struct Lisp_Vector *v)
{
#if CHECK_STRUCTS && !defined (HASH_Lisp_Vector_3091289B35)
# error "Lisp_Vector changed. See CHECK_STRUCTS comment in config.h."
#endif
  /* No relocation needed, so we don't need dump_object_start.  */
  dump_align_output (ctx, DUMP_ALIGNMENT);
  eassert (ctx->offset >= ctx->header.cold_start);
  dump_off offset = ctx->offset;
  ptrdiff_t nbytes = vector_nbytes ((struct Lisp_Vector *) v);
  if (nbytes > DUMP_OFF_MAX)
    error ("vector too large");
  dump_write (ctx, v, ptrdiff_t_to_dump_off (nbytes));
  return offset;
}

static dump_off
dump_subr (struct dump_context *ctx, const struct Lisp_Subr *subr)
{
#if CHECK_STRUCTS && !defined (HASH_Lisp_Subr_20B7443AD7)
# error "Lisp_Subr changed. See CHECK_STRUCTS comment in config.h."
#endif
  struct Lisp_Subr out;
  dump_object_start (ctx, &out, sizeof (out));
  DUMP_FIELD_COPY (&out, subr, header.size);
#ifdef HAVE_NATIVE_COMP
  bool native_comp = !NILP (subr->native_comp_u);
#else
  bool native_comp = false;
#endif
  if (native_comp)
    out.function.a0 = NULL;
  else
    dump_field_emacs_ptr (ctx, &out, subr, &subr->function.a0);
  DUMP_FIELD_COPY (&out, subr, min_args);
  DUMP_FIELD_COPY (&out, subr, max_args);
  if (native_comp)
    {
      dump_field_fixup_later (ctx, &out, subr, &subr->symbol_name);
      dump_remember_cold_op (ctx,
                             COLD_OP_NATIVE_SUBR,
			     make_lisp_ptr ((void *) subr, Lisp_Vectorlike));
      dump_field_lv (ctx, &out, subr, &subr->intspec.native, WEIGHT_NORMAL);
      dump_field_lv (ctx, &out, subr, &subr->command_modes, WEIGHT_NORMAL);
    }
  else
    {
      dump_field_emacs_ptr (ctx, &out, subr, &subr->symbol_name);
      dump_field_emacs_ptr (ctx, &out, subr, &subr->intspec.string);
      dump_field_emacs_ptr (ctx, &out, subr, &subr->command_modes);
    }
  DUMP_FIELD_COPY (&out, subr, doc);
#ifdef HAVE_NATIVE_COMP
  dump_field_lv (ctx, &out, subr, &subr->native_comp_u, WEIGHT_NORMAL);
  if (!NILP (subr->native_comp_u))
    dump_field_fixup_later (ctx, &out, subr, &subr->native_c_name);

  dump_field_lv (ctx, &out, subr, &subr->lambda_list, WEIGHT_NORMAL);
  dump_field_lv (ctx, &out, subr, &subr->type, WEIGHT_NORMAL);
#endif
  dump_off subr_off = dump_object_finish (ctx, &out, sizeof (out));
  if (native_comp && ctx->flags.dump_object_contents)
    /* We'll do the final addr relocation during VERY_LATE_RELOCS time
       after the compilation units has been loaded. */
    dump_push (&ctx->dump_relocs[VERY_LATE_RELOCS],
	       list2 (make_fixnum (RELOC_NATIVE_SUBR),
		      dump_off_to_lisp (subr_off)));
  return subr_off;
}

#ifdef HAVE_NATIVE_COMP
static dump_off
dump_native_comp_unit (struct dump_context *ctx,
		       struct Lisp_Native_Comp_Unit *comp_u)
{
  if (!CONSP (comp_u->file))
    error ("Trying to dump non fixed-up eln file");

  /* Have function documentation always lazy loaded to optimize load-time.  */
  comp_u->data_fdoc_v = Qnil;
  START_DUMP_PVEC (ctx, &comp_u->header, struct Lisp_Native_Comp_Unit, out);
  dump_pseudovector_lisp_fields (ctx, &out->header, &comp_u->header);
  out->handle = NULL;

  dump_off comp_u_off = finish_dump_pvec (ctx, &out->header);
  if (ctx->flags.dump_object_contents)
    /* We'll do the real elf load during LATE_RELOCS relocation time. */
    dump_push (&ctx->dump_relocs[LATE_RELOCS],
	       list2 (make_fixnum (RELOC_NATIVE_COMP_UNIT),
		      dump_off_to_lisp (comp_u_off)));
  return comp_u_off;
}
#endif

static void
fill_pseudovec (union vectorlike_header *header, Lisp_Object item)
{
  struct Lisp_Vector *v = (struct Lisp_Vector *) header;
  eassert (v->header.size & PSEUDOVECTOR_FLAG);
  ptrdiff_t size = v->header.size & PSEUDOVECTOR_SIZE_MASK;
  for (ptrdiff_t idx = 0; idx < size; idx++)
    v->contents[idx] = item;
}

static dump_off
dump_nilled_pseudovec (struct dump_context *ctx,
                       const union vectorlike_header *in)
{
  START_DUMP_PVEC (ctx, in, struct Lisp_Vector, out);
  fill_pseudovec (&out->header, Qnil);
  return finish_dump_pvec (ctx, &out->header);
}

static dump_off
dump_vectorlike (struct dump_context *ctx,
                 Lisp_Object lv,
                 dump_off offset)
{
<<<<<<< HEAD
#if CHECK_STRUCTS && !defined HASH_pvec_type_345B9F880C
=======
#if CHECK_STRUCTS && !defined HASH_pvec_type_D8A254BC70
>>>>>>> 6a402bd3
# error "pvec_type changed. See CHECK_STRUCTS comment in config.h."
#endif
  const struct Lisp_Vector *v = XVECTOR (lv);
  switch (PSEUDOVECTOR_TYPE (v))
    {
    case PVEC_FONT:
      /* There are three kinds of font objects that all use PVEC_FONT,
         distinguished by their size.  Font specs and entities are
         harmless data carriers that we can dump like other Lisp
         objects.  Fonts themselves are window-system-specific and
         need to be recreated on each startup.  */
      if ((v->header.size & PSEUDOVECTOR_SIZE_MASK) != FONT_SPEC_MAX
	  && (v->header.size & PSEUDOVECTOR_SIZE_MASK) != FONT_ENTITY_MAX)
        error_unsupported_dump_object(ctx, lv, "font");
      FALLTHROUGH;
    case PVEC_NORMAL_VECTOR:
    case PVEC_COMPILED:
    case PVEC_CHAR_TABLE:
    case PVEC_SUB_CHAR_TABLE:
    case PVEC_RECORD:
    case PVEC_PACKAGE:
      offset = dump_vectorlike_generic (ctx, &v->header);
      break;
    case PVEC_BOOL_VECTOR:
      offset = dump_bool_vector(ctx, v);
      break;
    case PVEC_HASH_TABLE:
      offset = dump_hash_table (ctx, lv, offset);
      break;
    case PVEC_BUFFER:
      offset = dump_buffer (ctx, XBUFFER (lv));
      break;
    case PVEC_SUBR:
      offset = dump_subr (ctx, XSUBR (lv));
      break;
    case PVEC_FRAME:
    case PVEC_WINDOW:
    case PVEC_PROCESS:
    case PVEC_TERMINAL:
      offset = dump_nilled_pseudovec (ctx, &v->header);
      break;
    case PVEC_MARKER:
      offset = dump_marker (ctx, XMARKER (lv));
      break;
    case PVEC_OVERLAY:
      offset = dump_overlay (ctx, XOVERLAY (lv));
      break;
    case PVEC_FINALIZER:
      offset = dump_finalizer (ctx, XFINALIZER (lv));
      break;
    case PVEC_BIGNUM:
      offset = dump_bignum (ctx, lv);
      break;
#ifdef HAVE_NATIVE_COMP
    case PVEC_NATIVE_COMP_UNIT:
      offset = dump_native_comp_unit (ctx, XNATIVE_COMP_UNIT (lv));
      break;
#endif
    case PVEC_WINDOW_CONFIGURATION:
      error_unsupported_dump_object (ctx, lv, "window configuration");
    case PVEC_OTHER:
      error_unsupported_dump_object (ctx, lv, "other?!");
    case PVEC_XWIDGET:
      error_unsupported_dump_object (ctx, lv, "xwidget");
    case PVEC_XWIDGET_VIEW:
      error_unsupported_dump_object (ctx, lv, "xwidget view");
    case PVEC_MISC_PTR:
    case PVEC_USER_PTR:
      error_unsupported_dump_object (ctx, lv, "smuggled pointers");
    case PVEC_THREAD:
      if (main_thread_p (v))
        {
          eassert (dump_object_emacs_ptr (lv));
          return DUMP_OBJECT_IS_RUNTIME_MAGIC;
        }
      error_unsupported_dump_object (ctx, lv, "thread");
    case PVEC_MUTEX:
      error_unsupported_dump_object (ctx, lv, "mutex");
    case PVEC_CONDVAR:
      error_unsupported_dump_object (ctx, lv, "condvar");
    case PVEC_SQLITE:
      error_unsupported_dump_object (ctx, lv, "sqlite");
    case PVEC_MODULE_FUNCTION:
      error_unsupported_dump_object (ctx, lv, "module function");
    case PVEC_SYMBOL_WITH_POS:
      error_unsupported_dump_object (ctx, lv, "symbol with pos");
    default:
      error_unsupported_dump_object(ctx, lv, "weird pseudovector");
    }

  return offset;
}

/* Add an object to the dump.

   CTX is the dump context; OBJECT is the object to add.  Normally,
   return OFFSET, the location (in bytes, from the start of the dump
   file) where we wrote the object.  Valid OFFSETs are always greater
   than zero.

   If we've already dumped an object, return the location where we put
   it: dump_object is idempotent.

   The object must refer to an actual pointer-ish object of some sort.
   Some self-representing objects are immediate values rather than
   tagged pointers to Lisp heap structures and so have no individual
   representation in the Lisp heap dump.

   May also return one of the DUMP_OBJECT_ON_*_QUEUE constants if we
   "dumped" the object by remembering to process it specially later.
   In this case, we don't have a valid offset.
   Call dump_object_for_offset if you need a valid offset for
   an object.
 */
static dump_off
dump_object (struct dump_context *ctx, Lisp_Object object)
{
#if CHECK_STRUCTS && !defined (HASH_Lisp_Type_45F0582FD7)
# error "Lisp_Type changed. See CHECK_STRUCTS comment in config.h."
#endif
  eassert (!EQ (object, dead_object ()));

  dump_off offset = dump_recall_object (ctx, object);
  if (offset > 0)
    return offset;  /* Object already dumped.  */

  bool cold = BOOL_VECTOR_P (object) || FLOATP (object);
  if (cold && ctx->flags.defer_cold_objects)
    {
      if (offset != DUMP_OBJECT_ON_COLD_QUEUE)
        {
	  eassert (offset == DUMP_OBJECT_ON_NORMAL_QUEUE
		   || offset == DUMP_OBJECT_NOT_SEEN);
          offset = DUMP_OBJECT_ON_COLD_QUEUE;
          dump_remember_object (ctx, object, offset);
          dump_remember_cold_op (ctx, COLD_OP_OBJECT, object);
        }
      return offset;
    }

  void *obj_in_emacs = dump_object_emacs_ptr (object);
  if (obj_in_emacs && ctx->flags.defer_copied_objects)
    {
      if (offset != DUMP_OBJECT_ON_COPIED_QUEUE)
        {
	  eassert (offset == DUMP_OBJECT_ON_NORMAL_QUEUE
		   || offset == DUMP_OBJECT_NOT_SEEN);
          /* Even though we're not going to dump this object right
             away, we still want to scan and enqueue its
             referents.  */
          struct dump_flags old_flags = ctx->flags;
          ctx->flags.dump_object_contents = false;
          ctx->flags.defer_copied_objects = false;
          dump_object (ctx, object);
          ctx->flags = old_flags;

          offset = DUMP_OBJECT_ON_COPIED_QUEUE;
          dump_remember_object (ctx, object, offset);
          dump_push (&ctx->copied_queue, object);
        }
      return offset;
    }

  /* Object needs to be dumped.  */
  if (dump_set_referrer (ctx))
    ctx->current_referrer = object;
  switch (XTYPE (object))
    {
    case Lisp_String:
      offset = dump_string (ctx, XSTRING (object));
      break;
    case Lisp_Vectorlike:
      offset = dump_vectorlike (ctx, object, offset);
      break;
    case Lisp_Symbol:
      offset = dump_symbol (ctx, object, offset);
      break;
    case Lisp_Cons:
      offset = dump_cons (ctx, XCONS (object));
      break;
    case Lisp_Float:
      offset = dump_float (ctx, XFLOAT (object));
      break;
    case_Lisp_Int:
      eassert ("should not be dumping int: is self-representing" && 0);
      abort ();
    default:
      emacs_abort ();
    }
  dump_clear_referrer (ctx);

  /* offset can be < 0 if we've deferred an object.  */
  if (ctx->flags.dump_object_contents && offset > DUMP_OBJECT_NOT_SEEN)
    {
      eassert (offset % DUMP_ALIGNMENT == 0);
      dump_remember_object (ctx, object, offset);
      if (ctx->flags.record_object_starts)
        {
          eassert (!ctx->flags.pack_objects);
          dump_push (&ctx->object_starts,
                     list2 (dump_off_to_lisp (XTYPE (object)),
                            dump_off_to_lisp (offset)));
        }
    }

  return offset;
}

/* Like dump_object(), but assert that we get a valid offset.  */
static dump_off
dump_object_for_offset (struct dump_context *ctx, Lisp_Object object)
{
  dump_off offset = dump_object (ctx, object);
  eassert (offset > 0);
  return offset;
}

static dump_off
dump_charset (struct dump_context *ctx, int cs_i)
{
#if CHECK_STRUCTS && !defined (HASH_charset_317C49E291)
# error "charset changed. See CHECK_STRUCTS comment in config.h."
#endif
  dump_align_output (ctx, alignof (struct charset));
  const struct charset *cs = charset_table + cs_i;
  struct charset out;
  dump_object_start (ctx, &out, sizeof (out));
  DUMP_FIELD_COPY (&out, cs, id);
  DUMP_FIELD_COPY (&out, cs, hash_index);
  DUMP_FIELD_COPY (&out, cs, dimension);
  memcpy (out.code_space, &cs->code_space, sizeof (cs->code_space));
  if (cs_i < charset_table_used && cs->code_space_mask)
    dump_field_fixup_later (ctx, &out, cs, &cs->code_space_mask);
  DUMP_FIELD_COPY (&out, cs, code_linear_p);
  DUMP_FIELD_COPY (&out, cs, iso_chars_96);
  DUMP_FIELD_COPY (&out, cs, ascii_compatible_p);
  DUMP_FIELD_COPY (&out, cs, supplementary_p);
  DUMP_FIELD_COPY (&out, cs, compact_codes_p);
  DUMP_FIELD_COPY (&out, cs, unified_p);
  DUMP_FIELD_COPY (&out, cs, iso_final);
  DUMP_FIELD_COPY (&out, cs, iso_revision);
  DUMP_FIELD_COPY (&out, cs, emacs_mule_id);
  DUMP_FIELD_COPY (&out, cs, method);
  DUMP_FIELD_COPY (&out, cs, min_code);
  DUMP_FIELD_COPY (&out, cs, max_code);
  DUMP_FIELD_COPY (&out, cs, char_index_offset);
  DUMP_FIELD_COPY (&out, cs, min_char);
  DUMP_FIELD_COPY (&out, cs, max_char);
  DUMP_FIELD_COPY (&out, cs, invalid_code);
  memcpy (out.fast_map, &cs->fast_map, sizeof (cs->fast_map));
  DUMP_FIELD_COPY (&out, cs, code_offset);
  dump_off offset = dump_object_finish (ctx, &out, sizeof (out));
  if (cs_i < charset_table_used && cs->code_space_mask)
    dump_remember_cold_op (ctx, COLD_OP_CHARSET,
                           Fcons (dump_off_to_lisp (cs_i),
                                  dump_off_to_lisp (offset)));
  return offset;
}

static dump_off
dump_charset_table (struct dump_context *ctx)
{
  struct dump_flags old_flags = ctx->flags;
  ctx->flags.pack_objects = true;
  dump_align_output (ctx, DUMP_ALIGNMENT);
  dump_off offset = ctx->offset;
  /* We are dumping the entire table, not just the used slots, because
     otherwise when we restore from the pdump file, the actual size of
     the table will be smaller than charset_table_size, and we will
     crash if/when a new charset is defined.  */
  for (int i = 0; i < charset_table_size; ++i)
    dump_charset (ctx, i);
  dump_emacs_reloc_to_dump_ptr_raw (ctx, &charset_table, offset);
  ctx->flags = old_flags;
  return offset;
}

static void
dump_finalizer_list_head_ptr (struct dump_context *ctx,
                              struct Lisp_Finalizer **ptr)
{
  struct Lisp_Finalizer *value = *ptr;
  if (value != &finalizers && value != &doomed_finalizers)
    dump_emacs_reloc_to_dump_ptr_raw
      (ctx, ptr,
       dump_object_for_offset (ctx,
			       make_lisp_ptr (value, Lisp_Vectorlike)));
}

static void
dump_metadata_for_pdumper (struct dump_context *ctx)
{
  for (int i = 0; i < nr_dump_hooks; ++i)
    dump_emacs_reloc_to_emacs_ptr_raw (ctx, &dump_hooks[i],
				       (void const *) dump_hooks[i]);
  dump_emacs_reloc_immediate_int (ctx, &nr_dump_hooks, nr_dump_hooks);

  for (int i = 0; i < nr_dump_late_hooks; ++i)
    dump_emacs_reloc_to_emacs_ptr_raw (ctx, &dump_late_hooks[i],
				       (void const *) dump_late_hooks[i]);
  dump_emacs_reloc_immediate_int (ctx, &nr_dump_late_hooks,
				  nr_dump_late_hooks);

  for (int i = 0; i < nr_remembered_data; ++i)
    {
      dump_emacs_reloc_to_emacs_ptr_raw (ctx, &remembered_data[i].mem,
					 remembered_data[i].mem);
      dump_emacs_reloc_immediate_int (ctx, &remembered_data[i].sz,
				      remembered_data[i].sz);
    }
  dump_emacs_reloc_immediate_int (ctx, &nr_remembered_data,
				  nr_remembered_data);
}

/* Sort the list of copied objects in CTX.  */
static void
dump_sort_copied_objects (struct dump_context *ctx)
{
  /* Sort the objects into the order in which they'll appear in the
     Emacs: this way, on startup, we'll do both the IO from the dump
     file and the copy into Emacs in-order, where prefetch will be
     most effective.  */
  ctx->copied_queue =
    Fsort (Fnreverse (ctx->copied_queue),
           Qdump_emacs_portable__sort_predicate_copied);
}

/* Dump parts of copied objects we need at runtime.  */
static void
dump_hot_parts_of_discardable_objects (struct dump_context *ctx)
{
  Lisp_Object copied_queue = ctx->copied_queue;
  while (!NILP (copied_queue))
    {
      Lisp_Object copied = dump_pop (&copied_queue);
      if (SYMBOLP (copied))
        {
          eassert (dump_builtin_symbol_p (copied));
          dump_pre_dump_symbol (ctx, XSYMBOL (copied));
        }
    }
}

static void
dump_drain_copied_objects (struct dump_context *ctx)
{
  Lisp_Object copied_queue = ctx->copied_queue;
  ctx->copied_queue = Qnil;

  struct dump_flags old_flags = ctx->flags;

  /* We should have already fully scanned these objects, so assert
     that we're not adding more entries to the dump queue.  */
  ctx->flags.assert_already_seen = true;

  /* Now we want to actually dump the copied objects, not just record
     them.  */
  ctx->flags.defer_copied_objects = false;

  /* Objects that we memcpy into Emacs shouldn't get object-start
     records (which conservative GC looks at): we usually discard this
     memory after we're finished memcpying, and even if we don't, the
     "real" objects in this section all live in the Emacs image, not
     in the dump.  */
  ctx->flags.record_object_starts = false;

  /* Dump the objects and generate a copy relocation for each.  Don't
     bother trying to reduce the number of copy relocations we
     generate: we'll merge adjacent copy relocations upon output.
     The overall result is that to the greatest extent possible while
     maintaining strictly increasing address order, we copy into Emacs
     in nice big chunks.  */
  while (!NILP (copied_queue))
    {
      Lisp_Object copied = dump_pop (&copied_queue);
      void *optr = dump_object_emacs_ptr (copied);
      eassert (optr != NULL);
      /* N.B. start_offset is beyond any padding we insert.  */
      dump_off start_offset = dump_object (ctx, copied);
      if (start_offset != DUMP_OBJECT_IS_RUNTIME_MAGIC)
        {
          dump_off size = ctx->offset - start_offset;
          dump_emacs_reloc_copy_from_dump (ctx, start_offset, optr, size);
        }
    }

  ctx->flags = old_flags;
}

static void
dump_cold_string (struct dump_context *ctx, Lisp_Object string)
{
  /* Dump string contents.  */
  dump_off string_offset = dump_recall_object (ctx, string);
  eassert (string_offset > 0);
  if (SBYTES (string) > DUMP_OFF_MAX - 1)
    error ("string too large");
  dump_off total_size = ptrdiff_t_to_dump_off (SBYTES (string) + 1);
  eassert (total_size > 0);
  dump_remember_fixup_ptr_raw
    (ctx,
     string_offset + dump_offsetof (struct Lisp_String, u.s.data),
     ctx->offset);
  dump_write (ctx, XSTRING (string)->u.s.data, total_size);
}

static void
dump_cold_charset (struct dump_context *ctx, Lisp_Object data)
{
  /* Dump charset lookup tables.  */
  int cs_i = XFIXNUM (XCAR (data));
  dump_off cs_dump_offset = dump_off_from_lisp (XCDR (data));
  dump_remember_fixup_ptr_raw
    (ctx,
     cs_dump_offset + dump_offsetof (struct charset, code_space_mask),
     ctx->offset);
  struct charset *cs = charset_table + cs_i;
  dump_write (ctx, cs->code_space_mask, 256);
}

static void
dump_cold_buffer (struct dump_context *ctx, Lisp_Object data)
{
  /* Dump buffer text.  */
  dump_off buffer_offset = dump_recall_object (ctx, data);
  eassert (buffer_offset > 0);
  struct buffer *b = XBUFFER (data);
  eassert (b->text == &b->own_text);
  /* Zero the gap so we don't dump uninitialized bytes.  */
  memset (BUF_GPT_ADDR (b), 0, BUF_GAP_SIZE (b));
  /* See buffer.c for this calculation.  */
  ptrdiff_t nbytes =
    BUF_Z_BYTE (b)
    - BUF_BEG_BYTE (b)
    + BUF_GAP_SIZE (b)
    + 1;
  if (nbytes > DUMP_OFF_MAX)
    error ("buffer too large");
  dump_remember_fixup_ptr_raw
    (ctx,
     buffer_offset + dump_offsetof (struct buffer, own_text.beg),
     ctx->offset);
  dump_write (ctx, b->own_text.beg, ptrdiff_t_to_dump_off (nbytes));
}

static void
dump_cold_bignum (struct dump_context *ctx, Lisp_Object object)
{
  mpz_t const *n = xbignum_val (object);
  size_t sz_nlimbs = mpz_size (*n);
  eassert (sz_nlimbs < DUMP_OFF_MAX);
  dump_align_output (ctx, alignof (mp_limb_t));
  dump_off nlimbs = (dump_off) sz_nlimbs;
  Lisp_Object descriptor
    = list2 (dump_off_to_lisp (ctx->offset),
	     dump_off_to_lisp (mpz_sgn (*n) < 0 ? -nlimbs : nlimbs));
  Fputhash (object, descriptor, ctx->bignum_data);
  for (mp_size_t i = 0; i < nlimbs; ++i)
    {
      mp_limb_t limb = mpz_getlimbn (*n, i);
      dump_write (ctx, &limb, sizeof (limb));
    }
}

#ifdef HAVE_NATIVE_COMP
static void
dump_cold_native_subr (struct dump_context *ctx, Lisp_Object subr)
{
  /* Dump subr contents.  */
  dump_off subr_offset = dump_recall_object (ctx, subr);
  eassert (subr_offset > 0);
  dump_remember_fixup_ptr_raw
    (ctx,
     subr_offset + dump_offsetof (struct Lisp_Subr, symbol_name),
     ctx->offset);
  const char *symbol_name = XSUBR (subr)->symbol_name;
  dump_write (ctx, symbol_name, 1 + strlen (symbol_name));

  dump_remember_fixup_ptr_raw
    (ctx,
     subr_offset + dump_offsetof (struct Lisp_Subr, native_c_name),
     ctx->offset);
  const char *c_name = XSUBR (subr)->native_c_name;
  dump_write (ctx, c_name, 1 + strlen (c_name));
}
#endif

static void
dump_drain_cold_data (struct dump_context *ctx)
{
  Lisp_Object cold_queue = Fnreverse (ctx->cold_queue);
  ctx->cold_queue = Qnil;

  struct dump_flags old_flags = ctx->flags;

  /* We should have already scanned all objects to which our cold
     objects refer, so die if an object points to something we haven't
     seen.  */
  ctx->flags.assert_already_seen = true;

  /* Actually dump cold objects instead of deferring them.  */
  ctx->flags.defer_cold_objects = false;

  while (!NILP (cold_queue))
    {
      Lisp_Object item = dump_pop (&cold_queue);
      enum cold_op op = (enum cold_op) XFIXNUM (XCAR (item));
      Lisp_Object data = XCDR (item);
      switch (op)
        {
        case COLD_OP_STRING:
          dump_cold_string (ctx, data);
          break;
        case COLD_OP_CHARSET:
          dump_cold_charset (ctx, data);
          break;
        case COLD_OP_BUFFER:
          dump_cold_buffer (ctx, data);
          break;
        case COLD_OP_OBJECT:
          /* Objects that we can put in the cold section
             must not refer to other objects.  */
          eassert (dump_queue_empty_p (&ctx->dump_queue));
          eassert (ctx->flags.dump_object_contents);
          dump_object (ctx, data);
          eassert (dump_queue_empty_p (&ctx->dump_queue));
          break;
        case COLD_OP_BIGNUM:
          dump_cold_bignum (ctx, data);
          break;
#ifdef HAVE_NATIVE_COMP
	case COLD_OP_NATIVE_SUBR:
	  dump_cold_native_subr (ctx, data);
	  break;
#endif
        default:
          emacs_abort ();
        }
    }

  ctx->flags = old_flags;
}

static void
read_ptr_raw_and_lv (const void *mem,
                     enum Lisp_Type type,
                     void **out_ptr,
                     Lisp_Object *out_lv)
{
  memcpy (out_ptr, mem, sizeof (*out_ptr));
  if (*out_ptr != NULL)
    {
      switch (type)
        {
        case Lisp_Symbol:
          *out_lv = make_lisp_symbol (*out_ptr);
          break;
        case Lisp_String:
        case Lisp_Vectorlike:
        case Lisp_Cons:
        case Lisp_Float:
          *out_lv = make_lisp_ptr (*out_ptr, type);
          break;
        default:
          emacs_abort ();
        }
    }
}

/* Enqueue for dumping objects referenced by static non-Lisp_Object
   pointers inside Emacs.  */
static void
dump_drain_user_remembered_data_hot (struct dump_context *ctx)
{
  for (int i = 0; i < nr_remembered_data; ++i)
    {
      void *mem = remembered_data[i].mem;
      int sz = remembered_data[i].sz;
      if (sz <= 0)
        {
          enum Lisp_Type type = -sz;
          void *value;
          Lisp_Object lv;
          read_ptr_raw_and_lv (mem, type, &value, &lv);
          if (value != NULL)
            {
	      if (dump_set_referrer (ctx))
		ctx->current_referrer = dump_ptr_referrer ("user data", mem);
              dump_enqueue_object (ctx, lv, WEIGHT_NONE);
	      dump_clear_referrer (ctx);
            }
        }
    }
}

/* Dump user-specified non-relocated data.  */
static void
dump_drain_user_remembered_data_cold (struct dump_context *ctx)
{
  for (int i = 0; i < nr_remembered_data; ++i)
    {
      void *mem = remembered_data[i].mem;
      int sz = remembered_data[i].sz;
      if (sz > 0)
        {
          /* Scalar: try to inline the value into the relocation if
             it's small enough; if it's bigger than we can fit in a
             relocation, we have to copy the data into the dump proper
             and emit a copy relocation.  */
          if (sz <= sizeof (intmax_t))
            dump_emacs_reloc_immediate (ctx, mem, mem, sz);
          else
            {
              dump_emacs_reloc_copy_from_dump (ctx, ctx->offset, mem, sz);
              dump_write (ctx, mem, sz);
            }
        }
      else
        {
          /* *mem is a raw pointer to a Lisp object of some sort.
             The object to which it points should have already been
             dumped by dump_drain_user_remembered_data_hot.  */
          void *value;
          Lisp_Object lv;
          enum Lisp_Type type = -sz;
          read_ptr_raw_and_lv (mem, type, &value, &lv);
          if (value == NULL)
            /* We can't just ignore NULL: the variable might have
               transitioned from non-NULL to NULL, and we want to
               record this fact.  */
            dump_emacs_reloc_immediate_ptrdiff_t (ctx, mem, 0);
          else
            {
              if (dump_object_emacs_ptr (lv) != NULL)
                {
                  /* We have situation like this:

                     static Lisp_Symbol *foo;
                     ...
                     foo = XSYMBOL(Qt);
                     ...
                     pdumper_remember_lv_ptr_raw (&foo, Lisp_Symbol);

                     Built-in symbols like Qt aren't in the dump!
                     They're actually in Emacs proper.  We need a
                     special case to point this value back at Emacs
                     instead of to something in the dump that
                     isn't there.

                     An analogous situation applies to subrs, since
                     Lisp_Subr structures always live in Emacs, not
                     the dump.
                  */
		  dump_emacs_reloc_to_emacs_ptr_raw
		    (ctx, mem, dump_object_emacs_ptr (lv));
                }
              else
                {
                  eassert (!dump_object_self_representing_p (lv));
                  dump_off dump_offset = dump_recall_object (ctx, lv);
                  if (dump_offset <= 0)
                    error ("raw-pointer object not dumped?!");
                  dump_emacs_reloc_to_dump_ptr_raw (ctx, mem, dump_offset);
                }
            }
        }
    }
}

static void
dump_unwind_cleanup (void *data)
{
  struct dump_context *ctx = data;
  if (ctx->fd >= 0)
    emacs_close (ctx->fd);
#ifdef REL_ALLOC
  if (ctx->blocked_ralloc)
    r_alloc_inhibit_buffer_relocation (0);
#endif
  Vpurify_flag = ctx->old_purify_flag;
  Vpost_gc_hook = ctx->old_post_gc_hook;
  Vprocess_environment = ctx->old_process_environment;
}

/* Check that DUMP_OFFSET is within the heap.  */
static void
dump_check_dump_off (struct dump_context *ctx, dump_off dump_offset)
{
  eassert (dump_offset > 0);
  eassert (!ctx || dump_offset < ctx->end_heap);
}

static void
dump_check_emacs_off (dump_off emacs_off)
{
  eassert (labs (emacs_off) <= 60 * 1024 * 1024);
}

static struct dump_reloc
dump_decode_dump_reloc (Lisp_Object lreloc)
{
  struct dump_reloc reloc;
  dump_reloc_set_type (&reloc,
		       (enum dump_reloc_type) XFIXNUM (dump_pop (&lreloc)));
  eassert (reloc.type <= RELOC_DUMP_TO_EMACS_LV + Lisp_Float);
  dump_reloc_set_offset (&reloc, dump_off_from_lisp (dump_pop (&lreloc)));
  eassert (NILP (lreloc));
  return reloc;
}

static void
dump_emit_dump_reloc (struct dump_context *ctx, Lisp_Object lreloc)
{
  eassert (ctx->flags.pack_objects);
  struct dump_reloc reloc;
  dump_object_start (ctx, &reloc, sizeof (reloc));
  reloc = dump_decode_dump_reloc (lreloc);
  dump_check_dump_off (ctx, dump_reloc_get_offset (reloc));
  dump_object_finish (ctx, &reloc, sizeof (reloc));
  if (dump_reloc_get_offset (reloc) < ctx->header.discardable_start)
    ctx->number_hot_relocations += 1;
  else
    ctx->number_discardable_relocations += 1;
}

#ifdef ENABLE_CHECKING
static Lisp_Object
dump_check_overlap_dump_reloc (Lisp_Object lreloc_a,
                               Lisp_Object lreloc_b)
{
  struct dump_reloc reloc_a = dump_decode_dump_reloc (lreloc_a);
  struct dump_reloc reloc_b = dump_decode_dump_reloc (lreloc_b);
  eassert (dump_reloc_get_offset (reloc_a) < dump_reloc_get_offset (reloc_b));
  return Qnil;
}
#endif

/* Translate a Lisp Emacs-relocation descriptor (a list whose first
   element is one of the EMACS_RELOC_* values, encoded as a fixnum)
   into an emacs_reloc structure value suitable for writing to the
   dump file.
*/
static struct emacs_reloc
decode_emacs_reloc (struct dump_context *ctx, Lisp_Object lreloc)
{
  struct emacs_reloc reloc = {0};
  int type = XFIXNUM (dump_pop (&lreloc));
  reloc.emacs_offset = dump_off_from_lisp (dump_pop (&lreloc));
  dump_check_emacs_off (reloc.emacs_offset);
  switch (type)
    {
    case RELOC_EMACS_COPY_FROM_DUMP:
      {
        emacs_reloc_set_type (&reloc, type);
        reloc.u.dump_offset = dump_off_from_lisp (dump_pop (&lreloc));
        dump_check_dump_off (ctx, reloc.u.dump_offset);
        dump_off length = dump_off_from_lisp (dump_pop (&lreloc));
        reloc.length = length;
        if (reloc.length != length)
          error ("relocation copy length too large");
      }
      break;
    case RELOC_EMACS_IMMEDIATE:
      {
        emacs_reloc_set_type (&reloc, type);
        intmax_t value = intmax_t_from_lisp (dump_pop (&lreloc));
        dump_off size = dump_off_from_lisp (dump_pop (&lreloc));
        reloc.u.immediate = value;
        reloc.length = size;
        eassert (reloc.length == size);
      }
      break;
    case RELOC_EMACS_EMACS_PTR_RAW:
      emacs_reloc_set_type (&reloc, type);
      reloc.u.emacs_offset2 = dump_off_from_lisp (dump_pop (&lreloc));
      dump_check_emacs_off (reloc.u.emacs_offset2);
      break;
    case RELOC_EMACS_DUMP_PTR_RAW:
      emacs_reloc_set_type (&reloc, type);
      reloc.u.dump_offset = dump_off_from_lisp (dump_pop (&lreloc));
      dump_check_dump_off (ctx, reloc.u.dump_offset);
      break;
    case RELOC_EMACS_DUMP_LV:
    case RELOC_EMACS_EMACS_LV:
      {
        emacs_reloc_set_type (&reloc, type);
        Lisp_Object target_value = dump_pop (&lreloc);
        /* If the object is self-representing,
           dump_emacs_reloc_to_lv didn't do its job.
           dump_emacs_reloc_to_lv should have added a
           RELOC_EMACS_IMMEDIATE relocation instead.  */
        eassert (!dump_object_self_representing_p (target_value));
        int tag_type = XTYPE (target_value);
        reloc.length = tag_type;
        eassert (reloc.length == tag_type);

        if (type == RELOC_EMACS_EMACS_LV)
          {
            void *obj_in_emacs = dump_object_emacs_ptr (target_value);
            eassert (obj_in_emacs);
            reloc.u.emacs_offset2 = emacs_offset (obj_in_emacs);
          }
        else
          {
	    eassume (ctx); /* Pacify GCC 9.2.1 -O3 -Wnull-dereference.  */
            eassert (!dump_object_emacs_ptr (target_value));
            reloc.u.dump_offset = dump_recall_object (ctx, target_value);
            if (reloc.u.dump_offset <= 0)
              {
                Lisp_Object repr = Fprin1_to_string (target_value, Qnil, Qnil);
                error ("relocation target was not dumped: %s", SDATA (repr));
              }
            dump_check_dump_off (ctx, reloc.u.dump_offset);
          }
      }
      break;
    default:
      eassume (!"not reached");
    }

  /* We should have consumed the whole relocation descriptor.  */
  eassert (NILP (lreloc));

  return reloc;
}

static void
dump_emit_emacs_reloc (struct dump_context *ctx, Lisp_Object lreloc)
{
  eassert (ctx->flags.pack_objects);
  struct emacs_reloc reloc;
  dump_object_start (ctx, &reloc, sizeof (reloc));
  reloc = decode_emacs_reloc (ctx, lreloc);
  dump_object_finish (ctx, &reloc, sizeof (reloc));
}

static Lisp_Object
dump_merge_emacs_relocs (Lisp_Object lreloc_a, Lisp_Object lreloc_b)
{
  /* Combine copy relocations together if they're copying from
     adjacent chunks to adjacent chunks.  */

#ifdef ENABLE_CHECKING
  {
    dump_off off_a = dump_off_from_lisp (XCAR (XCDR (lreloc_a)));
    dump_off off_b = dump_off_from_lisp (XCAR (XCDR (lreloc_b)));
    eassert (off_a <= off_b);  /* Catch sort errors.  */
    eassert (off_a < off_b);  /* Catch duplicate relocations.  */
  }
#endif

  if (XFIXNUM (XCAR (lreloc_a)) != RELOC_EMACS_COPY_FROM_DUMP
      || XFIXNUM (XCAR (lreloc_b)) != RELOC_EMACS_COPY_FROM_DUMP)
    return Qnil;

  struct emacs_reloc reloc_a = decode_emacs_reloc (NULL, lreloc_a);
  struct emacs_reloc reloc_b = decode_emacs_reloc (NULL, lreloc_b);

  eassert (reloc_a.type == RELOC_EMACS_COPY_FROM_DUMP);
  eassert (reloc_b.type == RELOC_EMACS_COPY_FROM_DUMP);

  if (reloc_a.emacs_offset + reloc_a.length != reloc_b.emacs_offset)
    return Qnil;

  if (reloc_a.u.dump_offset + reloc_a.length != reloc_b.u.dump_offset)
    return Qnil;

  dump_off new_length = reloc_a.length + reloc_b.length;
  reloc_a.length = new_length;
  if (reloc_a.length != new_length)
    return Qnil; /* Overflow */

  return list4 (make_fixnum (RELOC_EMACS_COPY_FROM_DUMP),
                dump_off_to_lisp (reloc_a.emacs_offset),
                dump_off_to_lisp (reloc_a.u.dump_offset),
                dump_off_to_lisp (reloc_a.length));
}

typedef void (*drain_reloc_handler) (struct dump_context *, Lisp_Object);
typedef Lisp_Object (*drain_reloc_merger) (Lisp_Object a, Lisp_Object b);

static void
drain_reloc_list (struct dump_context *ctx,
                  drain_reloc_handler handler,
                  drain_reloc_merger merger,
                  Lisp_Object *reloc_list,
                  struct dump_table_locator *out_locator)
{
  struct dump_flags old_flags = ctx->flags;
  ctx->flags.pack_objects = true;
  Lisp_Object relocs = Fsort (Fnreverse (*reloc_list),
                              Qdump_emacs_portable__sort_predicate);
  *reloc_list = Qnil;
  dump_align_output (ctx, max (alignof (struct dump_reloc),
			       alignof (struct emacs_reloc)));
  struct dump_table_locator locator = {0};
  locator.offset = ctx->offset;
  for (; !NILP (relocs); locator.nr_entries += 1)
    {
      Lisp_Object reloc = dump_pop (&relocs);
      Lisp_Object merged;
      while (merger != NULL
	     && !NILP (relocs)
	     && (merged = merger (reloc, XCAR (relocs)), !NILP (merged)))
        {
          reloc = merged;
          relocs = XCDR (relocs);
        }
      handler (ctx, reloc);
    }
  *out_locator = locator;
  ctx->flags = old_flags;
}

static void
dump_do_fixup (struct dump_context *ctx,
               Lisp_Object fixup,
               Lisp_Object prev_fixup)
{
  enum dump_fixup_type type =
    (enum dump_fixup_type) XFIXNUM (dump_pop (&fixup));
  dump_off dump_fixup_offset = dump_off_from_lisp (dump_pop (&fixup));
#ifdef ENABLE_CHECKING
  if (!NILP (prev_fixup))
    {
      dump_off prev_dump_fixup_offset =
        dump_off_from_lisp (XCAR (XCDR (prev_fixup)));
      eassert (dump_fixup_offset - prev_dump_fixup_offset
	       >= sizeof (void *));
    }
#endif
  Lisp_Object arg = dump_pop (&fixup);
  eassert (NILP (fixup));
  dump_seek (ctx, dump_fixup_offset);
  intptr_t dump_value;
  bool do_write = true;
  switch (type)
    {
    case DUMP_FIXUP_LISP_OBJECT:
    case DUMP_FIXUP_LISP_OBJECT_RAW:
      /* Dump wants a pointer to a Lisp object.
         If DUMP_FIXUP_LISP_OBJECT_RAW, we should stick a C pointer in
         the dump; otherwise, a Lisp_Object.  */
      if (SUBRP (arg) && !SUBR_NATIVE_COMPILEDP (arg))
        {
          dump_value = emacs_offset (XSUBR (arg));
          if (type == DUMP_FIXUP_LISP_OBJECT)
            dump_reloc_dump_to_emacs_lv (ctx, ctx->offset, XTYPE (arg));
          else
            dump_reloc_dump_to_emacs_ptr_raw (ctx, ctx->offset);
        }
      else if (dump_builtin_symbol_p (arg))
        {
          eassert (dump_object_self_representing_p (arg));
          /* These symbols are part of Emacs, so point there.  If we
             want a Lisp_Object, we're set.  If we want a raw pointer,
             we need to emit a relocation.  */
          if (type == DUMP_FIXUP_LISP_OBJECT)
            {
              do_write = false;
              dump_write (ctx, &arg, sizeof (arg));
            }
          else
            {
              dump_value = emacs_offset (XSYMBOL (arg));
              dump_reloc_dump_to_emacs_ptr_raw (ctx, ctx->offset);
            }
        }
      else
        {
          eassert (dump_object_emacs_ptr (arg) == NULL);
          dump_value = dump_recall_object (ctx, arg);
          if (dump_value <= 0)
            error ("fixup object not dumped");
          if (type == DUMP_FIXUP_LISP_OBJECT)
            dump_reloc_dump_to_dump_lv (ctx, ctx->offset, XTYPE (arg));
          else
            dump_reloc_dump_to_dump_ptr_raw (ctx, ctx->offset);
        }
      break;
    case DUMP_FIXUP_PTR_DUMP_RAW:
      /* Dump wants a raw pointer to something that's not a lisp
         object.  It knows the exact location it wants, so just
         believe it.  */
      dump_value = dump_off_from_lisp (arg);
      dump_reloc_dump_to_dump_ptr_raw (ctx, ctx->offset);
      break;
    case DUMP_FIXUP_BIGNUM_DATA:
      {
        eassert (BIGNUMP (arg));
        arg = Fgethash (arg, ctx->bignum_data, Qnil);
        if (NILP (arg))
          error ("bignum not dumped");
        struct bignum_reload_info reload_info = { 0 };
        reload_info.data_location = dump_off_from_lisp (dump_pop (&arg));
        reload_info.nlimbs = dump_off_from_lisp (dump_pop (&arg));
        eassert (NILP (arg));
        dump_write (ctx, &reload_info, sizeof (reload_info));
        do_write = false;
        break;
      }
    default:
      emacs_abort ();
    }
  if (do_write)
    dump_write (ctx, &dump_value, sizeof (dump_value));
}

static void
dump_do_fixups (struct dump_context *ctx)
{
  dump_off saved_offset = ctx->offset;
  Lisp_Object fixups = Fsort (Fnreverse (ctx->fixups),
                              Qdump_emacs_portable__sort_predicate);
  Lisp_Object prev_fixup = Qnil;
  ctx->fixups = Qnil;
  while (!NILP (fixups))
    {
      Lisp_Object fixup = dump_pop (&fixups);
      dump_do_fixup (ctx, fixup, prev_fixup);
      prev_fixup = fixup;
    }
  dump_seek (ctx, saved_offset);
}

static void
dump_drain_normal_queue (struct dump_context *ctx)
{
  while (!dump_queue_empty_p (&ctx->dump_queue))
    dump_object (ctx, dump_queue_dequeue (&ctx->dump_queue, ctx->offset));
}

static void
dump_drain_deferred_hash_tables (struct dump_context *ctx)
{
  struct dump_flags old_flags = ctx->flags;

  /* Now we want to actually write the hash tables.  */
  ctx->flags.defer_hash_tables = false;

  Lisp_Object deferred_hash_tables = Fnreverse (ctx->deferred_hash_tables);
  ctx->deferred_hash_tables = Qnil;
  while (!NILP (deferred_hash_tables))
    dump_object (ctx, dump_pop (&deferred_hash_tables));
  ctx->flags = old_flags;
}

static void
dump_drain_deferred_symbols (struct dump_context *ctx)
{
  struct dump_flags old_flags = ctx->flags;

  /* Now we want to actually write the symbols.  */
  ctx->flags.defer_symbols = false;

  Lisp_Object deferred_symbols = Fnreverse (ctx->deferred_symbols);
  ctx->deferred_symbols = Qnil;
  while (!NILP (deferred_symbols))
    dump_object (ctx, dump_pop (&deferred_symbols));
  ctx->flags = old_flags;
}

DEFUN ("dump-emacs-portable",
       Fdump_emacs_portable, Sdump_emacs_portable,
       1, 2, 0,
       doc: /* Dump current state of Emacs into dump file FILENAME.
If TRACK-REFERRERS is non-nil, keep additional debugging information
that can help track down the provenance of unsupported object
types.  */)
     (Lisp_Object filename, Lisp_Object track_referrers)
{
  eassert (initialized);

#ifndef HAVE_ANDROID
  if (! noninteractive)
    error ("Dumping Emacs currently works only in batch mode.  "
           "If you'd like it to work interactively, please consider "
           "contributing a patch to Emacs.");
#endif

  if (will_dump_with_unexec_p ())
    error ("This Emacs instance was started under the assumption "
           "that it would be dumped with unexec, not the portable "
           "dumper.  Dumping with the portable dumper may produce "
           "unexpected results.");

  if (!main_thread_p (current_thread))
    error ("This function can be called only in the main thread");

  if (!NILP (XCDR (Fall_threads ())))
    error ("No other Lisp threads can be running when this function is called");

  check_pure_size ();

  /* Clear out any detritus in memory.  */
  do
    {
      number_finalizers_run = 0;
      garbage_collect ();
    }
  while (number_finalizers_run);

  specpdl_ref count = SPECPDL_INDEX ();

  /* Bind `command-line-processed' to nil before dumping,
     so that the dumped Emacs will process its command line
     and set up to work with X windows if appropriate.  */
  Lisp_Object symbol = intern ("command-line-processed");
  specbind (symbol, Qnil);

  CHECK_STRING (filename);
  filename = Fexpand_file_name (filename, Qnil);
  filename = ENCODE_FILE (filename);

  struct dump_context ctx_buf = {0};
  struct dump_context *ctx = &ctx_buf;
  ctx->fd = -1;

  ctx->objects_dumped = make_eq_hash_table ();
  dump_queue_init (&ctx->dump_queue);
  ctx->deferred_hash_tables = Qnil;
  ctx->deferred_symbols = Qnil;

  ctx->fixups = Qnil;
  ctx->staticpro_table = Fmake_hash_table (0, NULL);
  ctx->symbol_aux = Qnil;
  ctx->copied_queue = Qnil;
  ctx->cold_queue = Qnil;
  for (int i = 0; i < RELOC_NUM_PHASES; ++i)
    ctx->dump_relocs[i] = Qnil;
  ctx->object_starts = Qnil;
  ctx->emacs_relocs = Qnil;
  ctx->bignum_data = make_eq_hash_table ();

  /* Ordinarily, dump_object should remember where it saw objects and
     actually write the object contents to the dump file.  In special
     circumstances below, we temporarily change this default
     behavior.  */
  ctx->flags.dump_object_contents = true;
  ctx->flags.record_object_starts = true;

  /* We want to consolidate certain object types that we know are very likely
     to be modified.  */
  ctx->flags.defer_hash_tables = true;
  /* ctx->flags.defer_symbols = true; XXX  */

  /* These objects go into special sections.  */
  ctx->flags.defer_cold_objects = true;
  ctx->flags.defer_copied_objects = true;

  ctx->current_referrer = Qnil;
  if (!NILP (track_referrers))
    ctx->referrers = make_eq_hash_table ();

  ctx->dump_filename = filename;

  record_unwind_protect_ptr (dump_unwind_cleanup, ctx);
  block_input ();

#ifdef REL_ALLOC
  r_alloc_inhibit_buffer_relocation (1);
  ctx->blocked_ralloc = true;
#endif

  ctx->old_purify_flag = Vpurify_flag;
  Vpurify_flag = Qnil;

  /* Make sure various weird things are less likely to happen.  */
  ctx->old_post_gc_hook = Vpost_gc_hook;
  Vpost_gc_hook = Qnil;

  /* Reset process-environment -- this is for when they re-dump a
     pdump-restored emacs, since set_initial_environment wants always
     to cons it from scratch.  */
  ctx->old_process_environment = Vprocess_environment;
  Vprocess_environment = Qnil;

  ctx->fd = emacs_open (SSDATA (filename),
                        O_RDWR | O_TRUNC | O_CREAT, 0666);
  if (ctx->fd < 0)
    report_file_error ("Opening dump output", filename);
  verify (sizeof (ctx->header.magic) == sizeof (dump_magic));
  memcpy (&ctx->header.magic, dump_magic, sizeof (dump_magic));
  ctx->header.magic[0] = '!'; /* Note that dump is incomplete.  */

  verify (sizeof (fingerprint) == sizeof (ctx->header.fingerprint));
  for (int i = 0; i < sizeof fingerprint; i++)
    ctx->header.fingerprint[i] = fingerprint[i];

  const dump_off header_start = ctx->offset;
  dump_fingerprint (stderr, "Dumping fingerprint", ctx->header.fingerprint);
  dump_write (ctx, &ctx->header, sizeof (ctx->header));
  const dump_off header_end = ctx->offset;

  const dump_off hot_start = ctx->offset;
  /* Start the dump process by processing the static roots and
     queuing up the objects to which they refer.   */
  dump_roots (ctx);

  dump_charset_table (ctx);
  dump_finalizer_list_head_ptr (ctx, &finalizers.prev);
  dump_finalizer_list_head_ptr (ctx, &finalizers.next);
  dump_finalizer_list_head_ptr (ctx, &doomed_finalizers.prev);
  dump_finalizer_list_head_ptr (ctx, &doomed_finalizers.next);
  dump_drain_user_remembered_data_hot (ctx);

  /* We've already remembered all the objects to which GC roots point,
     but we have to manually save the list of GC roots itself.  */
  dump_metadata_for_pdumper (ctx);
  for (int i = 0; i < staticidx; ++i)
    dump_emacs_reloc_to_emacs_ptr_raw (ctx, &staticvec[i], staticvec[i]);
  dump_emacs_reloc_immediate_int (ctx, &staticidx, staticidx);

  /* Dump until while we keep finding objects to dump.  We add new
     objects to the queue by side effect during dumping.
     We accumulate some types of objects in special lists to get more
     locality for these object types at runtime.  */
  do
    {
      dump_drain_deferred_hash_tables (ctx);
      dump_drain_deferred_symbols (ctx);
      dump_drain_normal_queue (ctx);
    }
  while (!dump_queue_empty_p (&ctx->dump_queue)
	 || !NILP (ctx->deferred_hash_tables)
	 || !NILP (ctx->deferred_symbols));

  ctx->header.hash_list = ctx->offset;
  dump_hash_table_list (ctx);

  do
    {
      dump_drain_deferred_hash_tables (ctx);
      dump_drain_deferred_symbols (ctx);
      dump_drain_normal_queue (ctx);
    }
  while (!dump_queue_empty_p (&ctx->dump_queue)
	 || !NILP (ctx->deferred_hash_tables)
	 || !NILP (ctx->deferred_symbols));

  dump_sort_copied_objects (ctx);

  /* While we copy built-in symbols into the Emacs image, these
     built-in structures refer to non-Lisp heap objects that must live
     in the dump; we stick these auxiliary data structures at the end
     of the hot section and use a special hash table to remember them.
     The actual symbol dump will pick them up below.  */
  ctx->symbol_aux = make_eq_hash_table ();
  dump_hot_parts_of_discardable_objects (ctx);

  /* Emacs, after initial dump loading, can forget about the portion
     of the dump that runs from here to the start of the cold section.
     This section consists of objects that need to be memcpy()ed into
     the Emacs data section instead of just used directly.

     We don't need to align hot_end: the loader knows to actually
     start discarding only at the next page boundary if the loader
     implements discarding using page manipulation.  */
  const dump_off hot_end = ctx->offset;
  ctx->header.discardable_start = hot_end;

  dump_drain_copied_objects (ctx);
  eassert (dump_queue_empty_p (&ctx->dump_queue));

  dump_off discardable_end = ctx->offset;
  dump_align_output (ctx, dump_get_max_page_size ());
  ctx->header.cold_start = ctx->offset;

  /* Start the cold section.  This section contains bytes that should
     never change and so can be direct-mapped from the dump without
     special processing.  */
  dump_drain_cold_data (ctx);
   /* dump_drain_user_remembered_data_cold needs to be after
      dump_drain_cold_data in case dump_drain_cold_data dumps a lisp
      object to which C code points.
      dump_drain_user_remembered_data_cold assumes that all lisp
      objects have been dumped.  */
  dump_drain_user_remembered_data_cold (ctx);

  /* After this point, the dump file contains no data that can be part
     of the Lisp heap.  */
  ctx->end_heap = ctx->offset;

  /* Make remembered modifications to the dump file itself.  */
  dump_do_fixups (ctx);

  drain_reloc_merger emacs_reloc_merger =
#ifdef ENABLE_CHECKING
    dump_check_overlap_dump_reloc
#else
    NULL
#endif
    ;

  /* Emit instructions for Emacs to execute when loading the dump.
     Note that this relocation information ends up in the cold section
     of the dump.  */
  for (int i = 0; i < RELOC_NUM_PHASES; ++i)
    drain_reloc_list (ctx, dump_emit_dump_reloc, emacs_reloc_merger,
		      &ctx->dump_relocs[i], &ctx->header.dump_relocs[i]);
  dump_off number_hot_relocations = ctx->number_hot_relocations;
  ctx->number_hot_relocations = 0;
  dump_off number_discardable_relocations = ctx->number_discardable_relocations;
  ctx->number_discardable_relocations = 0;
  drain_reloc_list (ctx, dump_emit_dump_reloc, emacs_reloc_merger,
		    &ctx->object_starts, &ctx->header.object_starts);
  drain_reloc_list (ctx, dump_emit_emacs_reloc, dump_merge_emacs_relocs,
		    &ctx->emacs_relocs, &ctx->header.emacs_relocs);

  const dump_off cold_end = ctx->offset;

  eassert (dump_queue_empty_p (&ctx->dump_queue));
  eassert (NILP (ctx->copied_queue));
  eassert (NILP (ctx->cold_queue));
  eassert (NILP (ctx->deferred_symbols));
  eassert (NILP (ctx->deferred_hash_tables));
  eassert (NILP (ctx->fixups));
  for (int i = 0; i < RELOC_NUM_PHASES; ++i)
    eassert (NILP (ctx->dump_relocs[i]));
  eassert (NILP (ctx->emacs_relocs));

  /* Dump is complete.  Go back to the header and write the magic
     indicating that the dump is complete and can be loaded.  */
  ctx->header.magic[0] = dump_magic[0];
  dump_seek (ctx, 0);
  dump_write (ctx, &ctx->header, sizeof (ctx->header));
  if (emacs_write (ctx->fd, ctx->buf, ctx->max_offset) < ctx->max_offset)
    report_file_error ("Could not write to dump file", ctx->dump_filename);
  xfree (ctx->buf);
  ctx->buf = NULL;
  ctx->buf_size = 0;
  ctx->max_offset = 0;

  dump_off
    header_bytes = header_end - header_start,
    hot_bytes = hot_end - hot_start,
    discardable_bytes = discardable_end - ctx->header.discardable_start,
    cold_bytes = cold_end - ctx->header.cold_start;
  fprintf (stderr,
	   ("Dump complete\n"
	    "Byte counts: header=%"PRIdDUMP_OFF" hot=%"PRIdDUMP_OFF
	    " discardable=%"PRIdDUMP_OFF" cold=%"PRIdDUMP_OFF"\n"
	    "Reloc counts: hot=%"PRIdDUMP_OFF" discardable=%"PRIdDUMP_OFF"\n"),
	   header_bytes, hot_bytes, discardable_bytes, cold_bytes,
           number_hot_relocations,
           number_discardable_relocations);

  unblock_input ();
  return unbind_to (count, Qnil);
}

DEFUN ("dump-emacs-portable--sort-predicate",
       Fdump_emacs_portable__sort_predicate,
       Sdump_emacs_portable__sort_predicate,
       2, 2, 0,
       doc: /* Internal relocation sorting function.  */)
     (Lisp_Object a, Lisp_Object b)
{
  dump_off a_offset = dump_off_from_lisp (XCAR (XCDR (a)));
  dump_off b_offset = dump_off_from_lisp (XCAR (XCDR (b)));
  return a_offset < b_offset ? Qt : Qnil;
}

DEFUN ("dump-emacs-portable--sort-predicate-copied",
       Fdump_emacs_portable__sort_predicate_copied,
       Sdump_emacs_portable__sort_predicate_copied,
       2, 2, 0,
       doc: /* Internal relocation sorting function.  */)
     (Lisp_Object a, Lisp_Object b)
{
  eassert (dump_object_emacs_ptr (a));
  eassert (dump_object_emacs_ptr (b));
  return dump_object_emacs_ptr (a) < dump_object_emacs_ptr (b) ? Qt : Qnil;
}

void
pdumper_do_now_and_after_load_impl (pdumper_hook hook)
{
  if (nr_dump_hooks == ARRAYELTS (dump_hooks))
    fatal ("out of dump hooks: make dump_hooks[] bigger");
  dump_hooks[nr_dump_hooks++] = hook;
  hook ();
}

void
pdumper_do_now_and_after_late_load_impl (pdumper_hook hook)
{
  if (nr_dump_late_hooks == ARRAYELTS (dump_late_hooks))
    fatal ("out of dump hooks: make dump_late_hooks[] bigger");
  dump_late_hooks[nr_dump_late_hooks++] = hook;
  hook ();
}

static void
pdumper_remember_user_data_1 (void *mem, int nbytes)
{
  if (nr_remembered_data == ARRAYELTS (remembered_data))
    fatal ("out of remembered data slots: make remembered_data[] bigger");
  remembered_data[nr_remembered_data].mem = mem;
  remembered_data[nr_remembered_data].sz = nbytes;
  nr_remembered_data += 1;
}

void
pdumper_remember_scalar_impl (void *mem, ptrdiff_t nbytes)
{
  eassert (0 <= nbytes && nbytes <= INT_MAX);
  if (nbytes > 0)
    pdumper_remember_user_data_1 (mem, (int) nbytes);
}

void
pdumper_remember_lv_ptr_raw_impl (void *ptr, enum Lisp_Type type)
{
  pdumper_remember_user_data_1 (ptr, -type);
}


#ifdef HAVE_NATIVE_COMP
/* This records the directory where the Emacs executable lives, to be
   used for locating the native-lisp directory from which we need to
   load the preloaded *.eln files.  See pdumper_set_emacs_execdir
   below.  */
static char *emacs_execdir;
static ptrdiff_t execdir_size;
static ptrdiff_t execdir_len;
#endif

/* Dump runtime */
enum dump_memory_protection
{
  DUMP_MEMORY_ACCESS_NONE = 1,
  DUMP_MEMORY_ACCESS_READ = 2,
  DUMP_MEMORY_ACCESS_READWRITE = 3,
};

#if VM_SUPPORTED == VM_MS_WINDOWS
static void *
dump_anonymous_allocate_w32 (void *base,
                             size_t size,
                             enum dump_memory_protection protection)
{
  void *ret;
  DWORD mem_type;
  DWORD mem_prot;

  switch (protection)
    {
    case DUMP_MEMORY_ACCESS_NONE:
      mem_type = MEM_RESERVE;
      mem_prot = PAGE_NOACCESS;
      break;
    case DUMP_MEMORY_ACCESS_READ:
      mem_type = MEM_COMMIT;
      mem_prot = PAGE_READONLY;
      break;
    case DUMP_MEMORY_ACCESS_READWRITE:
      mem_type = MEM_COMMIT;
      mem_prot = PAGE_READWRITE;
      break;
    default:
      emacs_abort ();
    }

  ret = VirtualAlloc (base, size, mem_type, mem_prot);
  if (ret == NULL)
    errno = (base && GetLastError () == ERROR_INVALID_ADDRESS)
      ? EBUSY
      : EPERM;
  return ret;
}
#endif

#if VM_SUPPORTED == VM_POSIX

/* Old versions of macOS only define MAP_ANON, not MAP_ANONYMOUS.
   FIXME: This probably belongs elsewhere (gnulib/autoconf?)  */
# ifndef MAP_ANONYMOUS
#  define MAP_ANONYMOUS MAP_ANON
# endif

static void *
dump_anonymous_allocate_posix (void *base,
                               size_t size,
                               enum dump_memory_protection protection)
{
  void *ret;
  int mem_prot;

  switch (protection)
    {
    case DUMP_MEMORY_ACCESS_NONE:
      mem_prot = PROT_NONE;
      break;
    case DUMP_MEMORY_ACCESS_READ:
      mem_prot = PROT_READ;
      break;
    case DUMP_MEMORY_ACCESS_READWRITE:
      mem_prot = PROT_READ | PROT_WRITE;
      break;
    default:
      emacs_abort ();
    }

  int mem_flags = MAP_PRIVATE | MAP_ANONYMOUS;
  if (mem_prot != PROT_NONE)
    mem_flags |= MAP_POPULATE;
  if (base)
    mem_flags |= MAP_FIXED;

  bool retry;
  do
    {
      retry = false;
      ret = mmap (base, size, mem_prot, mem_flags, -1, 0);
      if (ret == MAP_FAILED
	  && errno == EINVAL
	  && (mem_flags & MAP_POPULATE))
        {
          /* This system didn't understand MAP_POPULATE, so try
             again without it.  */
          mem_flags &= ~MAP_POPULATE;
          retry = true;
        }
    }
  while (retry);

  if (ret == MAP_FAILED)
    ret = NULL;
  return ret;
}
#endif

/* Perform anonymous memory allocation.  */
static void *
dump_anonymous_allocate (void *base,
                         const size_t size,
                         enum dump_memory_protection protection)
{
#if VM_SUPPORTED == VM_POSIX
  return dump_anonymous_allocate_posix (base, size, protection);
#elif VM_SUPPORTED == VM_MS_WINDOWS
  return dump_anonymous_allocate_w32 (base, size, protection);
#else
  errno = ENOSYS;
  return NULL;
#endif
}

/* Undo the effect of dump_reserve_address_space().  */
static void
dump_anonymous_release (void *addr, size_t size)
{
  eassert (size >= 0);
#if VM_SUPPORTED == VM_MS_WINDOWS
  (void) size;
  if (!VirtualFree (addr, 0, MEM_RELEASE))
    emacs_abort ();
#elif VM_SUPPORTED == VM_POSIX
  if (munmap (addr, size) < 0)
    emacs_abort ();
#else
  (void) addr;
  (void) size;
  emacs_abort ();
#endif
}

#if VM_SUPPORTED == VM_MS_WINDOWS
static void *
dump_map_file_w32 (void *base, int fd, off_t offset, size_t size,
		   enum dump_memory_protection protection)
{
  void *ret = NULL;
  HANDLE section = NULL;
  HANDLE file;

  uint64_t full_offset = offset;
  uint32_t offset_high = (uint32_t) (full_offset >> 32);
  uint32_t offset_low = (uint32_t) (full_offset & 0xffffffff);

  int error;
  DWORD protect;
  DWORD map_access;

  file = (HANDLE) _get_osfhandle (fd);
  if (file == INVALID_HANDLE_VALUE)
    goto out;

  switch (protection)
    {
    case DUMP_MEMORY_ACCESS_READWRITE:
      protect = PAGE_WRITECOPY;	/* for Windows 9X */
      break;
    default:
    case DUMP_MEMORY_ACCESS_NONE:
    case DUMP_MEMORY_ACCESS_READ:
      protect = PAGE_READONLY;
      break;
    }

  section = CreateFileMapping (file,
			       /*lpAttributes=*/NULL,
			       protect,
			       /*dwMaximumSizeHigh=*/0,
			       /*dwMaximumSizeLow=*/0,
			       /*lpName=*/NULL);
  if (!section)
    {
      errno = EINVAL;
      goto out;
    }

  switch (protection)
    {
    case DUMP_MEMORY_ACCESS_NONE:
    case DUMP_MEMORY_ACCESS_READ:
      map_access = FILE_MAP_READ;
      break;
    case DUMP_MEMORY_ACCESS_READWRITE:
      map_access = FILE_MAP_COPY;
      break;
    default:
      emacs_abort ();
    }

  ret = MapViewOfFileEx (section,
                         map_access,
                         offset_high,
                         offset_low,
                         size,
                         base);

  error = GetLastError ();
  if (ret == NULL)
    errno = (error == ERROR_INVALID_ADDRESS ? EBUSY : EPERM);
 out:
  if (section && !CloseHandle (section))
    emacs_abort ();
  return ret;
}
#endif

#if VM_SUPPORTED == VM_POSIX
static void *
dump_map_file_posix (void *base, int fd, off_t offset, size_t size,
		     enum dump_memory_protection protection)
{
  void *ret;
  int mem_prot;
  int mem_flags;

  switch (protection)
    {
    case DUMP_MEMORY_ACCESS_NONE:
      mem_prot = PROT_NONE;
      mem_flags = MAP_SHARED;
      break;
    case DUMP_MEMORY_ACCESS_READ:
      mem_prot = PROT_READ;
      mem_flags = MAP_SHARED;
      break;
    case DUMP_MEMORY_ACCESS_READWRITE:
      mem_prot = PROT_READ | PROT_WRITE;
      mem_flags = MAP_PRIVATE;
      break;
    default:
      emacs_abort ();
    }

  if (base)
    mem_flags |= MAP_FIXED;

  ret = mmap (base, size, mem_prot, mem_flags, fd, offset);
  if (ret == MAP_FAILED)
    ret = NULL;
  return ret;
}
#endif

/* Map a file into memory.  */
static void *
dump_map_file (void *base, int fd, off_t offset, size_t size,
	       enum dump_memory_protection protection)
{
#if VM_SUPPORTED == VM_POSIX
  return dump_map_file_posix (base, fd, offset, size, protection);
#elif VM_SUPPORTED == VM_MS_WINDOWS
  return dump_map_file_w32 (base, fd, offset, size, protection);
#else
  errno = ENOSYS;
  return NULL;
#endif
}

/* Remove a virtual memory mapping.

   On failure, abort Emacs.  For maximum platform compatibility, ADDR
   and SIZE must match the mapping exactly.  */
static void
dump_unmap_file (void *addr, size_t size)
{
  eassert (size >= 0);
#if !VM_SUPPORTED
  (void) addr;
  (void) size;
  emacs_abort ();
#elif defined (WINDOWSNT)
  (void) size;
  if (!UnmapViewOfFile (addr))
    emacs_abort ();
#else
  if (munmap (addr, size) < 0)
    emacs_abort ();
#endif
}

struct dump_memory_map_spec
{
  int fd;  /* File to map; anon zero if negative.  */
  size_t size;  /* Number of bytes to map.  */
  off_t offset;  /* Offset within fd.  */
  enum dump_memory_protection protection;
};

struct dump_memory_map
{
  struct dump_memory_map_spec spec;
  void *mapping;  /* Actual mapped memory.  */
  void (*release) (struct dump_memory_map *);
  void *private;
};

/* Mark the pages as unneeded, potentially zeroing them, without
   releasing the address space reservation.  */
static void
dump_discard_mem (void *mem, size_t size)
{
#if VM_SUPPORTED == VM_MS_WINDOWS
      /* Discard COWed pages.  */
      (void) VirtualFree (mem, size, MEM_DECOMMIT);
      /* Release the commit charge for the mapping.  */
      DWORD old_prot;
      (void) VirtualProtect (mem, size, PAGE_NOACCESS, &old_prot);
#elif VM_SUPPORTED == VM_POSIX
# ifdef HAVE_POSIX_MADVISE
      /* Discard COWed pages.  */
      (void) posix_madvise (mem, size, POSIX_MADV_DONTNEED);
# elif defined HAVE_MADVISE
      (void) madvise (mem, size, MADV_DONTNEED);
#endif
      /* Release the commit charge for the mapping.  */
      (void) mprotect (mem, size, PROT_NONE);
#endif
}

static void
dump_mmap_discard_contents (struct dump_memory_map *map)
{
  if (map->mapping)
    dump_discard_mem (map->mapping, map->spec.size);
}

static void
dump_mmap_reset (struct dump_memory_map *map)
{
  map->mapping = NULL;
  map->release = NULL;
  map->private = NULL;
}

static void
dump_mmap_release (struct dump_memory_map *map)
{
  if (map->release)
    map->release (map);
  dump_mmap_reset (map);
}

/* Allows heap-allocated dump_mmap to "free" maps individually.  */
struct dump_memory_map_heap_control_block
{
  int refcount;
  void *mem;
};

static void
dump_mm_heap_cb_release (struct dump_memory_map_heap_control_block *cb)
{
  eassert (cb->refcount > 0);
  if (--cb->refcount == 0)
    {
      free (cb->mem);
      free (cb);
    }
}

static void
dump_mmap_release_heap (struct dump_memory_map *map)
{
  dump_mm_heap_cb_release (map->private);
}

/* Implement dump_mmap using malloc and read.  */
static bool
dump_mmap_contiguous_heap (struct dump_memory_map *maps, int nr_maps,
			   size_t total_size)
{
  bool ret = false;

  /* FIXME: This storage sometimes is never freed.
     Beware: the simple patch 2019-03-11T15:20:54Z!eggert@cs.ucla.edu
     is worse, as it sometimes frees this storage twice.  */
  struct dump_memory_map_heap_control_block *cb = calloc (1, sizeof (*cb));
  if (!cb)
    goto out;
  __lsan_ignore_object (cb);

  cb->refcount = 1;
  cb->mem = malloc (total_size);
  if (!cb->mem)
    goto out;
  char *mem = cb->mem;
  for (int i = 0; i < nr_maps; ++i)
    {
      struct dump_memory_map *map = &maps[i];
      const struct dump_memory_map_spec spec = map->spec;
      if (!spec.size)
        continue;
      map->mapping = mem;
      mem += spec.size;
      map->release = dump_mmap_release_heap;
      map->private = cb;
      cb->refcount += 1;
      if (spec.fd < 0)
        memset (map->mapping, 0, spec.size);
      else
        {
          if (lseek (spec.fd, spec.offset, SEEK_SET) < 0)
            goto out;
          ssize_t nb = dump_read_all (spec.fd,
                                      map->mapping,
                                      spec.size);
          if (nb >= 0 && nb != spec.size)
            errno = EIO;
          if (nb != spec.size)
            goto out;
        }
    }

  ret = true;
 out:
  dump_mm_heap_cb_release (cb);
  if (!ret)
    for (int i = 0; i < nr_maps; ++i)
      dump_mmap_release (&maps[i]);
  return ret;
}

static void
dump_mmap_release_vm (struct dump_memory_map *map)
{
  if (map->spec.fd < 0)
    dump_anonymous_release (map->mapping, map->spec.size);
  else
    dump_unmap_file (map->mapping, map->spec.size);
}

static bool
needs_mmap_retry_p (void)
{
#if defined CYGWIN || VM_SUPPORTED == VM_MS_WINDOWS || defined _AIX
  return true;
#else
  return false;
#endif
}

static bool
dump_mmap_contiguous_vm (struct dump_memory_map *maps, int nr_maps,
			 size_t total_size)
{
  bool ret = false;
  void *resv = NULL;
  bool retry = false;
  const bool need_retry = needs_mmap_retry_p ();

  do
    {
      if (retry)
        {
          eassert (need_retry);
          retry = false;
          for (int i = 0; i < nr_maps; ++i)
            dump_mmap_release (&maps[i]);
        }

      eassert (resv == NULL);
      resv = dump_anonymous_allocate (NULL,
                                      total_size,
                                      DUMP_MEMORY_ACCESS_NONE);
      if (!resv)
        goto out;

      char *mem = resv;

      if (need_retry)
        {
          /* Windows lacks atomic mapping replace; need to release the
             reservation so we can allocate within it.  Will retry the
             loop if someone squats on our address space before we can
             finish allocation.  On POSIX systems, we leave the
             reservation around for atomicity.  */
          dump_anonymous_release (resv, total_size);
          resv = NULL;
        }

      for (int i = 0; i < nr_maps; ++i)
        {
          struct dump_memory_map *map = &maps[i];
          const struct dump_memory_map_spec spec = map->spec;
          if (!spec.size)
            continue;

          if (spec.fd < 0)
	    map->mapping = dump_anonymous_allocate (mem, spec.size,
						    spec.protection);
          else
	    map->mapping = dump_map_file (mem, spec.fd, spec.offset,
					  spec.size, spec.protection);
          mem += spec.size;
	  if (need_retry && map->mapping == NULL
	      && (errno == EBUSY
#ifdef CYGWIN
		  || errno == EINVAL
#endif
		  ))
            {
              retry = true;
              continue;
            }
          if (map->mapping == NULL)
            goto out;
          map->release = dump_mmap_release_vm;
        }
    }
  while (retry);

  ret = true;
  resv = NULL;
 out:
  if (resv)
    dump_anonymous_release (resv, total_size);
  if (!ret)
    {
      for (int i = 0; i < nr_maps; ++i)
	{
	  if (need_retry)
	    dump_mmap_reset (&maps[i]);
	  else
	    dump_mmap_release (&maps[i]);
	}
    }
  return ret;
}

/* Map a range of addresses into a chunk of contiguous memory.

   Each dump_memory_map structure describes how to fill the
   corresponding range of memory. On input, all members except MAPPING
   are valid. On output, MAPPING contains the location of the given
   chunk of memory. The MAPPING for MAPS[N] is MAPS[N-1].mapping +
   MAPS[N-1].size.

   Each mapping SIZE must be a multiple of the system page size except
   for the last mapping.

   Return true on success or false on failure with errno set.  */
static bool
dump_mmap_contiguous (struct dump_memory_map *maps, int nr_maps)
{
  if (!nr_maps)
    return true;

  size_t total_size = 0;
  int worst_case_page_size = dump_get_max_page_size ();

  for (int i = 0; i < nr_maps; ++i)
    {
      eassert (maps[i].mapping == NULL);
      eassert (maps[i].release == NULL);
      eassert (maps[i].private == NULL);
      if (i != nr_maps - 1)
        eassert (maps[i].spec.size % worst_case_page_size == 0);
      total_size += maps[i].spec.size;
    }

  return (VM_SUPPORTED ? dump_mmap_contiguous_vm : dump_mmap_contiguous_heap)
    (maps, nr_maps, total_size);
}

typedef uint_fast32_t dump_bitset_word;
#define DUMP_BITSET_WORD_WIDTH UINT_FAST32_WIDTH

struct dump_bitset
{
  dump_bitset_word *restrict bits;
  ptrdiff_t number_words;
};

static bool
dump_bitsets_init (struct dump_bitset bitset[2], size_t number_bits)
{
  int xword_size = sizeof (dump_bitset_word);
  ptrdiff_t words_needed = divide_round_up (number_bits,
					    DUMP_BITSET_WORD_WIDTH);
  dump_bitset_word *bits = calloc (words_needed, 2 * xword_size);
  if (!bits)
    return false;
  bitset[0].bits = bits;
  bitset[0].number_words = bitset[1].number_words = words_needed;
  bitset[1].bits = memset (bits + words_needed, UCHAR_MAX,
			   words_needed * xword_size);
  return true;
}

static dump_bitset_word *
dump_bitset__bit_slot (const struct dump_bitset *bitset,
                       size_t bit_number)
{
  ptrdiff_t word_number = bit_number / DUMP_BITSET_WORD_WIDTH;
  eassert (word_number < bitset->number_words);
  return &bitset->bits[word_number];
}

static bool
dump_bitset_bit_set_p (const struct dump_bitset *bitset,
                       size_t bit_number)
{
  dump_bitset_word bit = 1;
  bit <<= bit_number % DUMP_BITSET_WORD_WIDTH;
  return *dump_bitset__bit_slot (bitset, bit_number) & bit;
}

static void
dump_bitset__set_bit_value (struct dump_bitset *bitset,
                            size_t bit_number,
                            bool bit_is_set)
{
  dump_bitset_word *slot = dump_bitset__bit_slot (bitset, bit_number);
  dump_bitset_word bit = 1;
  bit <<= bit_number % DUMP_BITSET_WORD_WIDTH;
  if (bit_is_set)
    *slot = *slot | bit;
  else
    *slot = *slot & ~bit;
}

static void
dump_bitset_set_bit (struct dump_bitset *bitset, size_t bit_number)
{
  dump_bitset__set_bit_value (bitset, bit_number, true);
}

static void
dump_bitset_clear (struct dump_bitset *bitset)
{
  /* Skip the memset if bitset->number_words == 0, because then bitset->bits
     might be NULL and the memset would have undefined behavior.  */
  if (bitset->number_words)
    memset (bitset->bits, 0, bitset->number_words * sizeof bitset->bits[0]);
}

struct pdumper_loaded_dump_private
{
  /* Copy of the header we read from the dump.  */
  struct dump_header header;
  /* Mark bits for objects in the dump; used during GC.  */
  struct dump_bitset mark_bits, last_mark_bits;
  /* Time taken to load the dump.  */
  double load_time;
  /* Dump file name.  */
  char *dump_filename;
};

struct pdumper_loaded_dump dump_public;
static struct pdumper_loaded_dump_private dump_private;

/* Return a pointer to offset OFFSET within the dump, which begins at
   DUMP_BASE. DUMP_BASE must be equal to the current dump load
   location; it's passed as a parameter for efficiency.

   The returned pointer points to the primary memory image of the
   currently-loaded dump file.  The entire dump file is accessible
   using this function.  */
static void *
dump_ptr (uintptr_t dump_base, dump_off offset)
{
  eassert (dump_base == dump_public.start);
  eassert (0 <= offset);
  eassert (dump_public.start + offset < dump_public.end);
  return (char *)dump_base + offset;
}

/* Read a pointer-sized word of memory at OFFSET within the dump,
   which begins at DUMP_BASE. DUMP_BASE must be equal to the current
   dump load location; it's passed as a parameter for efficiency.  */
static uintptr_t
dump_read_word_from_dump (uintptr_t dump_base, dump_off offset)
{
  uintptr_t value;
  /* The compiler optimizes this memcpy into a read.  */
  memcpy (&value, dump_ptr (dump_base, offset), sizeof (value));
  return value;
}

/* Write a word to the dump. DUMP_BASE and OFFSET are as for
   dump_read_word_from_dump; VALUE is the word to write at the given
   offset.  */
static void
dump_write_word_to_dump (uintptr_t dump_base,
                         dump_off offset,
                         uintptr_t value)
{
  /* The compiler optimizes this memcpy into a write.  */
  memcpy (dump_ptr (dump_base, offset), &value, sizeof (value));
}

/* Write a Lisp_Object to the dump. DUMP_BASE and OFFSET are as for
   dump_read_word_from_dump; VALUE is the Lisp_Object to write at the
   given offset.  */
static void
dump_write_lv_to_dump (uintptr_t dump_base,
                       dump_off offset,
                       Lisp_Object value)
{
  /* The compiler optimizes this memcpy into a write.  */
  memcpy (dump_ptr (dump_base, offset), &value, sizeof (value));
}

/* Search for a relocation given a relocation target.

   DUMP is the dump metadata structure.  TABLE is the relocation table
   to search.  KEY is the dump offset to find.  Return the relocation
   RELOC such that RELOC.offset is the smallest RELOC.offset that
   satisfies the constraint KEY <= RELOC.offset --- that is, return
   the first relocation at KEY or after KEY.  Return NULL if no such
   relocation exists.  */
static const struct dump_reloc *
dump_find_relocation (const struct dump_table_locator *const table,
                      const dump_off key)
{
  const struct dump_reloc *const relocs = dump_ptr (dump_public.start,
						    table->offset);
  const struct dump_reloc *found = NULL;
  ptrdiff_t idx_left = 0;
  ptrdiff_t idx_right = table->nr_entries;

  eassert (key >= 0);

  while (idx_left < idx_right)
    {
      const ptrdiff_t idx_mid = idx_left + (idx_right - idx_left) / 2;
      const struct dump_reloc *mid = &relocs[idx_mid];
      if (key > dump_reloc_get_offset (*mid))
        idx_left = idx_mid + 1;
      else
        {
          found = mid;
          idx_right = idx_mid;
	  if (idx_right <= idx_left
	      || key > dump_reloc_get_offset (relocs[idx_right - 1]))
            break;
        }
   }

  return found;
}

static bool
dump_loaded_p (void)
{
  return dump_public.start != 0;
}

bool
pdumper_cold_object_p_impl (const void *obj)
{
  eassert (pdumper_object_p (obj));
  eassert (pdumper_object_p_precise (obj));
  dump_off offset = ptrdiff_t_to_dump_off ((uintptr_t) obj - dump_public.start);
  return offset >= dump_private.header.cold_start;
}

int
pdumper_find_object_type_impl (const void *obj)
{
  eassert (pdumper_object_p (obj));
  dump_off offset = ptrdiff_t_to_dump_off ((uintptr_t) obj - dump_public.start);
  if (offset % DUMP_ALIGNMENT != 0)
    return PDUMPER_NO_OBJECT;
  ptrdiff_t bitno = offset / DUMP_ALIGNMENT;
  if (offset < dump_private.header.discardable_start
      && !dump_bitset_bit_set_p (&dump_private.last_mark_bits, bitno))
    return PDUMPER_NO_OBJECT;
  const struct dump_reloc *reloc =
    dump_find_relocation (&dump_private.header.object_starts, offset);
  return (reloc != NULL && dump_reloc_get_offset (*reloc) == offset)
    ? reloc->type
    : PDUMPER_NO_OBJECT;
}

bool
pdumper_marked_p_impl (const void *obj)
{
  eassert (pdumper_object_p (obj));
  ptrdiff_t offset = (uintptr_t) obj - dump_public.start;
  eassert (offset % DUMP_ALIGNMENT == 0);
  eassert (offset < dump_private.header.cold_start);
  eassert (offset < dump_private.header.discardable_start);
  ptrdiff_t bitno = offset / DUMP_ALIGNMENT;
  return dump_bitset_bit_set_p (&dump_private.mark_bits, bitno);
}

void
pdumper_set_marked_impl (const void *obj)
{
  eassert (pdumper_object_p (obj));
  ptrdiff_t offset = (uintptr_t) obj - dump_public.start;
  eassert (offset % DUMP_ALIGNMENT == 0);
  eassert (offset < dump_private.header.cold_start);
  eassert (offset < dump_private.header.discardable_start);
  ptrdiff_t bitno = offset / DUMP_ALIGNMENT;
  eassert (dump_bitset_bit_set_p (&dump_private.last_mark_bits, bitno));
  dump_bitset_set_bit (&dump_private.mark_bits, bitno);
}

void
pdumper_clear_marks_impl (void)
{
  dump_bitset_word *swap = dump_private.last_mark_bits.bits;
  dump_private.last_mark_bits.bits = dump_private.mark_bits.bits;
  dump_private.mark_bits.bits = swap;
  dump_bitset_clear (&dump_private.mark_bits);
}

static ssize_t
dump_read_all (int fd, void *buf, size_t bytes_to_read)
{
  /* We don't want to use emacs_read, since that relies on the lisp
     world, and we're not in the lisp world yet.  */
  size_t bytes_read = 0;
  while (bytes_read < bytes_to_read)
    {
      /* Some platforms accept only int-sized values to read.
         Round this down to a page size (see MAX_RW_COUNT in sysdep.c).  */
      int max_rw_count = INT_MAX >> 18 << 18;
      int chunk_to_read = min (bytes_to_read - bytes_read, max_rw_count);
      ssize_t chunk = read (fd, (char *) buf + bytes_read, chunk_to_read);
      if (chunk < 0)
        return chunk;
      if (chunk == 0)
        break;
      bytes_read += chunk;
    }

  return bytes_read;
}

/* Return the number of bytes written when we perform the given
   relocation.  */
static int
dump_reloc_size (const struct dump_reloc reloc)
{
  if (sizeof (Lisp_Object) == sizeof (void *))
    return sizeof (Lisp_Object);
  if (reloc.type == RELOC_DUMP_TO_EMACS_PTR_RAW
      || reloc.type == RELOC_DUMP_TO_DUMP_PTR_RAW)
    return sizeof (void *);
  return sizeof (Lisp_Object);
}

static Lisp_Object
dump_make_lv_from_reloc (const uintptr_t dump_base,
			 const struct dump_reloc reloc)
{
  const dump_off reloc_offset = dump_reloc_get_offset (reloc);
  uintptr_t value = dump_read_word_from_dump (dump_base, reloc_offset);
  enum Lisp_Type lisp_type;

  if (RELOC_DUMP_TO_DUMP_LV <= reloc.type
      && reloc.type < RELOC_DUMP_TO_EMACS_LV)
    {
      lisp_type = reloc.type - RELOC_DUMP_TO_DUMP_LV;
      value += dump_base;
      eassert (pdumper_object_p ((void *) value));
    }
  else
    {
      eassert (RELOC_DUMP_TO_EMACS_LV <= reloc.type);
      eassert (reloc.type < RELOC_DUMP_TO_EMACS_LV + 8);
      lisp_type = reloc.type - RELOC_DUMP_TO_EMACS_LV;
      value += emacs_basis ();
    }

  eassert (lisp_type != Lisp_Int0 && lisp_type != Lisp_Int1);

  Lisp_Object lv;
  if (lisp_type == Lisp_Symbol)
    lv = make_lisp_symbol ((void *) value);
  else
    lv = make_lisp_ptr ((void *) value, lisp_type);

  return lv;
}

/* Actually apply a dump relocation.  */
static inline void
dump_do_dump_relocation (const uintptr_t dump_base,
			 const struct dump_reloc reloc)
{
  const dump_off reloc_offset = dump_reloc_get_offset (reloc);

  /* We should never generate a relocation in the cold section.  */
  eassert (reloc_offset < dump_private.header.cold_start);

  switch (reloc.type)
    {
    case RELOC_DUMP_TO_EMACS_PTR_RAW:
      {
        uintptr_t value = dump_read_word_from_dump (dump_base, reloc_offset);
        eassert (dump_reloc_size (reloc) == sizeof (value));
        value += emacs_basis ();
        dump_write_word_to_dump (dump_base, reloc_offset, value);
        break;
      }
    case RELOC_DUMP_TO_DUMP_PTR_RAW:
      {
        uintptr_t value = dump_read_word_from_dump (dump_base, reloc_offset);
        eassert (dump_reloc_size (reloc) == sizeof (value));
        value += dump_base;
        dump_write_word_to_dump (dump_base, reloc_offset, value);
        break;
      }
#ifdef HAVE_NATIVE_COMP
    case RELOC_NATIVE_COMP_UNIT:
      {
	static enum { UNKNOWN, LOCAL_BUILD, INSTALLED } installation_state;
	struct Lisp_Native_Comp_Unit *comp_u =
	  dump_ptr (dump_base, reloc_offset);
	comp_u->lambda_gc_guard_h = CALLN (Fmake_hash_table, QCtest, Qeq);
	if (STRINGP (comp_u->file))
	  error ("Trying to load incoherent dumped eln file %s",
		 SSDATA (comp_u->file));

	if (!CONSP (comp_u->file))
	  error ("Incoherent compilation unit for dump was dumped");

	/* emacs_execdir is always unibyte, but the file names in
	   comp_u->file could be multibyte, so we need to encode
	   them.  */
	Lisp_Object cu_file1 = ENCODE_FILE (XCAR (comp_u->file));
	Lisp_Object cu_file2 = ENCODE_FILE (XCDR (comp_u->file));
	ptrdiff_t fn1_len = SBYTES (cu_file1), fn2_len = SBYTES (cu_file2);
	Lisp_Object eln_fname;
	char *fndata;

	/* Check just once if this is a local build or Emacs was installed.  */
	/* Can't use expand-file-name here, because we are too early
	   in the startup, and we will crash at least on WINDOWSNT.  */
	if (installation_state == UNKNOWN)
	  {
	    eln_fname = make_uninit_string (execdir_len + fn1_len);
	    fndata = SSDATA (eln_fname);
	    memcpy (fndata, emacs_execdir, execdir_len);
	    memcpy (fndata + execdir_len, SSDATA (cu_file1), fn1_len);
	    if (file_access_p (fndata, F_OK))
	      installation_state = INSTALLED;
	    else
	      {
		eln_fname = make_uninit_string (execdir_len + fn2_len);
		fndata = SSDATA (eln_fname);
		memcpy (fndata, emacs_execdir, execdir_len);
		memcpy (fndata + execdir_len, SSDATA (cu_file2), fn2_len);
		installation_state = LOCAL_BUILD;
	      }
	    fixup_eln_load_path (eln_fname);
	  }
	else
	  {
	    ptrdiff_t fn_len =
	      installation_state == INSTALLED ? fn1_len : fn2_len;
	    Lisp_Object cu_file =
	      installation_state == INSTALLED ? cu_file1 : cu_file2;
	    eln_fname = make_uninit_string (execdir_len + fn_len);
	    fndata = SSDATA (eln_fname);
	    memcpy (fndata, emacs_execdir, execdir_len);
	    memcpy (fndata + execdir_len, SSDATA (cu_file), fn_len);
	  }

	/* FIXME: This records the names of the *.eln files in an
	   unexpanded form, with one or more ".." elements (and on
	   Windows with the first part using backslashes).  The file
	   names are also unibyte.  If we care about this, we need to
	   loop in startup.el over all the preloaded modules and run
	   their file names through expand-file-name and
	   decode-coding-string.  */
	comp_u->file = eln_fname;
	comp_u->handle = dynlib_open_for_eln (SSDATA (eln_fname));
	if (!comp_u->handle)
	  {
	    fprintf (stderr, "Error using execdir %s:\n",
		     emacs_execdir);
	    error ("%s", dynlib_error ());
	  }
	load_comp_unit (comp_u, true, false);
	break;
      }
    case RELOC_NATIVE_SUBR:
      {
	/* When resurrecting from a dump given non all the original
	   native compiled subrs may be still around we can't rely on
	   a 'top_level_run' mechanism, we revive them one-by-one
	   here.  */
	struct Lisp_Subr *subr = dump_ptr (dump_base, reloc_offset);
	struct Lisp_Native_Comp_Unit *comp_u =
	  XNATIVE_COMP_UNIT (subr->native_comp_u);
	if (!comp_u->handle)
	  error ("NULL handle in compilation unit %s", SSDATA (comp_u->file));
	const char *c_name = subr->native_c_name;
	eassert (c_name);
	void *func = dynlib_sym (comp_u->handle, c_name);
	if (!func)
	  error ("can't find function \"%s\" in compilation unit %s", c_name,
		 SSDATA (comp_u->file));
	subr->function.a0 = func;
	Lisp_Object lambda_data_idx =
	  Fgethash (build_string (c_name), comp_u->lambda_c_name_idx_h, Qnil);
	if (!NILP (lambda_data_idx))
	  {
	    /* This is an anonymous lambda.
	       We must fixup d_reloc_imp so the lambda can be referenced
	       by code.  */
	    Lisp_Object tem;
	    XSETSUBR (tem, subr);
	    Lisp_Object *fixup =
	      &(comp_u->data_imp_relocs[XFIXNUM (lambda_data_idx)]);
	    eassert (EQ (*fixup, Qlambda_fixup));
	    *fixup = tem;
	    Fputhash (tem, Qt, comp_u->lambda_gc_guard_h);
	  }
	break;
      }
#endif
    case RELOC_BIGNUM:
      {
        struct Lisp_Bignum *bignum = dump_ptr (dump_base, reloc_offset);
        struct bignum_reload_info reload_info;
        verify (sizeof (reload_info) <= sizeof (*bignum_val (bignum)));
        memcpy (&reload_info, bignum_val (bignum), sizeof (reload_info));
        const mp_limb_t *limbs =
          dump_ptr (dump_base, reload_info.data_location);
        mpz_roinit_n (bignum->value, limbs, reload_info.nlimbs);
        break;
      }
    default: /* Lisp_Object in the dump; precise type in reloc.type */
      {
        Lisp_Object lv = dump_make_lv_from_reloc (dump_base, reloc);
        eassert (dump_reloc_size (reloc) == sizeof (lv));
        dump_write_lv_to_dump (dump_base, reloc_offset, lv);
        break;
      }
    }
}

static void
dump_do_all_dump_reloc_for_phase (const struct dump_header *const header,
				  const uintptr_t dump_base,
				  const enum reloc_phase phase)
{
  struct dump_reloc *r = dump_ptr (dump_base, header->dump_relocs[phase].offset);
  dump_off nr_entries = header->dump_relocs[phase].nr_entries;
  for (dump_off i = 0; i < nr_entries; ++i)
    dump_do_dump_relocation (dump_base, r[i]);
}

static void
dump_do_emacs_relocation (const uintptr_t dump_base,
			  const struct emacs_reloc reloc)
{
  ptrdiff_t pval;
  Lisp_Object lv;

  switch (reloc.type)
    {
    case RELOC_EMACS_COPY_FROM_DUMP:
      eassume (reloc.length > 0);
      memcpy (emacs_ptr_at (reloc.emacs_offset),
              dump_ptr (dump_base, reloc.u.dump_offset),
              reloc.length);
      break;
    case RELOC_EMACS_IMMEDIATE:
      eassume (reloc.length > 0);
      eassume (reloc.length <= sizeof (reloc.u.immediate));
      memcpy (emacs_ptr_at (reloc.emacs_offset),
              &reloc.u.immediate,
              reloc.length);
      break;
    case RELOC_EMACS_DUMP_PTR_RAW:
      pval = reloc.u.dump_offset + dump_base;
      memcpy (emacs_ptr_at (reloc.emacs_offset), &pval, sizeof (pval));
      break;
    case RELOC_EMACS_EMACS_PTR_RAW:
      pval = reloc.u.emacs_offset2 + emacs_basis ();
      memcpy (emacs_ptr_at (reloc.emacs_offset), &pval, sizeof (pval));
      break;
    case RELOC_EMACS_DUMP_LV:
    case RELOC_EMACS_EMACS_LV:
      {
        /* Lisp_Float is the maximum lisp type.  */
        eassume (reloc.length <= Lisp_Float);
        void *obj_ptr = reloc.type == RELOC_EMACS_DUMP_LV
          ? dump_ptr (dump_base, reloc.u.dump_offset)
          : emacs_ptr_at (reloc.u.emacs_offset2);
        if (reloc.length == Lisp_Symbol)
          lv = make_lisp_symbol (obj_ptr);
        else
          lv = make_lisp_ptr (obj_ptr, reloc.length);
        memcpy (emacs_ptr_at (reloc.emacs_offset), &lv, sizeof (lv));
        break;
      }
    default:
      fatal ("unrecognied relocation type %d", (int) reloc.type);
    }
}

static void
dump_do_all_emacs_relocations (const struct dump_header *const header,
			       const uintptr_t dump_base)
{
  const dump_off nr_entries = header->emacs_relocs.nr_entries;
  struct emacs_reloc *r = dump_ptr (dump_base, header->emacs_relocs.offset);
  for (dump_off i = 0; i < nr_entries; ++i)
    dump_do_emacs_relocation (dump_base, r[i]);
}

#ifdef HAVE_NATIVE_COMP
/* Compute and record the directory of the Emacs executable given the
   file name of that executable.  */
static void
pdumper_set_emacs_execdir (char *emacs_executable)
{
  char *p = emacs_executable + strlen (emacs_executable);

  while (p > emacs_executable
	 && !IS_DIRECTORY_SEP (p[-1]))
    --p;
  eassert (p > emacs_executable);
  emacs_execdir = xpalloc (emacs_execdir, &execdir_size,
			   p - emacs_executable + 1 - execdir_size, -1, 1);
  memcpy (emacs_execdir, emacs_executable, p - emacs_executable);
  execdir_len = p - emacs_executable;
  emacs_execdir[execdir_len] = '\0';
}
#endif

enum dump_section
  {
   DS_HOT,
   DS_DISCARDABLE,
   DS_COLD,
   NUMBER_DUMP_SECTIONS,
  };

/* Pointer to a stack variable to avoid having to staticpro it.  */
static Lisp_Object *pdumper_hashes = &zero_vector;

/* Load a dump from DUMP_FILENAME.  Return an error code.

   N.B. We run very early in initialization, so we can't use lisp,
   unwinding, xmalloc, and so on.  */
int
pdumper_load (const char *dump_filename, char *argv0)
{
  intptr_t dump_size;
  struct stat stat;
  uintptr_t dump_base;
  int dump_page_size;
  dump_off adj_discardable_start;

  struct dump_bitset mark_bits[2];
  size_t mark_bits_needed;

  struct dump_header header_buf = { 0 };
  struct dump_header *header = &header_buf;
  struct dump_memory_map sections[NUMBER_DUMP_SECTIONS];

  /* Use memset instead of "= { 0 }" to work around GCC bug 105961.  */
  memset (sections, 0, sizeof sections);

  const struct timespec start_time = current_timespec ();
  char *dump_filename_copy;

  /* Overwriting an initialized Lisp universe will not go well.  */
  eassert (!initialized);

  /* We can load only one dump.  */
  eassert (!dump_loaded_p ());

  int err;
  int dump_fd = emacs_open_noquit (dump_filename, O_RDONLY, 0);
  if (dump_fd < 0)
    {
      err = (errno == ENOENT || errno == ENOTDIR
	     ? PDUMPER_LOAD_FILE_NOT_FOUND
	     : PDUMPER_LOAD_ERROR + errno);
      goto out;
    }

  err = PDUMPER_LOAD_FILE_NOT_FOUND;
  if (sys_fstat (dump_fd, &stat) < 0)
    goto out;

  err = PDUMPER_LOAD_BAD_FILE_TYPE;
  if (stat.st_size > INTPTR_MAX)
    goto out;
  dump_size = (intptr_t) stat.st_size;

  err = PDUMPER_LOAD_BAD_FILE_TYPE;
  if (dump_size < sizeof (*header))
    goto out;

  err = PDUMPER_LOAD_BAD_FILE_TYPE;
  if (dump_read_all (dump_fd,
                     header,
                     sizeof (*header)) < sizeof (*header))
    goto out;

  if (memcmp (header->magic, dump_magic, sizeof (dump_magic)) != 0)
    {
      if (header->magic[0] == '!'
	  && (header->magic[0] = dump_magic[0],
	      memcmp (header->magic, dump_magic, sizeof (dump_magic)) == 0))
        {
          err = PDUMPER_LOAD_FAILED_DUMP;
          goto out;
        }
      err = PDUMPER_LOAD_BAD_FILE_TYPE;
      goto out;
    }

  err = PDUMPER_LOAD_VERSION_MISMATCH;
  verify (sizeof (header->fingerprint) == sizeof (fingerprint));
  unsigned char desired[sizeof fingerprint];
  for (int i = 0; i < sizeof fingerprint; i++)
    desired[i] = fingerprint[i];
  if (memcmp (header->fingerprint, desired, sizeof desired) != 0)
    {
      dump_fingerprint (stderr, "desired fingerprint", desired);
      dump_fingerprint (stderr, "found fingerprint", header->fingerprint);
      goto out;
    }

  /* FIXME: The comment at the start of this function says it should
     not use xmalloc, but xstrdup calls xmalloc.  Either fix the
     comment or fix the following code.  */
  dump_filename_copy = xstrdup (dump_filename);

  err = PDUMPER_LOAD_OOM;

  adj_discardable_start = header->discardable_start;
  dump_page_size = dump_get_max_page_size ();
  /* Snap to next page boundary.  */
  adj_discardable_start = ROUNDUP (adj_discardable_start, dump_page_size);
  eassert (adj_discardable_start % dump_page_size == 0);
  eassert (adj_discardable_start <= header->cold_start);

  sections[DS_HOT].spec = (struct dump_memory_map_spec)
    {
     .fd = dump_fd,
     .size = adj_discardable_start,
     .offset = 0,
     .protection = DUMP_MEMORY_ACCESS_READWRITE,
    };

  sections[DS_DISCARDABLE].spec = (struct dump_memory_map_spec)
    {
     .fd = dump_fd,
     .size = header->cold_start - adj_discardable_start,
     .offset = adj_discardable_start,
     .protection = DUMP_MEMORY_ACCESS_READWRITE,
    };

  sections[DS_COLD].spec = (struct dump_memory_map_spec)
    {
     .fd = dump_fd,
     .size = dump_size - header->cold_start,
     .offset = header->cold_start,
     .protection = DUMP_MEMORY_ACCESS_READWRITE,
    };

  if (!dump_mmap_contiguous (sections, ARRAYELTS (sections)))
    goto out;

  err = PDUMPER_LOAD_ERROR;
  mark_bits_needed =
    divide_round_up (header->discardable_start, DUMP_ALIGNMENT);
  if (!dump_bitsets_init (mark_bits, mark_bits_needed))
    goto out;

  /* Point of no return.  */
  err = PDUMPER_LOAD_SUCCESS;
  dump_base = (uintptr_t) sections[DS_HOT].mapping;
  gflags.dumped_with_pdumper_ = true;
  dump_private.header = *header;
  dump_private.mark_bits = mark_bits[0];
  dump_private.last_mark_bits = mark_bits[1];
  dump_public.start = dump_base;
  dump_public.end = dump_public.start + dump_size;

  dump_do_all_dump_reloc_for_phase (header, dump_base, EARLY_RELOCS);
  dump_do_all_emacs_relocations (header, dump_base);

  dump_mmap_discard_contents (&sections[DS_DISCARDABLE]);
  for (int i = 0; i < ARRAYELTS (sections); ++i)
    dump_mmap_reset (&sections[i]);

  Lisp_Object hashes = zero_vector;
  if (header->hash_list)
    {
      struct Lisp_Vector *hash_tables =
	(struct Lisp_Vector *) (dump_base + header->hash_list);
      hashes = make_lisp_ptr (hash_tables, Lisp_Vectorlike);
    }

  pdumper_hashes = &hashes;
  /* Run the functions Emacs registered for doing post-dump-load
     initialization.  */
  for (int i = 0; i < nr_dump_hooks; ++i)
    dump_hooks[i] ();

#ifdef HAVE_NATIVE_COMP
  pdumper_set_emacs_execdir (argv0);
#else
  (void) argv0;
#endif

  dump_do_all_dump_reloc_for_phase (header, dump_base, LATE_RELOCS);
  dump_do_all_dump_reloc_for_phase (header, dump_base, VERY_LATE_RELOCS);

  /* Run the functions Emacs registered for doing post-dump-load
     initialization.  */
  for (int i = 0; i < nr_dump_late_hooks; ++i)
    dump_late_hooks[i] ();

  initialized = true;

  struct timespec load_timespec =
    timespec_sub (current_timespec (), start_time);
  dump_private.load_time = timespectod (load_timespec);
  dump_private.dump_filename = dump_filename_copy;

 out:
  for (int i = 0; i < ARRAYELTS (sections); ++i)
    dump_mmap_release (&sections[i]);
  if (dump_fd >= 0)
    emacs_close (dump_fd);

  return err;
}

/* Prepend the Emacs startup directory to dump_filename, if that is
   relative, so that we could later make it absolute correctly.  */
void
pdumper_record_wd (const char *wd)
{
  if (wd && !file_name_absolute_p (dump_private.dump_filename))
    {
      char *dfn = xmalloc (strlen (wd) + 1
			   + strlen (dump_private.dump_filename) + 1);
      splice_dir_file (dfn, wd, dump_private.dump_filename);
      xfree (dump_private.dump_filename);
      dump_private.dump_filename = dfn;
    }
}

DEFUN ("pdumper-stats", Fpdumper_stats, Spdumper_stats, 0, 0, 0,
       doc: /* Return statistics about portable dumping used by this session.
If this Emacs session was started from a dump file,
the return value is an alist of the form:

  ((dumped-with-pdumper . t) (load-time . TIME) (dump-file-name . FILE))

where TIME is the time in seconds it took to restore Emacs state
from the dump file, and FILE is the name of the dump file.
Value is nil if this session was not started using a dump file.*/)
     (void)
{
  if (!dumped_with_pdumper_p ())
    return Qnil;

  Lisp_Object dump_fn;
#ifdef WINDOWSNT
  char dump_fn_utf8[MAX_UTF8_PATH];
  if (filename_from_ansi (dump_private.dump_filename, dump_fn_utf8) == 0)
    dump_fn = DECODE_FILE (build_unibyte_string (dump_fn_utf8));
  else
    dump_fn = build_unibyte_string (dump_private.dump_filename);
#else
  dump_fn = DECODE_FILE (build_unibyte_string (dump_private.dump_filename));
#endif

  dump_fn = Fexpand_file_name (dump_fn, Qnil);

  return list3 (Fcons (Qdumped_with_pdumper, Qt),
		Fcons (Qload_time, make_float (dump_private.load_time)),
		Fcons (Qdump_file_name, dump_fn));
}

static void
thaw_hash_tables (void)
{
  Lisp_Object hash_tables = *pdumper_hashes;
  for (ptrdiff_t i = 0; i < ASIZE (hash_tables); i++)
    hash_table_thaw (AREF (hash_tables, i));
}

#endif /* HAVE_PDUMPER */


void
init_pdumper_once (void)
{
#ifdef HAVE_PDUMPER
  pdumper_do_now_and_after_load (thaw_hash_tables);
#endif
}

void
syms_of_pdumper (void)
{
#ifdef HAVE_PDUMPER
  unsigned char desired[sizeof fingerprint];
  int i;
  char hexbuf[2 * sizeof fingerprint];

  defsubr (&Sdump_emacs_portable);
  defsubr (&Sdump_emacs_portable__sort_predicate);
  defsubr (&Sdump_emacs_portable__sort_predicate_copied);
  DEFSYM (Qdump_emacs_portable__sort_predicate,
          "dump-emacs-portable--sort-predicate");
  DEFSYM (Qdump_emacs_portable__sort_predicate_copied,
          "dump-emacs-portable--sort-predicate-copied");
  DEFSYM (Qdumped_with_pdumper, "dumped-with-pdumper");
  DEFSYM (Qload_time, "load-time");
  DEFSYM (Qdump_file_name, "dump-file-name");
  DEFSYM (Qafter_pdump_load_hook, "after-pdump-load-hook");
  defsubr (&Spdumper_stats);

  for (i = 0; i < sizeof fingerprint; i++)
    desired[i] = fingerprint[i];

  hexbuf_digest (hexbuf, desired, sizeof desired);

  DEFVAR_LISP ("pdumper-fingerprint", Vpdumper_fingerprint,
	       doc: /* The fingerprint of this Emacs binary.
It is a string that is supposed to be unique to each build of
Emacs.  */);
  Vpdumper_fingerprint = make_unibyte_string ((char *) hexbuf,
					      sizeof hexbuf);
#endif /* HAVE_PDUMPER */
}<|MERGE_RESOLUTION|>--- conflicted
+++ resolved
@@ -2997,11 +2997,7 @@
                  Lisp_Object lv,
                  dump_off offset)
 {
-<<<<<<< HEAD
-#if CHECK_STRUCTS && !defined HASH_pvec_type_345B9F880C
-=======
 #if CHECK_STRUCTS && !defined HASH_pvec_type_D8A254BC70
->>>>>>> 6a402bd3
 # error "pvec_type changed. See CHECK_STRUCTS comment in config.h."
 #endif
   const struct Lisp_Vector *v = XVECTOR (lv);
