--- conflicted
+++ resolved
@@ -1,4 +1,8 @@
-<<<<<<< HEAD
+2014-06-15  Eli Zaretskii  <eliz@gnu.org>
+
+	* commands.texi (Accessing Mouse): Improve the wording of the
+	posn-col-row documentation.  (Bug#17768)
+
 2014-06-10  Glenn Morris  <rgm@gnu.org>
 
 	* Makefile.in (INFO_EXT): Remove and replace by ".info" throughout.
@@ -9,12 +13,6 @@
 	Say (accept-process-output P)'s result pertains to P if P is non-nil.
 	* processes.texi (Accepting Output): Mention that if PROCESS is non-nil,
 	the return value is about PROCESS, not about other processes.
-=======
-2014-06-14  Eli Zaretskii  <eliz@gnu.org>
-
-	* commands.texi (Accessing Mouse): Improve the wording of the
-	posn-col-row documentation.  (Bug#17768)
->>>>>>> 27433ff8
 
 2014-06-08  Glenn Morris  <rgm@gnu.org>
 
