<<<<<<< HEAD
2014-08-27  Dmitry Antipov  <dmantipov@yandex.ru>

	* eval.texi (Eval): Mention possible recovery from stack overflow.

2014-07-11  Eli Zaretskii  <eliz@gnu.org>

	* internals.texi (Garbage Collection): Fix last change.

2014-07-11  Dmitry Antipov  <dmantipov@yandex.ru>

	* internals.texi (Garbage Collection): Mention memory-info.

2014-07-11  Michael Albinus  <michael.albinus@gmx.de>

	* minibuf.texi (Intro to Minibuffers, Reading a Password):
	Password hiding is available in batch mode, do not mention it in
	the exclusion list.  Mention `read-hide-char'.  (Bug#17839)

2014-07-09  Stefan Monnier  <monnier@iro.umontreal.ca>
=======
2014-08-19  Eli Zaretskii  <eliz@gnu.org>

	* display.texi (Bidirectional Display): Update the Emacs's class
	of bidirectional conformance.

2014-07-08  Stefan Monnier  <monnier@iro.umontreal.ca>
>>>>>>> b62da77c

	* debugging.texi (Function Debugging, Debugger Commands):
	Update debug-on-entry w.r.t behavior after redefinitions (bug#17902).

2014-07-03  Glenn Morris  <rgm@gnu.org>

	* help.texi (Help Functions): "Online" help doesn't mean what it
	used to any more.

2014-07-02  Stefan Monnier  <monnier@iro.umontreal.ca>

	* keymaps.texi (Key Lookup): Remove mention of indirect entries.
	(Scanning Keymaps): Reword the `noindirect' argument.

2014-06-28  Glenn Morris  <rgm@gnu.org>

	* minibuf.texi (Intro to Minibuffers): Batch mode is basic.
	(Reading a Password): Mention batch mode.  (Bug#17839)

2014-06-23  Glenn Morris  <rgm@gnu.org>

	* Makefile.in (%.texi): Disable implicit rules.
	(mkinfodir): Remove.
	(.dvi.ps): Replace with explicit rule.
	(html): Declare as PHONY.
	(${buildinfodir}): New rule.
	($(buildinfodir)/elisp.info): Use order-only prereq for output dir.
	Use $<.
	(elisp.dvi, elisp.html, elisp.pdf): Use $<.
	(elisp.ps): New rule.

2014-06-21  Eli Zaretskii  <eliz@gnu.org>

	* positions.texi (Screen Lines): Clarify how columns are counted
	by vertical-motion.

2014-06-15  Glenn Morris  <rgm@gnu.org>

	* Makefile.in (bootstrap-clean): New.

2014-06-15  Eli Zaretskii  <eliz@gnu.org>

	* commands.texi (Accessing Mouse): Improve the wording of the
	posn-col-row documentation.  (Bug#17768)

2014-06-10  Glenn Morris  <rgm@gnu.org>

	* Makefile.in (INFO_EXT): Remove and replace by ".info" throughout.
	(INFO_OPTS): Set directly rather than with configure.

2014-06-09  Paul Eggert  <eggert@cs.ucla.edu>

	Say (accept-process-output P)'s result pertains to P if P is non-nil.
	* processes.texi (Accepting Output): Mention that if PROCESS is non-nil,
	the return value is about PROCESS, not about other processes.

2014-06-08  Glenn Morris  <rgm@gnu.org>

	* os.texi (Startup Summary): Small fix for initial-buffer-choice.

	* files.texi (Subroutines of Visiting): Mention uniquify.

	* numbers.texi (Comparison of Numbers): Copyedits.

2014-06-08  Glenn Morris  <rgm@gnu.org>

	* display.texi (Window Systems): Remove window-setup-hook.
	* os.texi (Startup Summary, Init File):
	Improve description of window-setup-hook.
	(Terminal-Specific): Update window-setup-hook cross-reference.
	* hooks.texi (Standard Hooks): Update window-setup-hook cross-reference.

	* display.texi (Overlay Properties): Update re priority.  (Bug#17234)

	* package.texi (Package Archives): Mention signing packages.

2014-06-07  Eli Zaretskii  <eliz@gnu.org>

	* commands.texi (Click Events): Update contents of click event's
	position list due to last changes in make_lispy_position.

2014-06-02  Glenn Morris  <rgm@gnu.org>

	* text.texi (Buffer Contents):
	Update for filter-buffer-substring changes.

	* abbrevs.texi (Abbrev Expansion): Update for expand-abbrev changes.
	* functions.texi (Advising Functions): Standardize menu case.

2014-05-26  Eli Zaretskii  <eliz@gnu.org>

	* display.texi (Invisible Text): Clarify the description of
	line-move-ignore-invisible.  (Bug#17511)

2014-05-22  Leo Liu  <sdl.web@gmail.com>

	* sequences.texi (Sequence Functions): Don't mention when and how
	SEQ to nreverse is mutated.

2014-05-21  Leo Liu  <sdl.web@gmail.com>

	* sequences.texi (Sequence Functions): Update nreverse.

2014-05-19  Paul Eggert  <eggert@cs.ucla.edu>

	Allow any non-nil value to count as true in bool-vector.
	* sequences.texi (Bool-Vectors): Coalesce discussion of how to
	print them.  bool-vector's args need not be t or nil.

2014-05-19  Dmitry Antipov  <dmantipov@yandex.ru>

	* sequences.texi (Bool-vectors): Mention bool-vector.

2014-05-17  Paul Eggert  <eggert@cs.ucla.edu>

	Assume C99 or later (Bug#17487).
	* internals.texi (C Dialect): Document this.

2014-05-15  Dmitry Antipov  <dmantipov@yandex.ru>

	* lists.texi (Building Cons Cells and Lists): Remove
	description of `reverse' and `'nreverse' to generalize them...
	* sequences.texi (Sequences): ...for sequences here.

2014-05-14  Glenn Morris  <rgm@gnu.org>

	* files.texi (Changing Files): Mention with-file-modes.

2014-05-08  Paul Eggert  <eggert@cs.ucla.edu>

	* internals.texi (C Dialect): New section.
	(C Integer Types): Mention bool_bf.

2014-04-30  Stefan Monnier  <monnier@iro.umontreal.ca>

	* processes.texi (Filter Functions, Sentinels): Advertise add-function.

2014-04-29  Stefan Monnier  <monnier@iro.umontreal.ca>

	* windows.texi (Window Configurations, Window Configurations):
	Window configs don't store marks any more.

2014-04-25  Eli Zaretskii  <eliz@gnu.org>

	* strings.texi (Text Comparison): Mention equal-including-properties
	for when text properties of the strings matter for comparison.

2014-04-22  Eli Zaretskii  <eliz@gnu.org>

	* text.texi (Registers): Document register-read-with-preview.

	* internals.texi (Building Emacs): Improve indexing.

2014-04-17  Daniel Colascione  <dancol@dancol.org>

	* frames.texi (Terminal Parameters): Document new
	tty-mode-set-strings and tty-mode-reset-strings terminal
	parameters.

2014-04-17  Paul Eggert  <eggert@cs.ucla.edu>

	* Makefile.in (infoclean): Be consistent about reporting failures.

2014-04-09  Daniel Colascione  <dancol@dancol.org>

	* errors.texi (Standard Errors): Document required error
	parameters for `scan-error'.

	* positions.texi (List Motion): Explain new `up-list' arguments.
	Mention `backward-up-list'.

2014-04-08  Daniel Colascione  <dancol@dancol.org>

	* minibuf.texi (Programmed Completion): Improve phrasing, remove
	incorrect bullet count.

2014-04-07  Glenn Morris  <rgm@gnu.org>

	* os.texi (Recording Input): Dribble files may contain passwords.

	* backups.texi (Making Backups, Reverting):
	Update for default values of some -function vars no longer being nil.
	(Reverting): Update for buffer-stale-function
	also applying to file-buffers.

2014-03-31  Daniel Colascione  <dancol@dancol.org>

	* minibuf.texi (Completion in Buffers): Discuss using lazy
	completion tables for inline completion.

2014-03-28  Glenn Morris  <rgm@gnu.org>

	* os.texi (Terminal-Specific): Mention term-file-aliases.

2014-03-26  Eli Zaretskii  <eliz@gnu.org>

	* files.texi (Kinds of Files): Improve documentation of
	file-symlink-p.  (Bug#17073)  Add cross-references.

2014-03-26  Barry O'Reilly  <gundaetiapo@gmail.com>

	* markers.texi (Moving Marker Positions): The 2014-03-02 doc
	change mentioning undo's inability to handle relocated markers no
	longer applies.  See bug#16818.
	* text.texi (Undo): Expand documentation of (TEXT . POS) and
	(MARKER . ADJUSTMENT) undo elements.

2014-03-26  Glenn Morris  <rgm@gnu.org>

	* files.texi (File Locks): All systems support locking.

2014-03-22  Glenn Morris  <rgm@gnu.org>

	* commands.texi (Defining Commands):
	Mention that interactive-only also affects describe-function.

	* functions.texi (Declare Form): Add interactive-only.
	* commands.texi (Defining Commands) Mention declare.

	* commands.texi (Defining Commands): List interactive-only values.

2014-03-22  Eli Zaretskii  <eliz@gnu.org>

	* functions.texi (Core Advising Primitives): Fix cross-reference
	in last change.

2014-03-22  Stefan Monnier  <monnier@iro.umontreal.ca>

	* functions.texi (Advising Functions): Explain a bit more how
	arguments work.
	(Advice combinators): New node.
	(Core Advising Primitives): Use it.  Expand description of "depth".
	(Advising Named Functions): Document limitation of advices on macros.

2014-03-21  Martin Rudalics  <rudalics@gmx.at>

	* frames.texi (Size and Position): In `frame-resize-pixelwise'
	description drop remark about frame maximization.
	* windows.texi (Display Action Functions): Add description for
	`display-buffer-no-window' and explain use of `allow-no-window'
	alist entries.

2014-03-21  Glenn Morris  <rgm@gnu.org>

	* commands.texi (Defining Commands): Copyedit re `interactive-only'.

2014-03-20  Paul Eggert  <eggert@cs.ucla.edu>

	* internals.texi (C Integer Types): Prefer 'false' and 'true'
	to '0' and '1' for booleans.

2014-03-19  Paul Eggert  <eggert@cs.ucla.edu>

	* numbers.texi: Improve and clarify a bit, and fix some minor bugs.
	Remove now-obsolete hypothetical note about negative division,
	as the C standard has changed.

	Fix porting inconsistency about rounding to even.
	* numbers.texi (Numeric Conversions, Rounding Operations):
	Document that 'round' and 'fround' round to even.

2014-03-18  Juanma Barranquero  <lekktu@gmail.com>

	* customize.texi (Variable Definitions): Recommend avoiding
	destructive modification of the value argument of :set (bug#16755).

2014-03-18  Stefan Monnier  <monnier@iro.umontreal.ca>

	* modes.texi (Auto-Indentation): Mention electric-indent variables.

2014-03-18  Juanma Barranquero  <lekktu@gmail.com>

	* functions.texi (Advising Named Functions): Fix reference.

2014-03-18  Paul Eggert  <eggert@cs.ucla.edu>

	Improve documentation for integer and floating-point basics.
	* numbers.texi (Numbers, Integer Basics, Float Basics):
	Document the basics a bit more precisely.  Say more clearly
	that Emacs floating-point numbers are IEEE doubles on all
	current platforms.  Give more details about frexp.
	Say more clearly that '1.' is an integer.
	(Predicates on Numbers): Fix wholenump typo.
	* objects.texi (Integer Type): Adjust to match numbers.texi.

2014-03-18  Stefan Monnier  <monnier@iro.umontreal.ca>

	* functions.texi (Advising Functions): Try and improve the text.
	Add example use of advice-add (bug#16959).
	(Core Advising Primitives): Rename.  Explain handling of interactive
	specs, including advice-eval-interactive-spec.
	(Advising Named Functions): Try and better explain the difference with
	add-function.
	(Porting old advices): New node.

2014-03-18  Paul Eggert  <eggert@cs.ucla.edu>

	Style fixes for floating-point doc.
	* commands.texi, customize.texi, display.texi, elisp.texi, files.texi:
	* frames.texi, hash.texi, internals.texi, keymaps.texi, lists.texi:
	* minibuf.texi, nonascii.texi, numbers.texi, objects.texi, os.texi:
	* processes.texi, streams.texi, strings.texi, text.texi:
	* variables.texi, windows.texi:
	Hyphenate "floating-point" iff it precedes a noun.
	Reword to avoid nouns and hyphenation when that's easy.
	Prefer "integer" to "integer number" and "is floating point"
	to "is a floating point number".
	Prefer "@minus{}" to "-" when it's a minus.

2014-03-16  Martin Rudalics  <rudalics@gmx.at>

	* display.texi (Temporary Displays): Rewrite descriptions of
	`with-output-to-temp-buffer' and `with-temp-buffer-window'.
	* help.texi (Help Functions): Rewrite description of `with-help-window'.

2014-03-15  Dmitry Gutov  <dgutov@yandex.ru>

	* display.texi (Blinking): Update WRT to the new
	`blink-matchin-paren' behavior.

2014-03-14  Martin Rudalics  <rudalics@gmx.at>

	* display.texi (Temporary Displays): Say that
	`with-temp-buffer-window' makes its buffer current.
	* frames.texi (Size and Position): Describe new option
	`frame-resize-pixelwise'.  Rewrite descriptions of
	`set-frame-size', `set-frame-height' and `set-frame-width'.

2014-03-09  Martin Rudalics  <rudalics@gmx.at>

	* elisp.texi (Top): Rename section "Width" to "Size of Displayed Text".
	* text.texi (Primitive Indent):
	* strings.texi (String Basics):
	* sequences.texi (Sequence Functions): Update references accordingly.
	* display.texi (Size of Displayed Text): Rename section from
	"Width".  Add description for `window-text-pixel-size'.
	(Window Dividers): Reword description of window dividers.
	* frames.texi (Layout Parameters): Improve description of window
	divider parameters.
	* windows.texi (Window Sizes): Add descriptions of
	`window-mode-line-height' and `window-header-line-height'.
	(Coordinates and Windows): Mention window dividers.

2014-03-07  Martin Rudalics  <rudalics@gmx.at>

	* buffers.texi (The Buffer List): Rename node to Buffer List.
	Describe `buffer-list-update-hook'.
	* elisp.texi (Top): "The Buffer List" renamed to "Buffer List".
	Add node for Window Dividers.
	* hooks.texi (Standard Hooks): Add reference to
	`buffer-list-update-hook'.
	* windows.texi (Window Sizes): Describe `window-min-size'.
	(Splitting Windows): Update description of `split-window'.
	(Selecting Windows): Update description of `select-window'.

2014-03-06  Martin Rudalics  <rudalics@gmx.at>

	* frames.texi (Size and Position): Rewrite entries for
	`fit-frame-to-buffer' and `fit-frame-to-buffer-margins'.
	Add description for `fit-frame-to-buffer-sizes'.
	* windows.texi (Resizing Windows): Add descriptions for
	pixelwise resizing.  Add entries for `window-resize-pixelwise'
	and `fit-window-to-buffer-horizontally'.
	Rewrite `fit-window-to-buffer' entry.

2014-03-06  Xue Fuqiao  <xfq@gnu.org>

	* internals.texi (Window Internals): Remove field `region_showing'.

2014-03-06  Glenn Morris  <rgm@gnu.org>

	* searching.texi (Replacing Match):
	Remove incorrect, uninteresting return value.  (Bug#16942)

2014-03-05  Martin Rudalics  <rudalics@gmx.at>

	* display.texi (Window Dividers): New section.
	* frames.texi (Layout Parameters): Add right-divider-width and
	bottom-divider-width.
	* windows.texi (Window Sizes): Redraw schematic and rewrite its
	description.  Rewrite descriptions of `window-total-height',
	`window-total-width', `window-total-size', `window-body-height',
	`window-body-width' and `window-size-fixed'.  Add descriptions
	for `window-pixel-height', `window-pixel-width',
	`window-min-height' and `window-min-width'.  Remove description
	of `window-size-fixed-p' moving part of it to that of
	`window-size-fixed'.
	(Resizing Windows): Mention dividers when talking about minimum sizes.

2014-03-05  Glenn Morris  <rgm@gnu.org>

	* modes.texi (SMIE Customization): New section.
	* elisp.texi (Top): Update detailed menu.

2014-03-04  Martin Rudalics  <rudalics@gmx.at>

	* windows.texi (Windows and Frames): Add some missing &optional
	designators.  Adjust description of window-in-direction.

2014-03-02  Barry O'Reilly  <gundaetiapo@gmail.com>

	* markers.texi (Moving Marker Positions): Clarify guidance about
	when to move markers and when to create a new one, as discussed at
	http://debbugs.gnu.org/cgi/bugreport.cgi?bug=16818#17

2014-03-02  Glenn Morris  <rgm@gnu.org>

	* text.texi (Decompression): New node.
	* elisp.texi (Top): Update detailed menu.

2014-03-01  Glenn Morris  <rgm@gnu.org>

	* display.texi (Forcing Redisplay): Mention pre-redisplay-function.

2014-02-28  Xue Fuqiao  <xfq@gnu.org>

	* functions.texi (Advising Functions, Advising Named Functions):
	Tweak markup.

	* display.texi (Defining Faces): Doc fix for `face-spec-set'.

	* elisp.texi (Top):
	* commands.texi (Generic Commands, Defining Commands):
	Document `define-alternatives'.

2014-02-27  Xue Fuqiao  <xfq@gnu.org>

	* windows.texi (Window Sizes): Document `window-size'.
	(Display Action Functions): Document `display-buffer-at-bottom'.
	(Window Configurations): Minor fixes.

	* modes.texi (Header Lines): Document `window-header-line-height'.

	* display.texi (Scroll Bars): Document `window-scroll-bar-width'.

	* windows.texi (Window Sizes, Resizing Windows): Document some
	pixelwise window operations.

	* text.texi (Margins): Fix the description of RET and `C-j'.

	* frames.texi (Multiple Terminals): Document
	`display-monitor-attributes-list' and `display-monitor-attributes'.
	(Display Feature Testing): Add some notes about multi-monitor.

2014-02-27  Glenn Morris  <rgm@gnu.org>

	* minibuf.texi (Programmed Completion):
	Mention completion-table-with-cache.

2014-02-25  Glenn Morris  <rgm@gnu.org>

	* display.texi (Window Systems):
	Replace term-setup-hook with emacs-startup-hook.
	* hooks.texi (Standard Hooks):
	Replace term-setup-hook with tty-setup-hook.
	* os.texi (Startup Summary, Init File, Terminal-Specific):
	Replace term-setup-hook with tty-setup-hook, and update.

2014-02-22  Stefan Monnier  <monnier@iro.umontreal.ca>

	* functions.texi (Declare Form): Document gv-expander, gv-setter,
	and compiler-macro (bug#16829, bug#15093).

2014-02-21  Juanma Barranquero  <lekktu@gmail.com>

	* windows.texi (Window Configurations): Doc fix.
	(Windows and Frames): Fix typo.

2014-02-21  Glenn Morris  <rgm@gnu.org>

	* internals.texi (Process Internals):
	* processes.texi (Subprocess Creation, Deleting Processes)
	(Output from Processes, Process Buffers, Filter Functions)
	(Accepting Output, Sentinels, Network, Network Servers):
	Filters and sentinels can no longer be nil.
	* elisp.texi (Top): Menu update.

2014-02-20  Glenn Morris  <rgm@gnu.org>

	* functions.texi (Defining Functions): Mention defalias-fset-function.

2014-02-17  Stefan Monnier  <monnier@iro.umontreal.ca>

	* minibuf.texi (Completion Commands): Don't document obsolete
	`common-substring' arg of display-completion-list.

2014-02-17  Glenn Morris  <rgm@gnu.org>

	* minibuf.texi (Text from Minibuffer): Update read-regexp details.
	Mention read-regexp-defaults-function.

2014-02-13  Glenn Morris  <rgm@gnu.org>

	* debugging.texi (Debugger Commands): Tiny edits.

2014-02-12  Glenn Morris  <rgm@gnu.org>

	* package.texi (Simple Packages): Describe URL and Keywords headers.

2014-02-10  Lars Ingebrigtsen  <larsi@gnus.org>

	* text.texi (User-Level Deletion):
	Document `delete-trailing-whitespace' (bug#15309).

2014-02-09  Lars Ingebrigtsen  <larsi@gnus.org>

	* text.texi (Changing Properties): Clarify `propertize' (bug#9825).

	* display.texi (Blinking): Clarify doc string in example (bug#10658).

	* commands.texi (Accessing Mouse): Mention that these function
	also work on keyboard events (bug#14228).
	(Quitting): Refer to the right node for `set-input-mode' (bug#11458).

2014-02-08  Lars Ingebrigtsen  <larsi@gnus.org>

	* display.texi (Face Attributes): Add an index (bug#14924).

	* keymaps.texi (Menu Bar): Minor clarification (bug#15657).

2014-02-06  Glenn Morris  <rgm@gnu.org>

	* display.texi (Truncation):
	* positions.texi (Screen Lines): Do not mention cache-long-scans.

2014-01-31  Juri Linkov  <juri@jurta.org>

	* searching.texi (String Search): Incremental word search fixes.

2014-01-28  Glenn Morris  <rgm@gnu.org>

	* text.texi (Indent Tabs): Update related to tab-stops.

2014-01-24  Glenn Morris  <rgm@gnu.org>

	* control.texi (Handling Errors): Update with-demoted-errors.

	* files.texi (File Locks): Every platform supports locking now.

2014-01-22  Glenn Morris  <rgm@gnu.org>

	* display.texi (ImageMagick Images): Expand on image-format-suffixes.

2014-01-20  Glenn Morris  <rgm@gnu.org>

	* hash.texi (Other Hash): Do not mention subr-x.el functions;
	reverts 2013-12-22 change.

2014-01-10  Stefan Monnier  <monnier@iro.umontreal.ca>

	* functions.texi (Advising Functions): New section.
	* modes.texi (Running Hooks): Don't document with-wrapper-hook and
	run-hook-wrapped any more.
	(Hooks): Link to the new Advising Functions node.
	* elisp.texi (Top): Don't include advice.texi.
	* advice.texi: Remove.
	* makefile.w32-in (srcs):
	* Makefile.in (srcs): Adjust accordingly.

2014-01-09  Rüdiger Sonderfeld  <ruediger@c-plusplus.de>

	* text.texi (Parsing HTML/XML): Document `shr-insert-document'.

	* strings.texi (Text Comparison): Document `string-suffix-p'.

2014-01-07  Glenn Morris  <rgm@gnu.org>

	* files.texi (File Attributes): Fix superscipt typo.

2014-01-07  Chong Yidong  <cyd@gnu.org>

	* files.texi (Changing Files): Document copy-file changes.

2014-01-07  Glenn Morris  <rgm@gnu.org>

	* display.texi (Logging Messages): Copyedits re messages-buffer.

2014-01-06  Paul Eggert  <eggert@cs.ucla.edu>

	Specify .texi encoding (Bug#16292).
	* back.texi, book-spine.texi, lay-flat.texi:
	Add @documentencoding.

2014-01-05  Chong Yidong  <cyd@gnu.org>

	* backups.texi (Making Backups): Document backup-buffer change.

	* files.texi (Visiting Files): Copyedits.
	(Testing Accessibility): Mention ACLs.  Move file-modes here from
	File Attributes.
	(Truenames): Move file-equal-p here from Kinds of Files.
	(File Attributes): Move file-newer-than-file-p here from Testing
	Accessibility.
	(Extended Attributes): New node.  Add file-extended-attributes.
	(Changing Files): Document set-file-extended-attributes.

	* commands.texi (Defining Commands): Document the interactive-form
	property more carefully.  Document interactive-only.

	* compile.texi (Compiler Errors): Copyedits.  Note that the
	details for byte-compile-warnings are in its docstring.

	* minibuf.texi (Minibuffer Contents): Remove obsolete function
	minibuffer-completion-contents.

	* variables.texi (Defining Variables): Note that defvar acts
	always on the dynamic value.

	* customize.texi (Variable Definitions): Likewise.

2014-01-05  Paul Eggert  <eggert@cs.ucla.edu>

	Document vconcat and the empty vector (Bug#16246).
	* sequences.texi (Vector Functions):
	Document behavior better when the result is empty.

	Document behavior of (string-to-number "+@") (Bug#16293).
	* strings.texi (String Conversion): Document behavior of
	string-to-number on invalid strings that begin with "+", too.

2014-01-03  Chong Yidong  <cyd@gnu.org>

	* help.texi (Documentation, Accessing Documentation): Copyedits.
	(Documentation Basics): Rewrite, avoiding a repeat discussion of
	docstring conventions.

	* tips.texi (Documentation Tips): Move discussion of
	emacs-lisp-docstring-fill-column here from Documentation Basics.

	* compile.texi (Docs and Compilation): Copyedits.

2014-01-02  Glenn Morris  <rgm@gnu.org>

	* numbers.texi (Numeric Conversions): Fix a typo.

2013-12-29  Paul Eggert  <eggert@cs.ucla.edu>

	Plain copy-file no longer chmods an existing destination (Bug#16133).
	* files.texi (Changing Files): Document this.

2013-12-28  Chong Yidong  <cyd@gnu.org>

	* modes.texi (Auto Major Mode): Document interpreter-mode-alist change.

	* buffers.texi (Modification Time): Document visited-file-modtime
	change.

2013-12-28  Glenn Morris  <rgm@gnu.org>

	* control.texi (Pattern matching case statement): Brevity.

2013-12-27  Chong Yidong  <cyd@gnu.org>

	* functions.texi (Function Cells):
	* eval.texi (Function Indirection): Update for the fact that
	symbol-function no longer signals an error.

	* commands.texi (Reading One Event): Mention keyboard coding.

	* keymaps.texi (Translation Keymaps, Translation Keymaps):
	* nonascii.texi (Terminal I/O Encoding): Copyedits.

2013-12-26  Chong Yidong  <cyd@gnu.org>

	* advice.texi (Advising Functions, Defining Advice): Special forms
	can no longer be advised.

2013-12-25  Chong Yidong  <cyd@gnu.org>

	* keymaps.texi (Active Keymaps): Re-organize the text.
	(Searching Keymaps): Rewrite the pseudo-code for 24.4 changes.
	(Controlling Active Maps): Note that set-transient-map uses
	overriding-terminal-local-map.

	* tips.texi (Coding Conventions): Tweak the coding system tip;
	Emacs now uses utf-8 by default for Emacs Lisp source files.

	* display.texi (Font Selection): Tweak example.

	* commands.texi (Event Input Misc): Document new arg to input-pending-p.

	* nonascii.texi (Specifying Coding Systems): Don't refer to
	emacs-mule-dos.
	(Lisp and Coding Systems): Describe emacs-mule return value in
	modern terms.

2013-12-25  Tassilo Horn  <tsdh@gnu.org>

	* control.texi (Pattern matching case statement): Rephrase lexical
	binding requirement: the example needs it, not `pcase' itself.

2013-12-25  Chong Yidong  <cyd@gnu.org>

	* eval.texi (Eval): Document the LEXICAL arg to eval.

	* variables.texi (Variables, Void Variables): Use "scoping rule"
	terminology consistently.
	(Variable Scoping): Add index entries, and use "dynamic scope"
	terminology in place of "indefinite scope" to reduce confusion.
	(Lexical Binding): Document lexical environment format.
	(Using Lexical Binding): Add index entries for error messages.

2013-12-24  Tassilo Horn  <tsdh@gnu.org>

	* control.texi (Pattern matching case statement): Fix missing
	argument in simple expression language sample (Bug#16238).
	Add some sample programs written in that language.  Mention that
	`pcase' requires lexical binding.

2013-12-23  Xue Fuqiao  <xfq.free@gmail.com>

	* eval.texi (Special Forms): Document `special-form-p'.

	* macros.texi (Simple Macro): Document `macrop'.

	* files.texi (Changing Files): Fix an argument of `copy-file'.

	* strings.texi (Creating Strings): Document TRIM in `split-string'.

2013-12-23  Chong Yidong  <cyd@gnu.org>

	* keymaps.texi (Controlling Active Maps):
	Rename set-temporary-overlay-map to set-transient map.  Doc fixes.
	(Searching Keymaps): The transient keymap takes precedence.

2013-12-23  Glenn Morris  <rgm@gnu.org>

	* loading.texi (How Programs Do Loading, Load Suffixes):
	Mention `load-prefer-newer'.

2013-12-22  Xue Fuqiao  <xfq.free@gmail.com>

	* hash.texi (Other Hash): Document `hash-table-keys'
	and `hash-table-values'.

2013-12-22  Eli Zaretskii  <eliz@gnu.org>

	* nonascii.texi (Character Properties): NAME or OLD-NAME
	properties can be nil (there's no empty string).
	(Character Properties): Update the reference to the UCD.

2013-12-22  Xue Fuqiao  <xfq.free@gmail.com>

	* sequences.texi (Bool-Vectors): Document new bool-vector set
	operation functions.

	* text.texi (Examining Properties): Document `get-pos-property'.

	* variables.texi (Directory Local Variables):
	Document `enable-dir-local-variables'.

	* debugging.texi (Debugger Commands):
	Document `debugger-toggle-locals'.

2013-12-21  Chong Yidong  <cyd@gnu.org>

	* text.texi (Region Indent): Note the new interactive behavior of
	indent-rigidly.

2013-12-20  Tassilo Horn  <tsdh@gnu.org>

	* numbers.texi (numbers): Document that =, <, <=, >, >= now accept
	one or many arguments.

	* display.texi: Document `messages-buffer'.

	* os.texi: Document `initial-buffer-choice' changes.

2013-12-20  Chong Yidong  <cyd@gnu.org>

	* text.texi (Changing Properties): Improve documentation for
	add-face-text-property.
	(Special Properties): Mention add-face-text-property.

2013-12-18  Chong Yidong  <cyd@gnu.org>

	* customize.texi (Custom Themes): Document custom-known-themes
	(Bug#15717).

	* modes.texi (Defining Minor Modes): Fix typo (Bug#14874).
	(Keymaps and Minor Modes): Fix binding convention (Bug#11522).

2013-12-13  Glenn Morris  <rgm@gnu.org>

	* internals.texi (Building Emacs):
	* loading.texi (Library Search): Mention that site-load,
	site-init cannot change load-path.

2013-12-12  Glenn Morris  <rgm@gnu.org>

	* elisp.texi: Tweak dircategory.

2013-12-12  Eli Zaretskii  <eliz@gnu.org>

	* nonascii.texi (Encoding and I/O): Document file-name encoding
	peculiarities on MS-Windows.

2013-12-12  Glenn Morris  <rgm@gnu.org>

	* elisp.texi: Sync direntry with info/dir version.

2013-12-08  Juanma Barranquero  <lekktu@gmail.com>

	* display.texi (Progress, Face Remapping):
	* processes.texi (Serial Ports):
	* windows.texi (Recombining Windows): Fix typos.  (Bug#16089)

2013-12-04  Juri Linkov  <juri@jurta.org>

	* searching.texi (Search and Replace): Fix `unread-command-events'
	and add ref.

2013-12-03  Juri Linkov  <juri@jurta.org>

	* windows.texi (Choosing Window): Rename `no-display-ok' to
	`allow-no-window'.  (Bug#13594)

2013-11-30  Glenn Morris  <rgm@gnu.org>

	* Makefile.in (distclean): Remove Makefile.

2013-11-29  Andreas Politz  <politza@fh-trier.de>

	* modes.texi (Imenu): Make it clear that sub-alist is the cdr
	(Bug#14029).

2013-11-27  Glenn Morris  <rgm@gnu.org>

	* loading.texi (Library Search):
	* os.texi (Startup Summary): No more leim directory.

2013-11-26  Glenn Morris  <rgm@gnu.org>

	* os.texi (Startup Summary): Update for leim-list being preloaded.

2013-11-23  Brian Jenkins  <brian@brianjenkins.org>  (tiny change)

	* frames.texi (Input Focus):
	* hooks.texi (Standard Hooks): Mention focus-in-hook, focus-out-hook.

2013-11-23  Glenn Morris  <rgm@gnu.org>

	* loading.texi (Library Search):
	Empty elements in EMACSLOADPATH now mean the default load-path.

2013-11-22  Glenn Morris  <rgm@gnu.org>

	* loading.texi (Library Search): Minor clarification.

2013-11-20  Leo Liu  <sdl.web@gmail.com>

	* windows.texi (Choosing Window): Mention `no-display-ok'.  (Bug#13594)

2013-11-19  Xue Fuqiao  <xfq.free@gmail.com>

	* os.texi (File Notifications): Add an index.

	* loading.texi (Loading): Add an cross-reference.

2013-11-18  Xue Fuqiao  <xfq.free@gmail.com>

	* os.texi (Session Management, Desktop Notifications): Add some
	indexes and a cross-reference.

2013-11-17  Xue Fuqiao  <xfq.free@gmail.com>

	* os.texi (Time Parsing, Processor Run Time, Input Modes)
	(Terminal Output): Minor fixes.

2013-11-14  Glenn Morris  <rgm@gnu.org>

	* loading.texi (Library Search): Update section.

2013-11-11  Xue Fuqiao  <xfq.free@gmail.com>

	* os.texi (User Identification, Time of Day, Time Conversion):
	Minor fixes.

2013-11-10  Jan Djärv  <jan.h.d@swipnet.se>

	* keymaps.texi (Tool Bar): Mention that Gtk+/NS ignores item 1 to 3.

2013-11-09  Xue Fuqiao  <xfq.free@gmail.com>

	* os.texi (Startup Summary): Add an index about startup screen.
	Typo fix.
	(Command-Line Arguments): Add cross-reference for `dump-emacs'.

2013-11-08  Eli Zaretskii  <eliz@gnu.org>

	* display.texi (Truncation): Document that cache-long-scans is now
	non-nil by default.  (Bug#15797)

2013-11-05  Eli Zaretskii  <eliz@gnu.org>

	* lists.texi (Rearrangement): Fix indexing.

	* display.texi (Bidirectional Display): Fix indexing.

2013-11-05  Xue Fuqiao  <xfq.free@gmail.com>

	* lists.texi (Rearrangement): Improve indexing.

	* display.texi (Glyphs): Add an index for glyph code.
	(Bidirectional Display): Improve indexing.

2013-11-01  Jan Djärv  <jan.h.d@swipnet.se>

	* display.texi (Face Attributes): Document :distant-foreground.

2013-10-30  Xue Fuqiao  <xfq.free@gmail.com>

	* display.texi (Abstract Display): Improve indexing.

2013-10-29  Stefan Monnier  <monnier@iro.umontreal.ca>

	* display.texi (Selective Display): Discourage the use of explicit
	selective display.

2013-10-29  Xue Fuqiao  <xfq.free@gmail.com>

	* display.texi (Showing Images): Add an index for image-size.
	Use @code instead of @var for a normal variable.
	(Multi-Frame Images): Improve indexing.
	(Button Buffer Commands): Use @code instead of @var for a normal
	variable.
	(Abstract Display): Explain the meaning of Ewoc.

2013-10-27  Xue Fuqiao  <xfq.free@gmail.com>

	* display.texi (Image Descriptors): Improve indexing.

2013-10-26  Xue Fuqiao  <xfq.free@gmail.com>

	* display.texi (Fringe Indicators): Add indexes for fringe indicators.
	(Customizing Bitmaps): Add an index for customizing fringe bitmaps.

2013-10-25  Xue Fuqiao  <xfq.free@gmail.com>

	* display.texi (Fontsets): Minor wording fix.
	(Low-Level Font): Improve indexing.

	* nonascii.texi (Character Properties): Add an index for script symbols.

2013-10-24  Xue Fuqiao  <xfq.free@gmail.com>

	* display.texi (Face Remapping): Add indexes for face remapping.
	(Font Selection): Add indexes.
	(Low-Level Font): Add an index for font registry.

2013-10-23  Glenn Morris  <rgm@gnu.org>

	* eval.texi, files.texi, intro.texi, objects.texi, searching.texi:
	Nuke @refill.

	* Makefile.in (install-dvi, install-html, install-pdf)
	(install-ps, uninstall-dvi, uninstall-html, uninstall-ps)
	(uninstall-pdf): Quote entities that might contain whitespace.

2013-10-19  Xue Fuqiao  <xfq.free@gmail.com>

	* display.texi (Face Attributes): Add indexes for the ‘:box’
	face attribute.

2013-10-18  Xue Fuqiao  <xfq.free@gmail.com>

	* display.texi (Line Height): Add indexes for line height.

2013-10-17  Xue Fuqiao  <xfq.free@gmail.com>

	* display.texi (Width): Fix arguments of ‘truncate-string-to-width’.

2013-10-16  Xue Fuqiao  <xfq.free@gmail.com>

	* display.texi (Selective Display): Add an index for explicit
	selective display.

2013-10-15  Xue Fuqiao  <xfq.free@gmail.com>

	* display.texi (Warning Basics): Mention the ‘*Warnings*’ buffer.

2013-10-13  Glenn Morris  <rgm@gnu.org>

	* intro.texi (Acknowledgments): Use accented form of some names.

2013-10-09  Glenn Morris  <rgm@gnu.org>

	* control.texi (Conditionals): Copyedits.  (Bug#15558)

2013-10-08  Eli Zaretskii  <eliz@gnu.org>

	Support menus on text-mode terminals.
	* keymaps.texi (Defining Menus, Mouse Menus, Menu Bar):
	Modify wording to the effect that menus are supported on TTYs.

	* frames.texi (Pop-Up Menus, Dialog Boxes)
	(Display Feature Testing): Update for menu support on TTYs.

2013-10-07  Stefan Monnier  <monnier@iro.umontreal.ca>

	* tips.texi (Comment Tips): Discourage use of triple semi-colons for
	non-headings.

2013-10-05  Xue Fuqiao  <xfq.free@gmail.com>

	* syntax.texi (Categories): Add an index for category sets.

2013-10-03  Xue Fuqiao  <xfq.free@gmail.com>

	* syntax.texi (Syntax Flags, Syntax Table Functions): Add indexes.

2013-10-02  Xue Fuqiao  <xfq.free@gmail.com>

	* syntax.texi (Syntax Class Table): Add an index for syntax class table.

2013-09-29  Xue Fuqiao  <xfq.free@gmail.com>

	* searching.texi (Regexp Search): Refine.

2013-09-22  Xue Fuqiao  <xfq.free@gmail.com>

	* nonascii.texi (Default Coding Systems): Typo fix.

2013-09-21  Xue Fuqiao  <xfq.free@gmail.com>

	* nonascii.texi (Coding System Basics): Add information about
	carriage-return.

2013-09-14  Eli Zaretskii  <eliz@gnu.org>

	* display.texi (Display Margins): State the units of measuring
	margin width.  (Bug#15375)

2013-09-13  Eli Zaretskii  <eliz@gnu.org>

	* text.texi (Not Intervals): Minor wording fix.

2013-09-12  Xue Fuqiao  <xfq.free@gmail.com>

	* functions.texi (Obsolete Functions): Add an index for obsolete
	functions.

2013-09-11  Xue Fuqiao  <xfq.free@gmail.com>

	* nonascii.texi (Character Properties): Character properties fix
	for decimal-digit-value and digit-value.

2013-09-08  Stefan Monnier  <monnier@iro.umontreal.ca>

	* macros.texi (Defining Macros): Prefer "function" to "lambda
	expression" (bug#15296).

2013-08-28  Paul Eggert  <eggert@cs.ucla.edu>

	* Makefile.in (SHELL): Now @SHELL@, not /bin/sh,
	for portability to hosts where /bin/sh has problems.

2013-08-26  Stefan Monnier  <monnier@iro.umontreal.ca>

	* variables.texi (File Local Variables): Don't recommend quoting!  Ever!

2013-08-20  Eli Zaretskii  <eliz@gnu.org>

	* files.texi (Information about Files): Mention file names with
	trailing blanks on MS-Windows.  (Bug#15130)

2013-08-18  Xue Fuqiao  <xfq.free@gmail.com>

	* positions.texi (Positions): Improve indexing.

2013-08-18  Eli Zaretskii  <eliz@gnu.org>

	* markers.texi (The Region): Improve indexing.

2013-08-17  Xue Fuqiao  <xfq.free@gmail.com>

	* modes.texi (SMIE, SMIE Grammar, SMIE Indentation): Add some indexes.

	* text.texi (Maintaining Undo): Mention interactive call of
	buffer-disable-undo.
	(Filling): Add cross-reference for hard newlines.
	(Sorting): Fix indentation.
	(Columns): Comment out undefined behavior.
	(Case Changes): Fix an `args-out-of-range' error in the example.

2013-08-16  Xue Fuqiao  <xfq.free@gmail.com>

	* text.texi (Insertion): Refine.
	(Margins): Add an index.
	(Undo): Doc fix for `buffer-undo-list'.

	* positions.texi (Character Motion):
	* markers.texi (Moving Markers, Creating Markers):
	Comment out undefined behavior.

2013-08-15  Xue Fuqiao  <xfq.free@gmail.com>

	* markers.texi (The Region): Add/move indexes.

2013-08-13  Lars Magne Ingebrigtsen  <larsi@gnus.org>

	* display.texi (ImageMagick Images): Mention :content-type and
	`image-content-type-suffixes'.

2013-08-13  Xue Fuqiao  <xfq.free@gmail.com>

	* positions.texi (Word Motion): Remove redundant sentence.

2013-08-13  Glenn Morris  <rgm@gnu.org>

	* lists.texi (List Elements):
	Undocument behavior of nth and nthcdr with n < 0.  (Bug#15059)

2013-08-13  Xue Fuqiao  <xfq.free@gmail.com>

	* frames.texi (Display Feature Testing): Add indexes.

2013-08-12  Glenn Morris  <rgm@gnu.org>

	* Makefile.in (prefix, datarootdir, datadir, PACKAGE_TARNAME)
	(docdir, dvidir, htmldir, pdfdir, psdir, GZIP_PROG, INSTALL)
	(INSTALL_DATA): New, set by configure.
	(HTML_OPTS, DVI_TARGETS, HTML_TARGETS, PDF_TARGETS, PS_TARGETS):
	New variables.
	(.SUFFIXES): Add .ps and .dvi.
	(.dvi.ps): New suffix rule.
	(dvi, html, pdf, ps): Use *_TARGETS variables.
	(elisp.html): Use HTML_OPTS.
	(elisp.ps): Remove explicit rule.
	(.PHONY): install-dvi, install-html, install-pdf, install-ps,
	install-doc, uninstall-dvi, uninstall-html, uninstall-pdf,
	uninstall-ps, and uninstall-doc.
	(install-dvi, install-html, install-pdf, install-ps, install-doc)
	(uninstall-dvi, uninstall-html, uninstall-ps, uninstall-pdf)
	(uninstall-doc): New rules.
	(clean): Use DVI_TARGETS, HTML_TARGETS, PDF_TARGETS, PS_TARGETS.

2013-08-10  Xue Fuqiao  <xfq.free@gmail.com>

	* edebug.texi (Instrumenting Macro Calls): Use @defmac for macros.

2013-08-09  Xue Fuqiao  <xfq.free@gmail.com>

	* control.texi (Error Symbols): Minor fix for previous change.

2013-08-09  Stefan Monnier  <monnier@iro.umontreal.ca>

	* errors.texi (Standard Errors): Don't refer to `error-conditions'.

	* control.texi (Signaling Errors): Refer to define-error.
	(Error Symbols): Add `define-error'.

2013-08-06  Dmitry Antipov  <dmantipov@yandex.ru>

	* positions.texi (Motion by Screen Lines):
	* display.texi (Truncation): Rename `cache-long-line-scans'
	to `cache-long-scans'.

2013-08-05  Xue Fuqiao  <xfq.free@gmail.com>

	* windows.texi (Window Start and End): Add an index.

2013-08-02  Xue Fuqiao  <xfq.free@gmail.com>

	* display.texi (Face Functions): Add an index.

	* variables.texi (Variable Aliases): Add an index.

	* functions.texi (Defining Functions): Add an index.

	* nonascii.texi (Coding System Basics): Add an index.

2013-07-31  Xue Fuqiao  <xfq.free@gmail.com>

	* nonascii.texi (Non-ASCII Characters): Update menu.
	(Disabling Multibyte): Move here from doc/emacs/mule.texi.
	Fix cross-references.

	* elisp.texi (Top): Update menu.

2013-07-30  Xue Fuqiao  <xfq.free@gmail.com>

	* windows.texi (Window History): Mention the default value of
	switch-to-visible-buffer.  Add cross-references.

2013-07-24  Michael Albinus  <michael.albinus@gmx.de>

	* errors.texi (Standard Errors): Fix typo.

	* files.texi (Magic File Names):
	* os.texi (File Notifications): Remove file-notify-supported-p.

2013-07-24  Paul Eggert  <eggert@cs.ucla.edu>

	* eval.texi (Special Forms): Mention 'lambda'.  Also, say that
	non-well-formed expressions result in unspecified behavior, though
	Emacs will not crash.

2013-07-22  Michael Albinus  <michael.albinus@gmx.de>

	* files.texi (Magic File Names): Add file-notify-add-watch,
	file-notify-rm-watch and file-notify-supported-p.
	Move file-remote-p down.

	* errors.texi (Standard Errors): Add file-notify-error.

	* os.texi (Desktop Notifications): Rename from Notifications.
	(File Notifications): New node.

	* elisp.texi (Top): Update menu for these changes.

2013-07-19  Xue Fuqiao  <xfq.free@gmail.com>

	* windows.texi (Display Action Functions): Mention next-window.

2013-07-16  Xue Fuqiao  <xfq.free@gmail.com>

	* windows.texi (Selecting Windows): Fix the introduction of
	`set-frame-selected-window''s arguments.

2013-07-10  Paul Eggert  <eggert@cs.ucla.edu>

	Timestamp fixes for undo (Bug#14824).
	* text.texi (Undo): Document (t . 0) and (t . -1) in buffer-undo-list.

2013-07-06  Eli Zaretskii  <eliz@gnu.org>

	* nonascii.texi (Text Representations): Document that
	multibyte-string-p returns nil for non-string objects.

2013-07-06  Glenn Morris  <rgm@gnu.org>

	* elisp.texi (Top): Move WWW_GNU_ORG section outside @copying.

2013-07-03  Glenn Morris  <rgm@gnu.org>

	* debugging.texi (Debugging):
	* files.texi (File Attributes, Changing Files): Fix cross-references.

	* package.texi (Package Archives): Fix @url call.

	* syntax.texi (Syntax Table Functions): Mention describe-syntax.

2013-06-29  Eli Zaretskii  <eliz@gnu.org>

	* display.texi (Bidirectional Display): Document move-point-visually.

2013-06-29  Xue Fuqiao  <xfq.free@gmail.com>

	* buffers.texi (Buffer File Name): Fix typo.

2013-06-26  Christopher Schmidt  <christopher@ch.ristopher.com>

	* tips.texi (Coding Conventions): Improve wording.

2013-06-24  Glenn Morris  <rgm@gnu.org>

	* loading.texi (Autoload): Fix typo.

	* variables.texi (Lexical Binding): Fix typo.

	* functions.texi (Anonymous Functions): Put back ' removed 2012-10-23.

2013-06-23  Lars Magne Ingebrigtsen  <larsi@gnus.org>

	* display.texi (ImageMagick Images): Mention :max-width and
	:max-height.

2013-06-20  Paul Eggert  <eggert@cs.ucla.edu>

	* numbers.texi (Math Functions): Remove obsolete function log10.

2013-06-19  Stefan Monnier  <monnier@iro.umontreal.ca>

	* modes.texi (Mode Line Data, Properties in Mode): Advertise `keymap'
	rather than `local-map'.

	* keymaps.texi (Active Keymaps): Fix documentation of
	set-temporary-overlay-map and overriding-terminal-local-map.

2013-06-19  Glenn Morris  <rgm@gnu.org>

	* Makefile.in (dist): Edit more configure variables.
	Try to check that we do not miss any in future.

2013-06-17  Juanma Barranquero  <lekktu@gmail.com>

	* text.texi (Undo, Changing Properties): Fix typos.

2013-06-17  Lars Magne Ingebrigtsen  <larsi@gnus.org>

	* text.texi (Changing Properties): Document `add-face-text-property'.

2013-06-17  Kenichi Handa  <handa@gnu.org>

	* display.texi (Face Attributes): Refer to "Low-Level font" (not
	"Font Selection") in the explanation of :font attribute (bug#14629).

2013-06-13  Stefan Monnier  <monnier@iro.umontreal.ca>

	* loading.texi (Hooks for Loading): Don't document after-load-alist.
	Document with-eval-after-load instead of eval-after-load.

2013-06-11  Xue Fuqiao  <xfq.free@gmail.com>

	* files.texi (File Name Expansion): Make the example more
	intuitive.

2013-06-10  Paul Eggert  <eggert@cs.ucla.edu>

	Documentation fix for 'ls' and hard links.
	* compile.texi (Compilation Functions):
	* files.texi (File Attributes, Changing Files):
	Use current format for GNU 'ls' output.
	(File Attributes): Fix problem introduced in previous change:
	the link count is the number of hard links, not the number
	of hard links + 1.

2013-06-10  Xue Fuqiao  <xfq.free@gmail.com>

	* files.texi (File Attributes): Fix typo.

2013-05-29  Stefan Monnier  <monnier@iro.umontreal.ca>

	* functions.texi (Lambda Expressions): Lambda expressions don't
	evaluate to themselves in general (bug#11782).

2013-05-15  Stefan Monnier  <monnier@iro.umontreal.ca>

	* loading.texi (Autoload):
	* help.texi (Documentation Basics, Accessing Documentation)
	(Accessing Documentation, Accessing Documentation): DOC-* is now DOC.

2013-04-23  Glenn Morris  <rgm@gnu.org>

	* internals.texi (Writing Emacs Primitives): Remove obvious example.
	Tweak other to avoid overly long line.

2013-04-21  Xue Fuqiao  <xfq.free@gmail.com>

	* internals.texi (Writing Emacs Primitives): Remove unnecessary
	references to the sources.  (Bug#13800)

	* searching.texi (Regexp Backslash): Doc fix for backslash
	constructs in regular expressions.

2013-04-15  Christopher Schmidt  <christopher@ch.ristopher.com>

	* tips.texi (Coding Conventions): Mention separation of package
	descriptor and name of internal symbols by two hyphens.

2013-04-13  Stephen Berman  <stephen.berman@gmx.net>

	* windows.texi (Splitting Windows): Change category of
	split-window from a command to a function.

2013-04-06  Chong Yidong  <cyd@gnu.org>

	* display.texi (Faces): Minor clarifications.
	(Defining Faces): Clarify default vs custom face specs.
	Document face-spec-set.

	* display.texi (Overlay Properties):
	* text.texi (Special Properties): Use the "anonymous face"
	terminology.  Describe foreground-color and background-color forms
	as compatibility-only.

2013-03-24  Eli Zaretskii  <eliz@gnu.org>

	* compile.texi (Byte-Code Objects): Add index entry.
	(Disassembly): Add cross-references.

2013-03-23  Eli Zaretskii  <eliz@gnu.org>

	* frames.texi (Size Parameters): More accurate description of the
	difference between 'fullboth' and 'maximized'.  (Bug#13935)

2013-03-17  Christopher Schmidt  <christopher@ch.ristopher.com>

	* symbols.texi (Standard Properties): Document pure.  (Bug#13823)

2013-03-16  Glenn Morris  <rgm@gnu.org>

	* elisp.texi: Add some stuff specific to www.gnu.org.

2013-03-11  Teodor Zlatanov  <tzz@lifelogs.com>

	* control.texi (Pattern matching case statement): Fix typo.

2013-03-04  Paul Eggert  <eggert@cs.ucla.edu>

	* elisp.texi, intro.texi: Switch from Latin-1 to UTF-8.

2013-03-03  Glenn Morris  <rgm@gnu.org>

	* objects.texi (Symbol Type): Fix typo.

2013-02-28  Bastien Guerry  <bzg@gnu.org>

	* variables.texi (File Local Variables): Fix reference.

2013-02-24  Eli Zaretskii  <eliz@gnu.org>

	* files.texi (Magic File Names): Improve wording and indexing.

2013-02-21  Glenn Morris  <rgm@gnu.org>

	* display.texi (Multi-Frame Images): Minor rephrasing.

2013-02-20  Glenn Morris  <rgm@gnu.org>

	* display.texi (GIF Images, TIFF Images): Delete these nodes.
	(ImageMagick Images): For :index, use an xref rather than duplicating.
	(Other Image Types): Add GIF, adjust formatting.
	(Multi-Frame Images): Rename from Animated Images.  Expand section.
	* elisp.texi (Top): Update menu for these changes.

2013-02-19  Glenn Morris  <rgm@gnu.org>

	* text.texi (Change Hooks): Fix typo.

2013-02-15  Glenn Morris  <rgm@gnu.org>

	* modes.texi (Basic Major Modes): 'z' no longer bound in special-mode.

2013-02-13  Glenn Morris  <rgm@gnu.org>

	* objects.texi (Char-Table Type): Add footnote about #^^.

	* modes.texi (Minor Mode Conventions): Fix typo.

	* keymaps.texi (Scanning Keymaps): Remove obsolete sentence about
	meta characters; this changed in 22.1.  (Bug#13684)

	* objects.texi (Char-Table Type): Add cindex.

	* keymaps.texi (Key Binding Commands): Trivial rephrasing.

2013-02-10  Glenn Morris  <rgm@gnu.org>

	* keymaps.texi (Creating Keymaps): Update make-keymap result.

2013-02-09  Eli Zaretskii  <eliz@gnu.org>

	* modes.texi (%-Constructs): Remove the description of %t.

	* nonascii.texi (MS-DOS File Types): Delete node.

2013-02-08  Glenn Morris  <rgm@gnu.org>

	* keymaps.texi (Active Keymaps, Searching Keymaps):
	Remove confusing mention of "symbolic prefix".  (Bug#13643)

2013-01-19  Glenn Morris  <rgm@gnu.org>

	* macros.texi (Indenting Macros): Fix order of an indent
	symbol's arguments.  (Bug#13450)

2013-01-19  Paul Eggert  <eggert@cs.ucla.edu>

	Allow floating-point file offsets.
	* files.texi (Reading from Files, Writing to Files):
	Say that file offsets can be numbers, not just integers.

2013-01-09  Glenn Morris  <rgm@gnu.org>

	* commands.texi (Interactive Codes):
	Whitespace does not terminate interactive "S".  (Bug#13393)

2013-01-06  Chong Yidong  <cyd@gnu.org>

	* windows.texi (Vertical Scrolling): Fix typos (Bug#13267).

2013-01-05  Glenn Morris  <rgm@gnu.org>

	* display.texi (Overlay Properties): Mention field.  (Bug#13364)

2013-01-05  Eli Zaretskii  <eliz@gnu.org>

	* hooks.texi (Standard Hooks): Use @item, not @itemx, as the first
	directive in a group of items.

2013-01-05  Chong Yidong  <cyd@gnu.org>

	* keymaps.texi (Key Sequences): Remove obsolete sentence
	(Bug#13356).

2013-01-04  Ari Roponen  <ari.roponen@gmail.com>  (tiny change)

	* hash.texi (Defining Hash): Fix typo.  (Bug#13345)

2013-01-04  Stefan Monnier  <monnier@iro.umontreal.ca>

	* files.texi (File Attributes): Undocument return format of file-acl.

2013-01-03  Glenn Morris  <rgm@gnu.org>

	* processes.texi (System Processes):
	* syntax.texi (Syntax Table Functions): Tweak some line breaks.

	* searching.texi (Replacing Match): Fix xref.

	* elisp.texi (DATE): Bump to Jan 2013.

2013-01-02  Glenn Morris  <rgm@gnu.org>

	* customize.texi (Common Keywords, Type Keywords):
	Replace "active field" with "button".  (Bug#13310)

	* customize.texi (Common Keywords): Add xref.  (Bug#13311)
	* tips.texi (Library Headers): Add cindex.

2012-12-30  Wolfgang Jenkner  <wjenkner@inode.at>

	* functions.texi (Declare Form):
	* intro.texi (A Sample Function Description):
	* syntax.texi (Syntax Table Internals, Syntax Table Functions):
	* variables.texi (Using Lexical Binding): Don't use @var or CAPS
	in @def.. commands.  (Bug#13292)

2012-12-29  Eli Zaretskii  <eliz@gnu.org>

	* files.texi (Changing Files): Document the return values of
	set-file-selinux-context and set-file-acl.

2012-12-27  Glenn Morris  <rgm@gnu.org>

	* files.texi (File Names): Mention Cygwin conversion functions.

2012-12-22  Martin Rudalics  <rudalics@gmx.at>

	* windows.texi (Selecting Windows): Reword description of
	select-window (Bug#13248).

2012-12-22  Eli Zaretskii  <eliz@gnu.org>

	* files.texi (File Attributes, Changing Files): Remove the details
	about the text returned by file-acl.  Instead, just document that
	it is an opaque string meant to be used by set-file-acl.

2012-12-21  Chong Yidong  <cyd@gnu.org>

	* modes.texi (Auto Major Mode): Fix typo (Bug#13230).

	* customize.texi (Simple Types): Document key-sequence type
	(Bug#13048).

	* strings.texi (Text Comparison): Doc fix for compare-strings.

2012-12-19  Michael Albinus  <michael.albinus@gmx.de>

	* files.texi (Magic File Names): Add `file-acl',
	`file-selinux-context', `set-file-acl' and
	`set-file-selinux-context'.  Make the list consistent.

2012-12-19  Jonas Bernoulli  <jonas@bernoul.li>

	* tips.texi (Library Headers): New header keyword `Homepage'.
	Make continuation lines syntax more precise.

2012-12-17  Eli Zaretskii  <eliz@gnu.org>

	* files.texi (File Attributes, Changing Files): Update to include
	MS-Windows support for ACLs.

2012-12-16  Romain Francoise  <romain@orebokech.com>

	* files.texi (File Attributes): Document ACL support and new
	`file-acl' function.
	(Changing Files): Mention argument name change of `copy-file' and
	document new function `set-file-acl'.

2012-12-14  Paul Eggert  <eggert@cs.ucla.edu>

	Fix permissions bugs with setgid directories etc.  (Bug#13125)
	* files.texi (Testing Accessibility): Document GROUP arg
	of file-ownership-preserved-p.
	(File Attributes): Document that 9th element is now
	just a placeholder.
	* os.texi (User Identification): Document new functions group-gid,
	group-real-gid.

2012-12-11  Paul Eggert  <eggert@cs.ucla.edu>

	* internals.texi (C Integer Types): New section.
	This follows up and records an email in
	<http://lists.gnu.org/archive/html/emacs-devel/2012-07/msg00496.html>.

2012-12-10  Stefan Monnier  <monnier@iro.umontreal.ca>

	* control.texi (Pattern matching case statement): New node.

	* customize.texi (Variable Definitions): Mention the default :group
	for defcustoms (bug#13093).

2012-12-09  Glenn Morris  <rgm@gnu.org>

	* customize.texi (Variable Definitions): Mention eval-defun
	on a defcustom calls the :set function when appropriate.

2012-12-06  Paul Eggert  <eggert@cs.ucla.edu>

	* doclicense.texi, gpl.texi: Update to latest version from FSF.
	These are just minor editorial changes.

2012-12-06  Chong Yidong  <cyd@gnu.org>

	* lists.texi (Plist Access): Move put example to Symbol Plists.

	* symbols.texi (Standard Properties): Fix typo.

2012-12-03  Chong Yidong  <cyd@gnu.org>

	* symbols.texi (Symbol Properties): New node.
	(Symbol Plists): Make it a subsection under Symbol Properties.
	(Standard Properties): New node.

	* lists.texi (Property Lists): Move here from symbols.texi.
	(Plist Access): Rename from Other Plists.

	* customize.texi (Variable Definitions):
	* display.texi (Defining Faces):
	* sequences.texi (Char-Tables): Fix xref.

	* keymaps.texi (Key Sequences): `kbd' is now a function.

	* commands.texi (Using Interactive): Fix index entry.

2012-11-24  Paul Eggert  <eggert@cs.ucla.edu>

	* doclicense.texi: Update to latest version from FSF.
	These are just minor editorial changes.
	* elisp.texi (GNU Free Documentation License)
	(GNU General Public Licens):
	Provide sectioning, since doclicense.texi no longer does that.

	* loading.texi (Named Features): @ -> @@ to fix typo.

2012-11-24  Martin Rudalics  <rudalics@gmx.at>

	* windows.texi (Basic Windows): Fix typo.
	(Windows and Frames): Fix example.  Move description of
	window-in-direction here.
	(Recombining Windows): Fix example.
	(Buffers and Windows): Fix description of replace-buffer-in-windows.
	(Switching Buffers): Reword.
	(Display Action Functions): Minor adjustments.
	(Choosing Window Options): Minor fixes.
	(Window History): Minor rewording.
	(Dedicated Windows): Correct and reword part describing how
	dedicatedness affects functions removing buffers or windows.
	* buffers.texi (The Buffer List): Fix description of bury-buffer.

2012-11-24  Chong Yidong  <cyd@gnu.org>

	* modes.texi (%-Constructs): Fix statement about mode construct
	padding (Bug#12866).

2012-11-24  Stefan Monnier  <monnier@iro.umontreal.ca>

	* debugging.texi (Profiling): Make it more clear
	that --enable-profiling is about profiling the C code.

2012-11-21  Glenn Morris  <rgm@gnu.org>

	* display.texi (Attribute Functions):
	Update for set-face-* name changes.
	Add new "inherit" argument for face-bold-p etc.
	Move description of this argument to a common section, like "frame".

	* debugging.texi (Profiling): New section.
	(Debugging): Mention profiling in the introduction.
	* tips.texi (Compilation Tips): Move profiling to separate section.
	* elisp.texi: Add Profiling to detailed menu.

2012-11-21  Martin Rudalics  <rudalics@gmx.at>

	* windows.texi (Display Action Functions): Fix recently added
	example.  Suggested by Michael Heerdegen.

2012-11-21  Paul Eggert  <eggert@cs.ucla.edu>

	Minor cleanup for times as lists of four integers.
	* os.texi (Time Parsing): Time values can now be four integers.

2012-11-18  Glenn Morris  <rgm@gnu.org>

	* loading.texi (How Programs Do Loading): Add eager macro expansion.
	* macros.texi (Expansion): Mention eager macro expansion.

	* minibuf.texi (Basic Completion): Mention misc completion-table funcs.

2012-11-18  Leo Liu  <sdl.web@gmail.com>

	* minibuf.texi (Programmed Completion): Doc fix for metadata
	request (Bug#12850).

2012-11-18  Glenn Morris  <rgm@gnu.org>

	* display.texi (Temporary Displays): Document with-temp-buffer-window.

	* frames.texi (Size and Position): Add fit-frame-to-buffer command.
	* windows.texi (Resizing Windows): Add fit-frame-to-buffer option.
	(Window Sizes): Add vindex for window-min-height, window-min-width.
	(Display Action Functions): Mention pop-up-frame-parameters.

2012-11-16  Martin Rudalics  <rudalics@gmx.at>

	* windows.texi (Choosing Window): Rewrite description of
	display-buffer-alist (Bug#12167).
	(Display Action Functions): Mention inhibit-switch-frame.
	Fix description of display-buffer-below-selected.  Reorder actions.
	Add example (Bug#12848).

2012-11-16  Glenn Morris  <rgm@gnu.org>

	* display.texi (Face Attributes): Fix :underline COLOR description.
	(Attribute Functions): Update for set-face-underline rename.
	Tweak descriptions of face-underline-p, face-inverse-video-p.

	* keymaps.texi (Searching Keymaps, Tool Bar): Untabify examples,
	so they align better in info.
	(Active Keymaps, Searching Keymaps, Controlling Active Maps):
	Document set-temporary-overlay-map.

2012-11-15  Stefan Monnier  <monnier@iro.umontreal.ca>

	* keymaps.texi (Translation Keymaps): Add a subsection "Interaction
	with normal keymaps".

2012-11-15  Dmitry Antipov  <dmantipov@yandex.ru>

	* internals.texi (Garbage Collection): Update descriptions
	of vectorlike_header, garbage-collect and gc-cons-threshold.
	(Object Internals): Explain Lisp_Object layout and the basics
	of an internal type system.
	(Buffer Internals): Update description of struct buffer.

2012-11-13  Glenn Morris  <rgm@gnu.org>

	* variables.texi (Adding Generalized Variables):
	At least mention gv-define-expander and gv-letplace.

	* debugging.texi (Error Debugging): Mention debug-on-message.
	(Using Debugger): Mention debugger-bury-or-kill.

	* control.texi (Signaling Errors):
	* debugging.texi (Error Debugging):
	* errors.texi (Standard Errors): Add user-error.

	* variables.texi (Adding Generalized Variables):
	Use standard formatting for common lisp note about setf functions.

2012-11-10  Martin Rudalics  <rudalics@gmx.at>

	* elisp.texi (Top): Add Recombining Windows to menu.
	* windows.texi (Recombining Windows): New subsection.
	(Splitting Windows): Rewrite text on handling of window
	combinations and move it to new subsection.

2012-11-10  Chong Yidong  <cyd@gnu.org>

	* searching.texi (Replacing Match): Document \? in replace-match.

	* variables.texi (Creating Buffer-Local): Document setq-local and
	defvar-local.
	(Setting Generalized Variables): Arrange table alphabetically.

	* lists.texi (List Elements, List Variables): Clarify descriptions
	of push and pop for generalized variables.

	* edebug.texi (Specification List): setf is no longer CL-only.

2012-11-10  Glenn Morris  <rgm@gnu.org>

	* variables.texi (Adding Generalized Variables):
	Update description of FIX-RETURN expansion.

	* variables.texi (Setting Generalized Variables):
	Split most of previous contents into this subsection.
	(Adding Generalized Variables): New subsection.
	Move note on lack of setf functions here from misc/cl.texi.

	* elisp.texi: Add Generalized Variables subsections to detailed menu.

2012-11-10  Chong Yidong  <cyd@gnu.org>

	* frames.texi (Initial Parameters): Doc fix (Bug#12144).

2012-11-08  Michael Albinus  <michael.albinus@gmx.de>

	* os.texi (Notifications): Update descriptions of
	notifications-notify, notifications-close-notification and
	notifications-get-capabilities according to latest code changes.
	Add notifications-get-server-information.

2012-11-03  Chong Yidong  <cyd@gnu.org>

	* objects.texi (General Escape Syntax): Clarify the explanation of
	escape sequences.
	(Non-ASCII in Strings): Clarify when a string is unibyte vs
	multibyte.  Hex escapes do not automatically make a string
	multibyte.

2012-11-03  Martin Rudalics  <rudalics@gmx.at>

	* windows.texi (Switching Buffers): Document option
	switch-to-buffer-preserve-window-point.
	(Display Action Functions): Document window-height and
	window-width alist entries.
	(Display Action Functions):
	Document display-buffer-below-selected and
	display-buffer-in-previous-window.
	(Quitting Windows): Document quit-restore-window.
	Rewrite section.
	(Window Configurations): In window-state-get mention that
	argument window must be valid.
	(Window Parameters): Document quit-restore window parameter
	(Bug#12158).

2012-10-31  Glenn Morris  <rgm@gnu.org>

	* control.texi (Catch and Throw): Add xref to cl.texi.

	* lists.texi (Sets And Lists): Point xref to better location.

	* errors.texi (Standard Errors):
	* loading.texi (Autoload): Update for cl-lib namespace changes.

	* modes.texi (Defining Minor Modes): "Generalized Variables"
	section is now in this manual rather than cl.texi.

	* eval.texi (Special Forms): No longer special forms: defmacro,
	defun, save-window-excursion, with-output-to-temp-buffer.
	* functions.texi (Defining Functions): Defun is now a macro.
	Defalias is a function.

2012-10-30  Glenn Morris  <rgm@gnu.org>

	* variables.texi (Generalized Variables): Fix typo.

2012-10-30  Chong Yidong  <cyd@gnu.org>

	* symbols.texi (Symbol Plists): Document function-get.

	* loading.texi (Autoload): Document autoloadp, autoload-do-load.

	* frames.texi (Visibility of Frames): Document tty-top-frame.

2012-10-28  Stefan Monnier  <monnier@iro.umontreal.ca>

	* keymaps.texi (Format of Keymaps): Document the multiple
	inheritance format.

2012-10-28  Martin Rudalics  <rudalics@gmx.at>

	* windows.texi (Basic Windows): Reformulate description of live,
	internal and valid windows.
	(Cyclic Window Ordering): Describe new argument of
	get-lru-window and get-largest-window.  Add description of
	window-in-direction.

2012-10-27  Glenn Morris  <rgm@gnu.org>

	* variables.texi (Generalized Variables): New section,
	adapted from misc/cl.texi.
	* elisp.texi (Top): Add Generalized Variables to menu.
	* lists.texi (List Elements, List Variables):
	Mention generalized variables.

	* lists.texi (List Elements): Typo fix.

2012-10-27  Chong Yidong  <cyd@gnu.org>

	* minibuf.texi (High-Level Completion): Don't mention removed
	function iswitchb-read-buffer.

	* commands.texi (Event Input Misc): Remove last-input-char.
	(Command Loop Info): Remove last-command-char.

	* frames.texi (Initial Parameters): Don't mention the obsolete
	special-display feature.

	* windows.texi (Choosing Window): Don't mention the obsolete
	special display feature.
	(Choosing Window Options): Remove obsolete special-display
	variables, and the functions special-display-p and
	special-display-popup-frame.

	* display.texi (Fringe Bitmaps): Add exclamation-mark bitmap.

	* hooks.texi (Standard Hooks): Remove obsolete hooks.

	* markers.texi (Information from Markers): Remove obsolete
	function buffer-has-markers-at.

	* text.texi (Yanking): Document yank-handled-properties.

2012-10-24  Paul Eggert  <eggert@penguin.cs.ucla.edu>

	Update manual for new time stamp format (Bug#12706).
	* buffers.texi (Modification Time):
	* files.texi (Testing Accessibility, File Attributes):
	* intro.texi (Version Info):
	* os.texi (Time of Day):
	Update for new time stamp format (HIGH LOW MICROSEC PICOSEC).
	These instances were missed the first time around.
	Problem reported by Glenn Morris in <http://bugs.gnu.org/12706#25>.

2012-10-24  Chong Yidong  <cyd@gnu.org>

	* minibuf.texi (Text from Minibuffer): Document read-regexp
	changes.

	* nonascii.texi (Selecting a Representation):
	Document set-buffer-multibyte changes.

	* keymaps.texi (Toolkit Differences): Node deleted.
	(Easy Menu): New node.

2012-10-23  Stefan Monnier  <monnier@iro.umontreal.ca>

	* hooks.texi (Standard Hooks): Clarify that -hooks is deprecated.

2012-10-23  Paul Eggert  <eggert@cs.ucla.edu>

	Fix outdated timestamp documentation in Elisp manual (bug#12706).
	* files.texi (File Attributes):
	* text.texi (Undo):
	Time stamp resolution is now 1 picosecond, not 1 second.

2012-10-23  Chong Yidong  <cyd@gnu.org>

	* display.texi (Font Lookup): Remove font-list-limit.

	* keymaps.texi (Key Sequences): Avoid referring to Edit Macro mode
	(Bug#12529).

2012-10-22  Glenn Morris  <rgm@gnu.org>

	* os.texi (Recording Input): Tiny fix.

	* intro.texi (Lisp History):
	* lists.texi (Sets And Lists): Refer to cl-lib rather than cl.
	* tips.texi (Coding Conventions): Recommend cl-lib over cl.

2012-10-15  Chong Yidong  <cyd@gnu.org>

	* macros.texi (Defining Macros): defmacro is now a macro.
	Explicitly list the docstring and declare arguments.

	* functions.texi (Anonymous Functions): Explicitly list the
	docstring, declare, and interactive arguments to lambda.
	(Defining Functions): Likewise for defun.
	(Inline Functions): Likewise for defsubst.
	(Declare Form): Tweak description.

2012-10-13  Chong Yidong  <cyd@gnu.org>

	* display.texi (ImageMagick Images): ImageMagick enabled by default.

2012-10-05  Chong Yidong  <cyd@gnu.org>

	* minibuf.texi (Basic Completion): Clarify list form of completion
	table (Bug#12564).

2012-10-05  Bruno Félix Rezende Ribeiro  <oitofelix@gmail.com>  (tiny change)

	* functions.texi (Function Safety): Copyedit.  (Bug#12562)

2012-10-01  Paul Eggert  <eggert@cs.ucla.edu>

	Revert the FOLLOW-SYMLINKS change for file-attributes.
	* files.texi (File Attributes, Magic File Names): Undo last change.

2012-09-30  Paul Eggert  <eggert@cs.ucla.edu>

	file-attributes has a new optional arg FOLLOW-SYMLINKS.
	* files.texi (File Attributes): Describe it.
	(Magic File Names): Use it.

2012-09-30  Chong Yidong  <cyd@gnu.org>

	* commands.texi (Click Events): Define "mouse position list".
	Remove mention of unimplemented horizontal scroll bars.
	(Drag Events, Motion Events): Refer to "mouse position list".
	(Accessing Mouse): Document posnp.

	* errors.texi (Standard Errors): Tweak arith-error description.
	Tweak markup.  Remove domain-error and friends, which seem to be
	unused after the floating-point code revamp.

	* functions.texi (Defining Functions): defun is now a macro.
	(Obsolete Functions): Obsolescence also affects
	documentation commands.  Various clarifications.
	(Declare Form): New node.

	* strings.texi (String Basics): Copyedits.

	* os.texi (Startup Summary): Document leim-list.el change.
	(User Identification): Add system-users and system-groups.
	(Idle Timers): Minor clarifications.

	* macros.texi (Defining Macros): Move description of `declare' to
	Declare Form node.

	* loading.texi (Autoload):
	* help.texi (Documentation Basics): The special sequences can
	trigger autoloading.

	* numbers.texi (Integer Basics): Copyedits.
	(Float Basics): Consider IEEE floating point always available.
	(Random Numbers): Document actual limits.
	(Arithmetic Operations): Clarify division by zero.  Don't mention
	the machine-independence of negative division since it does not
	happen in practice.

2012-09-28  Leo Liu  <sdl.web@gmail.com>

	* files.texi (Files): Fix typo.

2012-09-23  Chong Yidong  <cyd@gnu.org>

	* buffers.texi (Read Only Buffers): Document read-only-mode.

	* keymaps.texi (Alias Menu Items): Replace toggle-read-only with
	read-only-mode.

	* backups.texi (Auto-Saving): Refer to Minor Mode Conventions for
	calling conventions.

2012-09-22  Chong Yidong  <cyd@gnu.org>

	* searching.texi (Replacing Match): Minor clarification.

2012-09-22  Eli Zaretskii  <eliz@gnu.org>

	* edebug.texi (Instrumenting): Improve indexing.

	* os.texi (Idle Timers): Warn against reinvoking an idle timer
	from within its own timer action.  (Bug#12447)

2012-09-22  Chong Yidong  <cyd@gnu.org>

	* frames.texi (Pop-Up Menus): Minor clarification (Bug#11148).

2012-09-21  Glenn Morris  <rgm@gnu.org>

	* debugging.texi (Using Debugger): Fix typo.

2012-09-18  Chong Yidong  <cyd@gnu.org>

	* display.texi (Faces): Discuss anonymous faces.
	(Face Attributes): Tweak intro.
	(Defining Faces): Move after the Face Attributes node.  Copyedits.
	(Displaying Faces): Describe role of inheritance.

	* customize.texi (Customization): Define customization more
	carefully (Bug#11440).
	(Common Keywords): Add xref to Constant Variables.

	* variables.texi (Defining Variables): Link to defcustom's node
	instead of the higher-level Customization chapter.

2012-09-11  Paul Eggert  <eggert@cs.ucla.edu>

	Simplify, document, and port floating-point (Bug#12381).
	* numbers.texi (Float Basics, Arithmetic Operations, Math Functions):
	Document that / and mod (with floating point arguments), along
	with asin, acos, log, log10, expt and sqrt, return special values
	instead of signaling exceptions.
	(Float Basics): Document that logb operates on the absolute value
	of its argument.
	(Math Functions): Document that (log ARG BASE) also returns NaN if
	BASE is negative.  Document that (expt X Y) returns NaN if X is a
	finite negative number and Y a finite non-integer.

2012-09-09  Chong Yidong  <cyd@gnu.org>

	* lists.texi (Sets And Lists): Explain that the return value for
	delete should be used, like for delq.

	* minibuf.texi (Yes-or-No Queries): Document recentering and
	scrolling in y-or-n-p.  Remove gratuitous example.

	* searching.texi (Search and Replace): Document window scrolling
	entries in query-replace-map.

2012-09-08  Chong Yidong  <cyd@gnu.org>

	* syntax.texi (Syntax Table Internals): Define "raw syntax
	descriptor" terminology (Bug#12383).
	(Syntax Descriptors): Mention raw syntax descriptors.

2012-09-07  Chong Yidong  <cyd@gnu.org>

	* variables.texi (Creating Buffer-Local): Fix description of
	local-variable-if-set-p (Bug#10713).

	* eval.texi (Intro Eval): Add index entry for sexp (Bug#12233).

	* windows.texi (Display Action Functions)
	(Choosing Window Options): Remove obsolete variable
	display-buffer-reuse-frames.
	(Switching Buffers): Minor doc tweak for switch-to-buffer.

	* positions.texi (Narrowing): Document buffer-narrowed-p.

	* markers.texi (Moving Markers): Add xref to Point (Bug#7151).

	* syntax.texi (Low-Level Parsing): Add xref to Parser State
	(Bug#12269).

2012-09-04  Lars Ingebrigtsen  <larsi@gnus.org>

	* debugging.texi (Explicit Debug): Document `debug-on-message'.

2012-09-02  Chong Yidong  <cyd@gnu.org>

	* windows.texi (Window Configurations): Recommend against using
	save-window-excursion (Bug#12075).

	* control.texi (Catch and Throw):
	* positions.texi (Excursions): Don't mention it.

2012-09-01  Paul Eggert  <eggert@cs.ucla.edu>

	Better seed support for (random).
	* numbers.texi (Random Numbers): Document new behavior of
	the calls (random) and (random STRING).

2012-08-21  Martin Rudalics  <rudalics@gmx.at>

	* windows.texi (Window Point): Document recent changes in
	window-point and set-window-point.
	(Selecting Windows): Document recent change in select-window.

2012-08-06  Eli Zaretskii  <eliz@gnu.org>

	* functions.texi (Closures): Put the main index entry for
	"closures" here.  (Bug#12138)

	* variables.texi (Lexical Binding): Disambiguate the index entry
	for "closures".

2012-08-05  Chong Yidong  <cyd@gnu.org>

	* display.texi (Defining Faces): Move documentation of
	frame-background-mode to the Emacs manual (Bug#7774).

2012-08-04  Chong Yidong  <cyd@gnu.org>

	* syntax.texi (Syntax Basics): Rearrange the text for clarity.
	Fix description of syntax table inheritance.
	(Syntax Table Functions): Don't refer to internal contents of
	syntax table, since that is not explained yet.  Copyedits.
	(Standard Syntax Tables): Node deleted.
	(Syntax Table Internals): Misc clarifications.  Improve table
	formatting.

	* keymaps.texi (Inheritance and Keymaps):
	* text.texi (Sticky Properties): Tweak index entry.

2012-07-28  Eli Zaretskii  <eliz@gnu.org>

	* nonascii.texi (Character Sets): Fix a typo.  (Bug#12062)

2012-07-25  Paul Eggert  <eggert@cs.ucla.edu>

	Prefer typical American spelling for "acknowledgment".
	* intro.texi (Acknowledgments): Rename from Acknowledgements.

2012-07-21  Eli Zaretskii  <eliz@gnu.org>

	* commands.texi (Special Events): Mention language-change event.
	(Input Events, Interactive Codes):
	* keymaps.texi (Key Sequences): Mention events that are
	non-keyboard but also non-mouse events.

2012-07-17  Chong Yidong  <cyd@gnu.org>

	* text.texi (Insertion): Document insert-char changes.

2012-07-15  Leo Liu  <sdl.web@gmail.com>

	* display.texi (Fringe Bitmaps): Add exclamation-mark.

2012-07-13  Chong Yidong  <cyd@gnu.org>

	* buffers.texi (Read Only Buffers): Document toggle-read-only
	changes.  Reword to account for the fact that read-only is
	currently not supported in overlay properties.

2012-07-07  Chong Yidong  <cyd@gnu.org>

	* loading.texi (Library Search): Index site-lisp directories.

2012-07-06  Chong Yidong  <cyd@gnu.org>

	* intro.texi (A Sample Function Description): Fix incorrect
	markup, undoing previous change.
	(A Sample Variable Description): Minor clarifications and markup
	improvements.

	* elisp.texi (Top):
	* text.texi (Text): Fix menu order.

2012-07-06  Richard Stallman  <rms@gnu.org>

	* intro.texi (Evaluation Notation, A Sample Function Description)
	(A Sample Variable Description): Improve/undo previous changes.

2012-07-05  Glenn Morris  <rgm@gnu.org>

	* intro.texi (A Sample Function Description): Fix cross-refs.

2012-07-05  Michael Witten  <mfwitten@gmail.com>  (tiny change)

	* intro.texi (Evaluation Notation, A Sample Function Description)
	(A Sample Variable Description, Version Info): Copy edits (bug#11862).

2012-06-27  Chong Yidong  <cyd@gnu.org>

	* processes.texi (Asynchronous Processes, Input to Processes):
	* internals.texi (Process Internals): Don't capitalize "pty".

2012-06-24  Thien-Thi Nguyen  <ttn@gnuvola.org>

	* processes.texi (Asynchronous Processes): Make the pty vs pipe
	discussion more prominent.

2012-06-23  Eli Zaretskii  <eliz@gnu.org>

	* commands.texi (Misc Events): Document the language-change event.

2012-06-22  Paul Eggert  <eggert@cs.ucla.edu>

	Support higher-resolution time stamps (Bug#9000).
	* os.texi (Time of Day, Time Parsing, Processor Run Time, Idle Timers):
	* processes.texi (System Processes):
	Time stamp resolution is now picosecond, not microsecond.

2012-06-21  Glenn Morris  <rgm@gnu.org>

	* Makefile.in: Rename infodir to buildinfodir throughout.  (Bug#11737)

2012-06-18  Stefan Monnier  <monnier@iro.umontreal.ca>

	* functions.texi (Defining Functions):
	* macros.texi (Defining Macros): Un-define the return value of `defun',
	`defmacro' and `defalias'.

2012-06-17  Chong Yidong  <cyd@gnu.org>

	* elisp.texi: Remove urlcolor setting.

2012-06-17  Glenn Morris  <rgm@gnu.org>

	* display.texi (Face Attributes): Copyedits.  Add a few cindex entries.
	Overlining no longer behaves exactly like underlining.

2012-06-16  Aurélien Aptel  <aurelien.aptel@gmail.com>

	* display.texi (Face Attributes):
	Document wave-style underline face attribute.

2012-06-11  Chong Yidong  <cyd@gnu.org>

	* display.texi (ImageMagick Images): ImageMagick now supports the
	:background property.

2012-06-10  Dmitry Antipov  <dmantipov@yandex.ru>

	* internals.texi (Garbage Collection): Typo fix.

2012-06-09  Chong Yidong  <cyd@gnu.org>

	* text.texi (Special Properties): Clarify the meaning of a list of
	faces in the `face' property.

	* display.texi (Face Remapping): Minor clarification.

2012-06-08  Chong Yidong  <cyd@gnu.org>

	* display.texi (Face Attributes): Font family does not accept
	wildcards.  De-document obsolete :bold and :italic attributes.
	(Defining Faces): Use new-style face spec format.

2012-06-08  Dmitry Antipov  <dmantipov@yandex.ru>

	* internals.texi (Garbage Collection): Document new
	vector management code and vectorlike_header structure.

2012-06-03  Chong Yidong  <cyd@gnu.org>

	* modes.texi (Mode Line Data): Use "mode line construct"
	terminology for consistency.

2012-05-27  Glenn Morris  <rgm@gnu.org>

	* abbrevs.texi, advice.texi, anti.texi, backups.texi:
	* buffers.texi, commands.texi, compile.texi, control.texi:
	* customize.texi, debugging.texi, display.texi, doclicense.texi:
	* edebug.texi, elisp.texi, errors.texi, eval.texi, files.texi:
	* frames.texi, functions.texi, gpl.texi, hash.texi, help.texi:
	* hooks.texi, index.texi, internals.texi, intro.texi, keymaps.texi:
	* lists.texi, loading.texi, macros.texi, maps.texi, markers.texi:
	* minibuf.texi, modes.texi, nonascii.texi, numbers.texi:
	* objects.texi, os.texi, package.texi, positions.texi:
	* processes.texi, searching.texi, sequences.texi, streams.texi:
	* strings.texi, symbols.texi, syntax.texi, text.texi, tips.texi:
	* variables.texi, windows.texi: Nuke hand-written node pointers.

2012-05-27  Chong Yidong  <cyd@gnu.org>

	* functions.texi (Obsolete Functions):
	Fix doc for set-advertised-calling-convention.

	* modes.texi (Mode Help): Fix describe-mode.

	* display.texi (Face Functions): Fix define-obsolete-face-alias.

	* variables.texi (Variable Aliases): Fix make-obsolete-variable.

2012-05-27  Martin Rudalics  <rudalics@gmx.at>

	* commands.texi (Recursive Editing): recursive-edit is a command.

	* compile.texi (Docs and Compilation):
	byte-compile-dynamic-docstrings is an option.

	* debugging.texi (Invoking the Debugger): debug is a command.

	* display.texi (Progress): progress-reporter-update and
	progress-reporter-force-update have VALUE argument optional.
	(Animated Images): Use non-@code{nil} instead of non-nil.

	* files.texi (Format Conversion Round-Trip):
	Use non-@code{nil} instead of non-nil.

	* frames.texi (Creating Frames): make-frame is a command.
	(Input Focus): select-frame is a command.
	(Pointer Shape): void-text-area-pointer is an option.

	* help.texi (Describing Characters): read-kbd-macro is a command.
	(Help Functions): describe-prefix-bindings is a command.

	* markers.texi (Creating Markers): Both arguments of copy-marker
	are optional.

	* minibuf.texi (Reading File Names): Use @kbd instead of @code.

	* modes.texi (Mode Line Variables): mode-line-remote and
	mode-line-client are not options.
	(Imenu): imenu-add-to-menubar is a command.
	(SMIE Indentation Helpers): Use non-@code{nil} instead of non-nil.

	* os.texi (Sound Output): play-sound-file is a command.

	* package.texi (Package Archives): Use @key{RET} instead of @kbd{RET}.

	* processes.texi (Signals to Processes):
	Use @key{RET} instead of @code{RET}.
	(Signals to Processes): signal-process is a command.

	* text.texi (Clickable Text): Use @key{RET} instead of @kbd{RET}.
	(Base 64): base64-encode-string is not a command while
	base64-decode-region is.

	* windows.texi (Switching Buffers): pop-to-buffer is a command.

2012-05-12  Glenn Morris  <rgm@gnu.org>

	* Makefile.in (MKDIR_P): New, set by configure.
	(mkinfodir): Use $MKDIR_P.

2012-05-10  Glenn Morris  <rgm@gnu.org>

	* loading.texi (Loading Non-ASCII): Replace the obsolete "unibyte: t"
	with "coding: raw-text".
	Concept of multibyte sessions no longer exists.

	* files.texi (File Locks): Mention create-lockfiles option.

2012-05-09  Glenn Morris  <rgm@gnu.org>

	* vol1.texi, vol2.texi: Remove files.
	* elisp.texi: Add VOL1,2 conditionals equivalent to vol1,2.texi
	* two-volume.make: Use elisp.texi as input rather than vol1,2.texi.

	* Makefile.in (clean, mostlyclean): Add some more vol1/2 items.

	* two-volume.make (emacsdir): New.
	(tex): Add directory with emacsver.texi to TEXINPUTS.

	* minibuf.texi (Minibuffer History, Basic Completion):
	Tweak page breaks.

	* internals.texi (Garbage Collection, Memory Usage)
	(Writing Emacs Primitives): Tweak page breaks.

	* streams.texi (Output Variables): Improve page break.

	* edebug.texi (Edebug Display Update): Improve page break.

	* compile.texi (Disassembly): Condense the examples.

	* eval.texi, functions.texi, loading.texi, macros.texi:
	Where possible, use example rather than smallexample.

	* symbols.texi: Where possible, use example rather than smallexample.
	(Symbol Components): Fix typo.
	(Other Plists): Tweak page break.

	* sequences.texi (Arrays): Tweak page breaks.

	* customize.texi: Where possible, use example rather than smallexample.
	(Common Keywords, Variable Definitions, Applying Customizations)
	(Custom Themes): Tweak page breaks.

	* control.texi: Where possible, use example rather than smallexample.
	(Sequencing, Conditionals, Signaling Errors, Handling Errors):
	Tweak page breaks.

2012-05-08  Glenn Morris  <rgm@gnu.org>

	* two.el: Remove; unused since creation of two-volume.make.

	* vol1.texi, vol2.texi: No need to keep menus in these files.

2012-05-05  Glenn Morris  <rgm@gnu.org>

	* objects.texi (Process Type, Overlay Type): Tweak page-breaks.

	* intro.texi (Caveats): Copyedit.
	(Lisp History): Convert inforef to xref.
	(Lisp History, Printing Notation, Version Info): Improve page-breaks.

	* text.texi (Auto Filling): Don't mention Emacs 19.

	* commands.texi (Event Input Misc): Don't mention unread-command-char.
	* numbers.texi (Predicates on Numbers): Don't mention Emacs 18.

	* elisp.texi (DATE): Forgot to change the month in 2012-04-21 change.

	* lists.texi (List-related Predicates, List Variables):
	Tweak page-breaks.
	(Sets And Lists): Convert inforef to xref.

2012-05-04  Glenn Morris  <rgm@gnu.org>

	* Makefile.in (INFO_EXT, INFO_OPTS): New, set by configure.
	(info, infoclean): Use $INFO_EXT.
	($(infodir)/elisp$(INFO_EXT)): Use $INFO_EXT and $INFO_OPT.
	* makefile.w32-in (INFO_EXT, INFO_OPTS): New.
	(info, maintainer-clean): Use $INFO_EXT.
	($(infodir)/elisp$(INFO_EXT)): Use $INFO_EXT and $INFO_OPT.

2012-05-04  Chong Yidong  <cyd@gnu.org>

	* os.texi (Timers): Use defopt for timer-max-repeats.

2012-05-03  Paul Eggert  <eggert@cs.ucla.edu>

	* os.texi (Time of Day): Do not limit current-time-string
	to years 1000..9999.

2012-05-02  Chong Yidong  <cyd@gnu.org>

	* display.texi (Font Lookup):
	* frames.texi (Pointer Shape):
	* processes.texi (Subprocess Creation): Use defopt for options.

2012-05-02  Glenn Morris  <rgm@gnu.org>

	* elisp.texi (@copying):
	* intro.texi (Introduction): Only print VERSION in the TeX version.

2012-05-02  Chong Yidong  <cyd@gnu.org>

	* text.texi (Change Hooks): Minor fix for after-change-functions.

2012-05-02  Glenn Morris  <rgm@gnu.org>

	* package.texi (Packaging Basics):
	* loading.texi (Autoload):
	* files.texi (Magic File Names):
	Reword to remove/reduce some overly long/short lines.

2012-04-27  Glenn Morris  <rgm@gnu.org>

	* elisp.texi, vol1.texi, vol2.texi: Some fixes for detailed menu.
	* modes.texi (Major Modes, Auto-Indentation):
	* buffers.texi (Buffers): Some fixes for menu descriptions.

2012-04-27  Stefan Monnier  <monnier@iro.umontreal.ca>
	* functions.texi (Simple Lambda, Argument List):
	* eval.texi (Function Indirection): Avoid deprecated form.

2012-04-27  Glenn Morris  <rgm@gnu.org>

	* book-spine.texi, elisp.texi, vol1.texi, vol2.texi:
	Add "et al." to authors.

	* buffers.texi, commands.texi, compile.texi, control.texi:
	* customize.texi, display.texi, eval.texi, files.texi, frames.texi:
	* hash.texi, help.texi, intro.texi, keymaps.texi, lists.texi:
	* modes.texi, numbers.texi, objects.texi, streams.texi:
	* symbols.texi, syntax.texi, text.texi, tips.texi, variables.texi:
	Use Texinfo recommended convention for quotes+punctuation.

2012-04-27  Chong Yidong  <cyd@gnu.org>

	* keymaps.texi (Scanning Keymaps): Fix description of NO-REMAP arg
	to where-is-internal (Bug#10872).

2012-04-27  Glenn Morris  <rgm@gnu.org>

	* macros.texi (Indenting Macros): Fix typo.

	* windows.texi (Basic Windows, Windows and Frames, Window Sizes)
	(Resizing Windows, Deleting Windows, Selecting Windows)
	(Choosing Window Options, Horizontal Scrolling)
	(Cyclic Window Ordering, Window History, Dedicated Windows)
	(Quitting Windows, Window Configurations, Textual Scrolling)
	(Coordinates and Windows, Window Configurations)
	(Window Parameters, Window Hooks): Copyedits.
	(Splitting Windows, Deleting Windows):
	Fix ignore-window-parameters logic.
	(Selecting Windows, Choosing Window Options): Markup fixes.
	(Window Start and End): Remove pointless example.
	Remove cross-reference to deleted count-lines content.
	(Textual Scrolling): Mention recenter-redisplay, recenter-top-bottom,
	and recenter-positions.  Remove recenter example.

	* elisp.texi, vol1.texi, vol2.texi: Bump VERSION and DATE.

	* minibuf.texi (Intro to Minibuffers):
	Tweak discussion of resizing minibuffer window.

2012-04-26  Glenn Morris  <rgm@gnu.org>

	* elisp-covers.texi, front-cover-1.texi: Remove files.

	* tindex.pl: Remove file.

	* makefile.w32-in (srcs):
	* Makefile.in (srcs): Remove back.texi (which is unused).

2012-04-24  Michael Albinus  <michael.albinus@gmx.de>

	* os.texi (Notifications): Extend possible notification hints.
	Add notifications-get-capabilities.

2012-04-20  Chong Yidong  <cyd@gnu.org>

	* processes.texi (Asynchronous Processes): Mention nil argument to
	start-process.

2012-04-20  Glenn Morris  <rgm@gnu.org>

	* minibuf.texi (Basic Completion): No need to describe obarrays here.
	Don't mention obsolete `nospace' argument of all-completions.
	(Minibuffer Completion, Completion Commands, Reading File Names)
	(Completion Variables): Copyedits.
	(Completion Commands): Mention parent keymaps.
	Remove obsolete minibuffer-local-filename-must-match-map.
	(High-Level Completion): Remove read-variable's almost
	word-for-word duplication of read-command.
	* elisp.texi, vol1.texi, vol2.texi, minibuf.texi (Completion):
	Update "High-Level Completion" description.

	* minibuf.texi (Minibuffers):
	* elisp.texi, vol1.texi, vol2.texi: Fix minibuffer subsection order.

	* minibuf.texi: Standardize metasyntactic variables ("history", etc).
	Use Texinfo-recommended form of quote+punctuation.
	(Intro to Minibuffers): First minibuffer is #1, not #0.
	Mention minibuffer-inactive-mode.
	(Text from Minibuffer): Copyedits.
	(Minibuffer History, Programmed Completion): Fix @var usage.
	(Object from Minibuffer): Remove overly pedantic para.
	(Minibuffer History): Copyedits.  Add face-name-history.
	(Initial Input, Yes-or-No Queries, Multiple Queries)
	(Minibuffer Windows, Minibuffer Misc): Copyedits.
	(Yes-or-No Queries): Tweak example.
	(Minibuffer Commands): Add next-complete-history-element.
	(Minibuffer Misc): Mention minibuffer-message-timeout, and
	minibuffer-inactive-mode.

	* processes.texi (Serial Ports, Byte Packing, Bindat Spec)
	(Bindat Functions): Copyedits.

2012-04-20  Christopher Schmidt  <christopher@ch.ristopher.com>

	* files.texi (Saving Buffers): Document `visit and `visit-save'
	values of require-final-newline.

2012-04-20  Glenn Morris  <rgm@gnu.org>

	* processes.texi (Output from Processes, Filter Functions):
	Mention waiting-for-user-input-p.
	(Sentinels, Query Before Exit, System Processes, Transaction Queues)
	(Network Servers, Datagrams, Network Processes, Network Options)
	(Network Feature Testing, Serial Ports): Copyedits.
	(Network): Add encrypted network overview paragraph.
	Cross-reference the Emacs-GnuTLS manual.  Use @acronym.

2012-04-20  Chong Yidong  <cyd@gnu.org>

	* help.texi (Keys in Documentation): Mention :advertised-binding.

	* keymaps.texi (Menu Bar): Move most of the :advertised-binding
	description to help.texi.

2012-04-20  Glenn Morris  <rgm@gnu.org>

	* processes.texi (Process Information, Input to Processes)
	(Signals to Processes, Output from Processes, Process Buffers)
	(Filter Functions, Decoding Output): Copyedits.
	(Accepting Output): Discourage use of `millisec' argument.

2012-04-15  Glenn Morris  <rgm@gnu.org>

	* processes.texi (Processes, Subprocess Creation, Shell Arguments)
	(Synchronous Processes, Asynchronous Processes, Deleting Processes):
	Copyedits.
	(Subprocess Creation): Discourage modifying exec-path directly.
	(Synchronous Processes, Asynchronous Processes):
	Update some example output.
	(Process Information): Fix typo.
	(Bindat Spec): Use Texinfo-recommended form of quote+punctuation.

2012-04-15  Glenn Morris  <rgm@gnu.org>

	* anti.texi (Antinews): Copyedits.  Don't @dfn anything here.
	open-network-stream does exist in Emacs 23, but is simpler.

2012-04-15  Chong Yidong  <cyd@gnu.org>

	* customize.texi (Custom Themes): Also document load-theme etc.

2012-04-14  Chong Yidong  <cyd@gnu.org>

	* customize.texi (Applying Customizations, Custom Themes): New nodes.

	* display.texi (Defining Faces): Reference custom-set-faces.

	* modes.texi (Defining Minor Modes, Defining Minor Modes):
	* os.texi (Startup Summary): Copyedits.

2012-04-14  Glenn Morris  <rgm@gnu.org>

	* loading.texi (Loading Non-ASCII): "unibyte:" can also be at the end.

	* strings.texi (Case Tables):
	* objects.texi (General Escape Syntax):
	* keymaps.texi (Key Sequences): Use @acronym with "ASCII".

	* buffers.texi, compile.texi, customize.texi, debugging.texi:
	* display.texi, edebug.texi, eval.texi, help.texi, intro.texi:
	* keymaps.texi, minibuf.texi, modes.texi, os.texi, processes.texi:
	* text.texi: Use @file for buffers, per the Texinfo manual.

	* compile.texi (Compiler Errors): Add missing space in buffer name.

2012-04-14  Chong Yidong  <cyd@gnu.org>

	* processes.texi (Query Before Exit): Remove obsolete function
	process-kill-without-query (Bug#11190).

2012-04-14  Glenn Morris  <rgm@gnu.org>

	* files.texi, frames.texi, loading.texi, os.texi, processes.texi:
	Use @env for environment variables.

	* Makefile.in: Replace non-portable use of $< in ordinary rules.

2012-04-12  Jari Aalto  <jari.aalto@cante.net>

	* processes.texi (Synchronous Processes):
	Mention `default-directory' (bug#7515).

2012-04-09  Chong Yidong  <cyd@gnu.org>

	* customize.texi (Variable Definitions): Remove user-variable-p.

	* commands.texi (Interactive Codes):
	* help.texi (Accessing Documentation):
	* minibuf.texi (High-Level Completion): Callers changed.

2012-04-06  Chong Yidong  <cyd@gnu.org>

	* minibuf.texi (Programmed Completion): Document metadata method.
	(Completion Variables): Document completion-category-overrides.

2012-04-05  Chong Yidong  <cyd@gnu.org>

	* anti.texi (Antinews): Rewrite for Emacs 23.

2012-04-04  Chong Yidong  <cyd@gnu.org>

	* minibuf.texi (Programmed Completion): Remove obsolete variable
	completion-annotate-function.
	(Completion Variables): Rename from Completion Styles.
	Document completion-extra-properties.  Document completion-styles-alist
	change.
	(Reading File Names): minibuffer-local-filename-must-match-map is
	not used anymore.
	(Minibuffer Completion): Document completing-read-function.
	(Completion in Buffers): completion-at-point-functions can return
	properties recognized in completion-extra-properties.

	* display.texi (Delayed Warnings): New node.

	* os.texi (Notifications): Copyedits.

2012-04-04  Glenn Morris  <rgm@gnu.org>

	* os.texi (Notifications): Copyedits.

2012-04-03  Michael Albinus  <michael.albinus@gmx.de>

	* os.texi (Terminal-Specific): Fix typo.
	(Notifications): New section.

	* elisp.texi (Top):
	* vol1.texi (Top):
	* vol2.texi (Top): Add "Notifications" and "Dynamic Libraries"
	menu entries.

2012-04-01  Chong Yidong  <cyd@gnu.org>

	* files.texi (Kinds of Files): file-subdir-of-p renamed to
	file-in-directory-p.

2012-03-31  Glenn Morris  <rgm@gnu.org>

	* edebug.texi (Instrumenting Macro Calls):
	Mention defining macros at instrumentation time.
	(Edebug Options): Mention edebug-unwrap-results.

2012-03-31  Eli Zaretskii  <eliz@gnu.org>

	* text.texi (Special Properties): Clarify the description of the
	effect of integer values of the 'cursor' property on cursor
	position.  See the discussions in bug#11068 for more details and
	context.

2012-03-31  Glenn Morris  <rgm@gnu.org>

	* edebug.texi (Edebug Eval, Specification List, Edebug Options):
	Copyedits.

2012-03-30  Chong Yidong  <cyd@gnu.org>

	* display.texi (Image Formats): Add imagemagick type.
	(Image Descriptors): Mention how they are used.
	(ImageMagick Images): Clarify role of imagemagick-register-types.
	(Character Display): Don't mention glyph tables.
	(Display Tables): Use make-glyph-code in example.
	(Glyphs): Avoid "simple glyph code" terminology.  Note that glyph
	tables are semi-obsolete.  De-document create-glyph.
	(Glyphless Chars): Note that display tables override this.
	(Bidirectional Display): Copyedits.  Introduce "bidirectional
	reordering" terminology, and use it.

2012-03-30  Glenn Morris  <rgm@gnu.org>

	* edebug.texi (Jumping): Give name of `i' binding.

2012-03-28  Glenn Morris  <rgm@gnu.org>

	* searching.texi (Regular Expressions, Regexp Special)
	(Regexp Backslash, Regexp Example, Regexp Functions, Regexp Search)
	(Simple Match Data, Saving Match Data, Standard Regexps): Copyedits.
	(Regexp Special): Mention collation.
	Clarify char classes with an example.
	(Regexp Functions): Mention regexp-opt is not guaranteed.
	Mention regexp-opt-charset.
	(Regexp Search): Recommend against looking-back.
	(Search and Replace): Use Texinfo recommended quote convention.
	Add more query-replace-map items.  List multi-query-replace-map items.

2012-03-27  Martin Rudalics  <rudalics@gmx.at>

	* windows.texi (Window History): Describe new option
	switch-to-visible-buffer.

2012-03-27  Glenn Morris  <rgm@gnu.org>

	* searching.texi (String Search): Add xref to Emacs manual.
	Copyedits.  Mention the function word-search-regexp.
	(Searching and Case): Add xref to Emacs manual.  Copyedits.

	* processes.texi (Network Servers): Standardize apostrophe usage.

	* os.texi (System Environment): Copyedits.  Remove some examples
	that do not seem useful.  Mention setenv third arg.
	tty-erase-char does not seem to be nil under a window-system.
	(User Identification): Copyedits.
	Remove some examples that do not seem useful.

2012-03-26  Glenn Morris  <rgm@gnu.org>

	* os.texi (Startup Summary): Copyedits.  Fix startup screen logic.
	(Init File): Copyedits.
	(Command-Line Arguments): Copyedits.  Do not mention argv alias.
	(Killing Emacs): Copyedits.
	(Suspending Emacs): Copyedits.  Mention not very relevant with GUIs.
	Shorten the example, use more standard shell prompts.

2012-03-25  Chong Yidong  <cyd@gnu.org>

	* display.texi (Fringes): Note that fringes are shown on graphical
	displays only.
	(Fringe Size/Pos, Fringe Bitmaps, Making Buttons): Clarifications.
	(Replacing Specs): Clarify example.
	(Manipulating Buttons): Note that button-at can return a marker.
	(Buttons): Minor rewrite.
	(Character Display): New node.  Consolidate all character display
	related nodes into its subsections.
	(Usual Display): Character 127 is also affected by ctl-arrow.
	(Display Tables): Improve example.

2012-03-22  Glenn Morris  <rgm@gnu.org>

	* strings.texi (Text Comparison): Mention string-prefix-p.

2012-03-21  Chong Yidong  <cyd@gnu.org>

	* display.texi (The Echo Area): Add xref to Output Streams.
	(Displaying Messages): Improve doc of message.
	(Echo Area Customization, Invisible Text): Copyedits.
	(Invisible Text): Mention that spec comparison is done with eq.
	(Width): Improve doc of char-width.
	(Faces): Recommend using symbol instead of string for face name.
	Minor clarifications.
	(Defining Faces): Copyedits.  Update face example.
	(Attribute Functions): Mark set-face-foreground etc as commands.
	(Face Remapping): Mention text-scale-adjust.
	Clarify face-remapping-alist and related docs.
	(Face Functions): Don't document make-face or copy-face.

2012-03-20  Chong Yidong  <cyd@gnu.org>

	* display.texi (Forcing Redisplay): Various rewrites to reflect
	new value of redisplay-dont-pause.
	(Truncation): Copyedits.

2012-03-20  Glenn Morris  <rgm@gnu.org>

	* os.texi (Startup Summary): Don't mention initial-buffer-choice = t.
	Add summary table of some relevant command-line options.

2012-03-18  Chong Yidong  <cyd@gnu.org>

	* internals.texi (Building Emacs, Garbage Collection): Copyedits.
	(Writing Emacs Primitives): Re-organize discussion of functions
	with variable Lisp arguments are handled.  Delete an obsolete
	remark, previously tagged as FIXME.

	* os.texi (Idle Timers): Minor clarification.
	(Idle Timers): Link to Time of Day for description of time list.

2012-03-18  Glenn Morris  <rgm@gnu.org>

	* os.texi (System Interface): Flow control was removed.
	(Startup Summary): General update.
	(Init File): Don't mention compiling it.

2012-03-17  Chong Yidong  <cyd@gnu.org>

	* os.texi (Startup Summary): Mention package loading.
	(Init File): Don't refer to .emacs in section title.  Copyedits.
	(Terminal-Specific): Give a realistic example.
	(Command-Line Arguments): Reference Entering Emacs instead of
	repeating the spiel about not restarting Emacs.
	(Time of Day): Discuss time representation at beginning of node.
	(Sound Output): Copyedits.

	* package.texi (Packaging Basics): Document package-initialize.

2012-03-17  Eli Zaretskii  <eliz@gnu.org>

	* frames.texi (Initial Parameters): Add an index entry for
	minibuffer-only frame.

2012-03-16  Glenn Morris  <rgm@gnu.org>

	* modes.texi (Major Mode Conventions): Mention the strange
	relationship between View mode and special modes.  (Bug#10650)

2012-03-11  Chong Yidong  <cyd@gnu.org>

	* windows.texi (Window Configurations): save-window-excursion is
	now a macro.

	* display.texi (Temporary Displays): with-output-to-temp-buffer is
	now a macro.

	* text.texi (Fields): Minor copyedit.

2012-03-10  Eli Zaretskii  <eliz@gnu.org>

	* strings.texi (String Basics):
	* sequences.texi (Sequence Functions): Mention that `length' is
	not appropriate for computing the string width on display; add a
	cross-reference to the description of `string-width'.  (Bug#10978)

	* eval.texi (Autoloading): Minor change of wording.

2012-03-10  Chong Yidong  <cyd@gnu.org>

	* loading.texi (Autoload): Explicitly state which forms are
	processed specially (Bug#7783).

	* keymaps.texi (Mouse Menus): Describe non-toolkit behavior as the
	non-default situation.  Describe one-submenu exception (Bug#7695).

	* nonascii.texi (Character Properties): Copyedits.

2012-03-08  Chong Yidong  <cyd@gnu.org>

	* text.texi (Mode-Specific Indent): Document new behavior of
	indent-for-tab-command.  Document tab-always-indent.
	(Special Properties): Copyedits.
	(Checksum/Hash): Improve secure-hash doc.  Do not recommend MD5.
	(Parsing HTML/XML): Rename from Parsing HTML.  Update doc of
	libxml-parse-html-region.

2012-03-07  Glenn Morris  <rgm@gnu.org>

	* markers.texi (The Region): Briefly mention use-empty-active-region
	and region-active-p.
	(Overview of Markers): Reword garbage collection, add cross-ref.
	(The Mark): Tiny clarification re command loop and activate-mark-hook.

2012-03-07  Chong Yidong  <cyd@gnu.org>

	* text.texi (Buffer Contents): Don't duplicate explanation of
	region arguments from Text node.  Put doc of obsolete var
	buffer-substring-filters back, since it is referred to.
	(Low-Level Kill Ring): Yank now uses clipboard instead of primary
	selection by default.

	* markers.texi (The Mark): Fix typo.
	(The Region): Copyedits.

2012-03-07  Glenn Morris  <rgm@gnu.org>

	* markers.texi (Overview of Markers): Copyedits.
	(Creating Markers): Update approximate example buffer size.
	(The Mark): Don't mention uninteresting return values.

2012-03-05  Chong Yidong  <cyd@gnu.org>

	* positions.texi (Text Lines): Document count-words.

2012-03-04  Chong Yidong  <cyd@gnu.org>

	* frames.texi (Frames): Remove little-used "terminal frame" and
	"window frame" terminology.
	(Frame Parameters, Font and Color Parameters, Initial Parameters)
	(Size and Position, Visibility of Frames): Callers changed.
	(Frames): Clarify which terminals in framep are graphical.
	(Initial Parameters): --geometry is not the only option which adds
	to initial-frame-alist.
	(Position Parameters): Note that icon-left and icon-top are for
	old window managers only.
	(Size Parameters): Sizes are in characters even on graphical
	displays.
	(Management Parameters): Note that window-id and outer-window-id
	can't really be changed, and that auto-raise isn't always obeyed.
	(Cursor Parameters): Document cursor-type explicitly.
	(Size and Position): The aliases set-screen-height and
	set-screen-width have been deleted.
	(Visibility of Frames): Mention "minimization".

	* os.texi (Startup Summary): Minor clarifications.
	(Startup Summary, Suspending Emacs): Standardize on "text
	terminal" terminology.

	* windows.texi (Basic Windows, Coordinates and Windows)
	(Coordinates and Windows):
	* display.texi (Refresh Screen, Line Height, Face Attributes)
	(Overlay Arrow, Beeping, Glyphless Chars): Likewise.

2012-03-04  Glenn Morris  <rgm@gnu.org>

	* abbrevs.texi: Small copyedits throughout.
	(Abbrev Mode): Remove this section, folding it into the top-level.
	(Abbrev Tables): Don't mention irrelevant return values.
	(Abbrev Expansion): Add cross-ref for wrapper hooks.
	(Standard Abbrev Tables): Emacs Lisp mode now has its own table.
	(Abbrev Table Properties): Update nil :regexp description.

2012-03-03  Glenn Morris  <rgm@gnu.org>

	* internals.texi: Change @appendix section commands to @section.
	(Building Emacs): Say less about CANNOT_DUMP platforms.
	Replace deleted eval-at-startup with custom-initialize-delay.
	(Pure Storage): Small changes.
	(Memory Usage): Copyedit.
	(Writing Emacs Primitives): Update Fcoordinates_in_window_p and For
	example definitions.  Give examples of things with non-nil
	interactive args.  Mention eval_sub.  Remove old info about
	strings and GCPRO.  Mention cus-start.el.
	(Buffer Internals, Window Internals, Process Internals):
	Misc small updates and fixes for fields.

	* tips.texi: Copyedits.
	(Coding Conventions): Mention autoloads.
	Combine partially duplicated macro items.  Fix xref.
	Refer to Library Headers for copyright notice.
	(Programming Tips): edit-options is long-obsolete.
	(Compilation Tips): Mention loading bytecomp for byte-compile props.
	(Warning Tips): Mention declare-function.
	(Documentation Tips): Remove old info.
	(Comment Tips): Mention comment-dwim, not indent-for-comment.
	(Library Headers): General update.

2012-03-02  Glenn Morris  <rgm@gnu.org>

	* backups.texi (Reverting): Un-duplicate revert-buffer-in-progress-p,
	and relocate entry.  Mention buffer-stale-function.

	* elisp.texi, vol1.texi, vol2.texi: Standardize some menu entries.

	* hooks.texi (Standard Hooks): General update.
	Put related hooks together.  Add and remove items.
	* commands.texi (Keyboard Macros): Remove cross-ref to Standard Hooks.
	* modes.texi (Hooks): Tweak cross-ref description.

2012-03-01  Michael Albinus  <michael.albinus@gmx.de>

	* files.texi (Kinds of Files): The return value of file-equal-p is
	unspecified, if FILE1 or FILE2 does not exist.

2012-03-01  Glenn Morris  <rgm@gnu.org>

	* hooks.texi (Standard Hooks): Remove mode-specific hooks.

	* maps.texi (Standard Keymaps): General update.
	Remove mode-specific maps, talk about the more general keymaps.
	* help.texi (Help Functions): Add vindex for Helper-help-map.
	* keymaps.texi (Active Keymaps): Minor rephrasing.

2012-02-29  Glenn Morris  <rgm@gnu.org>

	* elisp.texi, vol1.texi, vol2.texi: Use "" quotes in menus.

2012-02-28  Thierry Volpiatto  <thierry.volpiatto@gmail.com>

	* files.texi (Kinds of Files): Rename files-equal-p to file-equal-p.
	Update changed behavior of file-subdir-of-p.

2012-02-28  Glenn Morris  <rgm@gnu.org>

	* advice.texi, anti.texi, display.texi, elisp.texi:
	* processes.texi, variables.texi, vol1.texi, vol2.texi:
	Standardize possessive apostrophe usage.

	* locals.texi: Remove file.
	* elisp.texi, vol1.texi, vol2.texi: Don't include locals.texi.
	Remove menu entry.
	* errors.texi, maps.texi: Adjust node pointers.
	* internals.texi (Buffer Internals): Remove cross-refs to locals.texi.
	* makefile.w32-in (srcs):
	* Makefile.in (srcs): Remove locals.texi.

	* frames.texi (Mouse Position): Fix cross-ref.

2012-02-27  Chong Yidong  <cyd@gnu.org>

	* buffers.texi (Creating Buffers): Clarify that
	generate-new-buffer uses generate-new-buffer-names.
	(Killing Buffers): Remove bogus example duplicating buffer-live-p.

	* files.texi (Directory Names): Index entry for file name abbreviations.
	(Relative File Names, File Name Expansion): Refer to it.
	(Locating Files): Move locate-user-emacs-file documentation to
	Standard File Names.
	(Standard File Names): Add locate-user-emacs-file; update examples.

2012-02-26  Michael Albinus  <michael.albinus@gmx.de>

	* files.texi (Magic File Names): Add files-equal-p and file-subdir-of-p.

2012-02-26  Chong Yidong  <cyd@gnu.org>

	* files.texi (Kinds of Files): Improve documentation of
	files-equal-p and file-subdir-of-p.

2012-02-26  Glenn Morris  <rgm@gnu.org>

	* intro.texi (Acknowledgements): Small changes.

2012-02-25  Glenn Morris  <rgm@gnu.org>

	* errors.texi: Don't try to list _all_ the error symbols.
	Add circular-list, cl-assertion-failed, compression-error.
	* elisp.texi, vol1.texi, vol2.texi:
	* control.texi (Error Symbols): Tweak "Standard Errors" description.

2012-02-25  Thierry Volpiatto  <thierry.volpiatto@gmail.com>

	* files.texi (files-equal-p, file-subdir-of-p): New,
	add initial documentation.

2012-02-25  Chong Yidong  <cyd@gnu.org>

	* files.texi (File Attributes): Document file-selinux-context.
	(Changing Files): Link to it.
	(Changing Files): Document set-file-selinux-context.

	* backups.texi (Making Backups): Return value of backup-buffer is
	changed.  Mention default value of backup-directory-alist.
	(Rename or Copy): Note that backup-by-copying-when-mismatch is t.
	(Auto-Saving): New minor mode behavior for auto-save-mode.
	(Reverting): Add defvar for revert-buffer-in-progress-p.

	* searching.texi (Regexp Backslash): Add index entry (Bug#10869).

2012-02-24  Glenn Morris  <rgm@gnu.org>

	* errors.texi (Standard Errors): Mention dbus-error.
	For arith-error sub-classes, just use one cross-ref.

2012-02-23  Alan Mackenzie  <acm@muc.de>

	* modes.texi (Defining Minor Modes): Document the new keyword
	:after-hook.

2012-02-21  Chong Yidong  <cyd@gnu.org>

	* files.texi (Files): Mention magic file names as arguments.
	(Reading from Files): Copyedits.
	(File Attributes): Mention how to change file modes.
	(Changing Files): Use standard "file permissions" terminology.
	Add xref to File Attributes node.
	(Locating Files): Document locate-user-emacs-file.
	(Unique File Names): Recommend against using make-temp-name.

2012-02-19  Chong Yidong  <cyd@gnu.org>

	* help.texi (Documentation, Documentation Basics, Help Functions):
	Minor clarifications.
	(Accessing Documentation): Clarify what documentation-property is
	for.  Add xref to Keys in Documentation.

	* tips.texi (Documentation Tips): Don't recommend using * in
	docstrings.

	* macros.texi (Defining Macros):
	* modes.texi (Derived Modes): Say "documentation string" instead
	of docstring.

2012-02-18  Chong Yidong  <cyd@gnu.org>

	* modes.texi (Tabulated List Mode): New node.
	(Basic Major Modes): Add xref to it.

	* processes.texi (Process Information): Mention Process Menu mode.

2012-02-17  Chong Yidong  <cyd@gnu.org>

	* syntax.texi (Motion via Parsing): Doc fix for scan-lists.

2012-02-17  Glenn Morris  <rgm@gnu.org>

	* hooks.texi (Standard Hooks): Fix cross-ref to Emacs manual.

2012-02-16  Chong Yidong  <cyd@gnu.org>

	* syntax.texi (Syntax Tables, Syntax Descriptors)
	(Syntax Table Functions): Copyedits.
	(Syntax Basics): Don't repeat the material in the preceding node.
	(Syntax Class Table): Use a table.
	(Syntax Properties): Document syntax-propertize-function and
	syntax-propertize-extend-region-functions.
	(Motion via Parsing): Clarify scan-lists.  Fix indentation.
	(Parser State): Update for the new "c" comment style.
	Fix description of item 7 (comment style).

	* modes.texi (Minor Modes): Update how mode commands should treat
	arguments now.
	(Mode Line Basics): Clarify force-mode-line-update.
	(Mode Line Top): Note that the example is not realistic.
	(Mode Line Variables, Mode Line Data, %-Constructs, Header Lines)
	(Emulating Mode Line): Use "mode line" instead of "mode-line", and
	"mode line construct" instead of "mode line specification".
	(Syntactic Font Lock): Remove mention of obsolete variable
	font-lock-syntactic-keywords.
	(Setting Syntax Properties): Node deleted.
	(Font Lock Mode): Note that Font Lock mode is a minor mode.
	(Font Lock Basics): Note that syntactic fontification falls back
	on `syntax-table'.
	(Search-based Fontification): Emphasize that font-lock-keywords
	should not be set directly.
	(Faces for Font Lock): Avoid some confusing terminology.
	(Syntactic Font Lock): Minor clarifications.  Add xref to
	Syntactic Font Lock node.

2012-02-15  Chong Yidong  <cyd@gnu.org>

	* minibuf.texi (Basic Completion): Define "completion table".
	Move completion-in-region to Completion in Buffers node.
	(Completion Commands): Use "completion table" terminology.
	(Completion in Buffers): New node.

	* modes.texi (Hooks): add-hook can be used for abnormal hooks too.
	(Setting Hooks): Update minor mode usage example.
	(Major Mode Conventions): Note that completion-at-point-functions
	should be altered locally.  Add xref to Completion in Buffers.
	Remove duplicate tip about auto-mode-alist.
	(Minor Modes): Rewrite introduction.
	(Minor Mode Conventions): Copyedits.  Don't recommend
	variable-only minor modes since few minor modes are like that.

2012-02-15  Glenn Morris  <rgm@gnu.org>

	* processes.texi (Network): Document open-network-stream :parameters.

2012-02-14  Chong Yidong  <cyd@gnu.org>

	* keymaps.texi (Format of Keymaps): The CACHE component of keymaps
	was removed on 2009-09-10.  Update lisp-mode-map example.
	(Inheritance and Keymaps): Minor clarification.
	(Searching Keymaps): Remove out-of-place enumeration.
	(Key Lookup): Remove unnecessary example (one was already given in
	Format of Keymaps).
	(Changing Key Bindings): Update suppress-keymap example.
	(Menu Bar, Tool Bar): Copyedits.
	(Tool Bar): Update tool-bar-map example.

2012-02-12  Chong Yidong  <cyd@gnu.org>

	* debugging.texi (Debugger Commands): Continuing is now allowed
	for errors.

2012-02-11  Chong Yidong  <cyd@gnu.org>

	* display.texi (Fringe Indicators): Add xref to Fringe Bitmaps.
	Move the list of standard bitmaps there.
	(Fringe Cursors): Rewrite for clarity.
	(Fringe Bitmaps): Consolidate the list of standard bitmaps here.

	* commands.texi (Command Overview): Mention read-key.
	(Using Interactive, Interactive Call): Minor clarifications.
	(Function Keys, Click Events): Avoid "input stream" terminology.
	(Click Events): Add xref to Window Sizes and Accessing Mouse.
	Clarify column and row components.
	(Accessing Mouse): Add xref to Click Events.  Minor fixes.
	(Special Events): Copyedits.

	* streams.texi (Input Streams): De-document get-file-char.
	(Output Variables): Don't refer to old backquote syntax.

	* debugging.texi (Debugging): Copyedits.  Describe testcover, ERT.
	(Error Debugging): Note that debug-ignored-errors overrides list
	values of debug-on-error too.  Add xref to Signaling Errors.
	Note that debug-on-signal is not customizable.
	Mention condition-case-unless-debug.
	(Compilation Errors): Node deleted.

	* compile.texi (Compiler Errors): Move a paragraph here from
	deleted node Compilation Errors.

2012-02-10  Leo Liu  <sdl.web@gmail.com>

	* control.texi (Handling Errors): Change condition-case-no-debug
	to condition-case-unless-debug.

2012-02-10  Chong Yidong  <cyd@gnu.org>

	* advice.texi (Defining Advice): Clarify ad-unadvise.
	(Activation of Advice): Specifying the ACTIVATE flag in defadvice
	is not abnormal.
	(Advising Primitives): Node deleted; ad-define-subr-args has been
	removed.

	* compile.texi (Speed of Byte-Code): Use float-time in example.
	(Compilation Functions): Note that the log uses Compilation mode.
	Don't discuss the contents of byte-code function object here.
	(Compilation Functions): De-document internal function byte-code.
	(Docs and Compilation): Minor clarifications.

	* objects.texi (Byte-Code Type): Add xref to Byte-Code Function
	Objects.

2012-02-10  Glenn Morris  <rgm@gnu.org>

	* text.texi (Checksum/Hash): Rename node from MD5 Checksum.
	Mention secure-hash.
	* elisp.texi, vol1.texi, vol2.texi: Update menu entry.

2012-02-10  Chong Yidong  <cyd@gnu.org>

	* loading.texi (Loading): Don't emphasize "library" terminology.
	(Library Search): load-path is not a user option.  Mention role of
	-L option and packages.  Improve examples.
	(Loading Non-ASCII): Don't mention unibyte Emacs, which is
	obsolete.
	(Autoload): Minor clarifications.

2012-02-10  Glenn Morris  <rgm@gnu.org>

	* files.texi (Magic File Names): Tweak remote-file-name-inhibit-cache.

	* modes.texi (Basic Major Modes): Mention tabulated-list-mode.

2012-02-08  Glenn Morris  <rgm@gnu.org>

	* loading.texi (Named Features): Update the require example.

2012-02-07  Glenn Morris  <rgm@gnu.org>

	* modes.texi (Defining Minor Modes):
	Expand on args of defined minor modes.

2012-02-07  Chong Yidong  <cyd@gnu.org>

	* variables.texi (Creating Buffer-Local): Minor clarification
	to buffer-local-variables doc (Bug#10715).

2012-02-07  Glenn Morris  <rgm@gnu.org>

	* display.texi (ImageMagick Images): General update.
	Move most details of imagemagick-render-type to the variable's doc.

2012-02-06  Glenn Morris  <rgm@gnu.org>

	* keymaps.texi (Tool Bar): Mention separators.
	(Inheritance and Keymaps):
	Mention make-composed-keymap and multiple inheritance.

	* modes.texi (Running Hooks): Mention run-hook-wrapped.

	* control.texi (Handling Errors):
	Mention condition-case-no-debug and with-demoted-errors.

2012-02-05  Chong Yidong  <cyd@gnu.org>

	* customize.texi (Common Keywords): Minor clarifications.
	Document custom-unlispify-remove-prefixes.
	(Variable Definitions): Backquotes in defcustom seem to work fine
	now.  Various other copyedits.
	(Simple Types): Copyedits.  Document color selector.
	(Composite Types): Copyedits.
	(Splicing into Lists): Clarifications.

	* eval.texi (Backquote): Move from macros.texi.

	* macros.texi (Expansion): Minor clarification.
	(Backquote): Move node to eval.texi.
	(Defining Macros): Move an example from Backquote node.
	(Argument Evaluation): No need to mention Pascal.
	(Indenting Macros): Add xref to Defining Macros.

2012-02-05  Glenn Morris  <rgm@gnu.org>

	* debugging.texi (Error Debugging): Mention debug-on-event default.

2012-02-04  Glenn Morris  <rgm@gnu.org>

	* backups.texi (Reverting): Mention revert-buffer-in-progress-p.

	* debugging.texi (Error Debugging): Mention debug-on-event.
	* commands.texi (Misc Events): Mention sigusr1,2 and debugging.

	* modes.texi (Running Hooks): Try to clarify with-wrapper-hook.

	* text.texi (Buffer Contents):
	Update filter-buffer-substring description.

2012-02-04  Chong Yidong  <cyd@gnu.org>

	* functions.texi (What Is a Function): Add closures.
	Mention "return value" terminology.  Add xref for command-execute.
	Remove unused "keystroke command" terminology.
	(Lambda Expressions): Give a different example than in the
	following subsection.  Add xref to Anonymous Functions.
	(Function Documentation): Remove gratuitous markup.
	(Function Names): Move introductory text to `What Is a Function'.
	(Defining Functions): Fix defun argument spec.
	(Anonymous Functions): Document lambda macro explicitly.
	Mention effects on lexical binding.
	(Function Cells): Downplay direct usage of fset.
	(Closures): New node.
	(Inline Functions): Remove "open-code" terminology.
	(Declaring Functions): Minor tweak; .m is not C code.

	* variables.texi (Variables): Don't refer to "global value".
	(Local Variables, Void Variables): Copyedits.
	(Lexical Binding): Minor clarification of example.
	(File Local Variables): Mention :safe and :risky defcustom args.
	(Lexical Binding): Add xref to Closures node.

2012-02-04  Glenn Morris  <rgm@gnu.org>

	* minibuf.texi (High-Level Completion): Updates for read-color.

2012-02-03  Glenn Morris  <rgm@gnu.org>

	* display.texi (GIF Images): Mention animation.
	Remove commented-out old example of animation.
	(Animated Images): New subsection.
	* elisp.texi (Top):
	* vol1.texi (Top):
	* vol2.texi (Top): Add Animated Images menu entry.

	* display.texi (Image Formats): Remove oddly specific information
	on versions of image libraries.
	(GIF Images, TIFF Images): Minor rephrasing.

2012-02-02  Glenn Morris  <rgm@gnu.org>

	* processes.texi (Synchronous Processes):
	Mention call-process's :file gets overwritten.

	* commands.texi (Reading One Event):
	* help.texi (Help Functions): Document read-char-choice.

	* hooks.texi (Standard Hooks):
	* modes.texi (Keymaps and Minor Modes):
	* text.texi (Commands for Insertion): Document post-self-insert-hook.

	* hooks.texi (Standard Hooks): Add prog-mode-hook.

	* hooks.texi (Standard Hooks):
	* modes.texi (Major Mode Conventions, Mode Hooks):
	Document change-major-mode-after-body-hook.

2012-02-01  Glenn Morris  <rgm@gnu.org>

	* modes.texi (Defining Minor Modes):
	Mention disabling global minor modes on a per-major-mode basis.

2012-01-31  Chong Yidong  <cyd@gnu.org>

	* syntax.texi (Parsing Expressions): Clarify intro (Bug#10657).
	(Parser State): Remove unnecessary statement (Bug#10661).

	* eval.texi (Intro Eval): Add footnote about "sexp" terminology.

2012-01-31  Glenn Morris  <rgm@gnu.org>

	* modes.texi (Defining Minor Modes):
	Document define-minor-mode's new :variable keyword.

2012-01-29  Chong Yidong  <cyd@gnu.org>

	* syntax.texi (Syntax Class Table): Tweak description of newline
	char syntax (Bug#9619).

	* numbers.texi (Predicates on Numbers): Fix wholenump/natnump
	description (Bug#10189).

2012-01-29  Glenn Morris  <rgm@gnu.org>

	* files.texi (Changing Files): Document SELinux support.

	* windows.texi (Window Sizes): Fix typo.

2012-01-28  Chong Yidong  <cyd@gnu.org>

	* display.texi (Fringe Indicators): Clarify fringe-indicator-alist
	doc (Bug#8568).

	* frames.texi (Input Focus): Add NORECORD arg to
	select-frame-set-input-focus.  Clarify its role in select-frame.

	* text.texi (Transposition): We don't use transpose-region as an
	internal subroutine (Bug#3249).

	* modes.texi (Example Major Modes): Update Lisp example code to
	current sources.  Delete the old non-derived-major-mode example,
	which has diverged badly from current sources.

2012-01-27  Glenn Morris  <rgm@gnu.org>

	* makefile.w32-in (texinputdir): Fix (presumed) typo.
	(VERSION, manual): Remove, unused.

2012-01-27  Chong Yidong  <cyd@gnu.org>

	* commands.texi (Command Overview): Minor clarification (Bug#10384).

2012-01-26  Chong Yidong  <cyd@gnu.org>

	* searching.texi (String Search): Document negative repeat count
	(Bug#10507).

2012-01-26  Glenn Morris  <rgm@gnu.org>

	* variables.texi (Using Lexical Binding):
	Mention that lexical-binding should be set in the first line.

2012-01-26  Lars Ingebrigtsen  <larsi@gnus.org>

	* macros.texi (Defining Macros): Don't claim that `declare' only
	affects Edebug and indentation.

2012-01-25  Lars Ingebrigtsen  <larsi@gnus.org>

	* macros.texi (Defining Macros): Slight `declare' fixup.

2012-01-25  Glenn Morris  <rgm@gnu.org>

	* makefile.w32-in (texinputdir):
	* Makefile.in (ENVADD): Add $emacsdir.  (Bug#10603)

2012-01-24  Chong Yidong  <cyd@gnu.org>

	* variables.texi (Variables, Local Variables, Void Variables):
	Edit to make the descriptions less specific to dynamic binding.
	(Local Variables): Default max-specpdl-size is now 1300.
	(Defining Variables): Edits for lexical scoping.
	Delete information about starting docstrings with *.  De-document
	user-variable-p.
	(Tips for Defining): Remove an unimportant discussion of quitting
	in the middle of a load.
	(Accessing Variables, Setting Variables): Discuss lexical binding.
	(Variable Scoping): Rewrite.
	(Scope, Extent, Impl of Scope): Nodes deleted.
	(Dynamic Binding): New node, with material from Scope, Extent, and
	Impl of Scope nodes.
	(Dynamic Binding Tips): Rename from Using Scoping.
	(Lexical Binding): Rewrite.
	(Using Lexical Binding): Rename from Converting to Lexical
	Binding.  Convert to subsection.

	* customize.texi (Variable Definitions): Add custom-variable-p.
	Move user-variable-p documentation here.

2012-01-23  Chong Yidong  <cyd@gnu.org>

	* strings.texi (Text Comparison): Minor qualification.

	* lists.texi (Cons Cells): Copyedits.
	(List Elements): Mention push.
	(List Variables): Mention pop.
	(Rings): Move to sequences.texi.

	* sequences.texi (Sequence Functions): Don't repeat the
	introduction already given in the parent.
	(Vectors): Copyedits.
	(Rings): Move from lists.texi.  Note that this is specific to the
	ring package.

	* symbols.texi (Definitions, Symbol Components): Mention variable
	scoping issues.
	(Plists and Alists): Copyedits.

	* eval.texi (Intro Eval, Symbol Forms): Minor tweaks for
	correctness with lexical scoping.
	(Eval): Copyedits.

2012-01-21  Chong Yidong  <cyd@gnu.org>

	* intro.texi (A Sample Function Description): Special notation
	used for macros too.

	* objects.texi (Ctl-Char Syntax, Other Char Bits): Copyedits.
	(Symbol Type): Add xref for keyword symbols.
	(Sequence Type): Clarify differences between sequence types.
	(Cons Cell Type): Add "linked list" index entry.
	(Non-ASCII in Strings): Copyedits.
	(Equality Predicates): Symbols with same name need not be eq.

	* numbers.texi (Float Basics): Document isnan, copysign, frexp and
	ldexp.  Move float-e and float-pi to Math Functions node.

2012-01-21  Glenn Morris  <rgm@gnu.org>

	* modes.texi (Auto Major Mode):
	* variables.texi (File Local Variables):
	Mention inhibit-local-variables-regexps.

2012-01-19  Martin Rudalics  <rudalics@gmx.at>

	* windows.texi (Window Configurations): Rewrite references to
	persistent window parameters.
	(Window Parameters): Fix description of persistent window
	parameters.

2012-01-16  Juanma Barranquero  <lekktu@gmail.com>

	* windows.texi (Window Parameters): Use @pxref.

2012-01-16  Martin Rudalics  <rudalics@gmx.at>

	* windows.texi (Window Configurations, Window Parameters):
	Describe persistent window parameters.

2011-12-27  Stefan Monnier  <monnier@iro.umontreal.ca>

	* variables.texi (Creating Buffer-Local): Warn against misuses of
	make-variable-buffer-local (bug#10258).

2012-01-07  Lars Magne Ingebrigtsen  <larsi@gnus.org>

	* macros.texi (Defining Macros): Document `doc-string' (bug#9668).

2012-01-06  Chong Yidong  <cyd@gnu.org>

	* variables.texi (Directory Local Variables):
	Document hack-dir-local-variables-non-file-buffer.

2012-01-06  Glenn Morris  <rgm@gnu.org>

	* maps.texi (Standard Keymaps): Refer to Info-edit by name
	rather than by keybinding.

2011-12-29  Juanma Barranquero  <lekktu@gmail.com>

	* frames.texi (Font and Color Parameters): Add @pxref.

2011-12-29  Daniel Colascione  <dan.colascione@gmail.com>

	* frames.texi (Font and Color Parameters):
	Document w32 font backends (bug#10399).

2011-12-28  Paul Eggert  <eggert@cs.ucla.edu>

	* files.texi (File Attributes, Changing Files):
	Use a more-natural notation for octal numbers.

2011-12-23  Juanma Barranquero  <lekktu@gmail.com>

	* variables.texi (Variables with Restricted Values):
	Change reference to variable (bug#10354).

2011-12-13  Martin Rudalics  <rudalics@gmx.at>

	* windows.texi (Splitting Windows): Use t instead of non-nil
	when describing window-combination-resize.

2011-12-05  Stefan Monnier  <monnier@iro.umontreal.ca>

	* text.texi (Special Properties): Warn against `intangible' properties
	(bug#10222).

2011-11-26  Eli Zaretskii  <eliz@gnu.org>

	* display.texi (Truncation):
	* text.texi (Special Properties): Describe what a stretch-glyph is
	instead of using that term without explanation.  Make the
	cross-references more accurate.

	* display.texi (Usual Display): Update the description,
	cross-references, and indexing related to display of control
	characters and raw bytes.

2011-11-25  Martin Rudalics  <rudalics@gmx.at>

	* windows.texi (Splitting Windows): Fix description of
	window-combination-limit.  Suggested by Eli Zaretskii.

2011-11-23  Chong Yidong  <cyd@gnu.org>

	* windows.texi (Window Sizes): Move window-top-line,
	window-left-column, and window-*-pixel-edges to Coordinates and
	Windows node.
	(Coordinates and Windows): Restore window-edges doc.

2011-11-21  Martin Rudalics  <rudalics@gmx.at>

	* windows.texi (Windows and Frames, Splitting Windows):
	Fix typos.

2011-11-21  Chong Yidong  <cyd@gnu.org>

	* windows.texi (Splitting Windows): Fix error in documentation of
	window-combination-limit.
	(Cyclic Window Ordering): Minor fixes to next-window,
	one-window-p, and get-lru-window docs.  Don't document
	window-list-1.
	(Buffers and Windows): Copyedits.
	(Choosing Window): Document special handling of special-display-*.
	(Choosing Window Options): Fix display-buffer-reuse-frames doc.
	Don't document even-window-heights, which is going away.
	Clarify which options are obeyed by which action functions.

2011-11-20  Stefan Monnier  <monnier@iro.umontreal.ca>

	* display.texi (Invisible Text): Clarify point adjustment (bug#10072).

2011-11-20  Martin Rudalics  <rudalics@gmx.at>

	* windows.texi (Resizing Windows, Splitting Windows):
	Remove term "status" when talking about combination limits.

2011-11-20  Juanma Barranquero  <lekktu@gmail.com>

	* compile.texi (Compiler Errors):
	* help.texi (Help Functions): Fix typos.

2011-11-19  Chong Yidong  <cyd@gnu.org>

	* windows.texi (Splitting Windows): Clarify role of window
	parameters in split-window.  Shorten the example.
	(Deleting Windows): Rewrite intro to handle internal windows.
	Fix delete-windows-on doc.
	(Selecting Windows): Copyedits.

2011-11-17  Martin Rudalics  <rudalics@gmx.at>

	* windows.texi (Resizing Windows, Splitting Windows)
	(Deleting Windows): Use term window-combination-resize instead
	of window-splits.

2011-11-16  Martin Rudalics  <rudalics@gmx.at>

	* windows.texi (Resizing Windows, Splitting Windows):
	Rename occurrences of window-nest to window-combination-limit.

2011-11-14  Juanma Barranquero  <lekktu@gmail.com>

	* intro.texi (Lisp History): Fix typo.

2011-11-12  Martin Rudalics  <rudalics@gmx.at>

	* windows.texi (Splitting Windows, Deleting Windows):
	Remove references to splits status of windows.

2011-11-10  Glenn Morris  <rgm@gnu.org>

	* buffers.texi (Read Only Buffers): Expand a bit on why
	toggle-read-only should only be used interactively.  (Bug#7292)

2011-11-09  Chong Yidong  <cyd@gnu.org>

	* windows.texi (Window Sizes): Document window-pixel-edges,
	window-inside-pixel-edges, window-absolute-pixel-edges, and
	window-inside-absolute-pixel-edges.
	(Resizing Windows): shrink-window-if-larger-than-buffer works on
	non-full-width windows.

2011-11-09  Martin Rudalics  <rudalics@gmx.at>

	* windows.texi (Resizing Windows): Rewrite documentation of
	window-resizable.

2011-11-09  Chong Yidong  <cyd@gnu.org>

	* windows.texi (Splitting Windows): Simplify example.

2011-11-08  Chong Yidong  <cyd@gnu.org>

	* windows.texi (Window Sizes): Copyedits.  Document
	window-text-height.  Remove window-min-height and window-min-width
	discussion, referring instead to Emacs manual.
	(Splitting Windows, Resizing Windows): Add xref to Emacs manual.
	(Resizing Windows): Simplify introduction.  Don't document
	enlarge-window, shrink-window, enlarge-window-horizontally, and
	shrink-window-horizontally; they are no longer preferred for
	calling from Lisp, and are already documented in the Emacs manual.

2011-11-07  Glenn Morris  <rgm@gnu.org>

	* windows.texi (Choosing Window): Fix keybinding typo.

2011-11-07  Martin Rudalics  <rudalics@gmx.at>

	* windows.texi (Resizing Windows, Splitting Windows)
	(Window Configurations): Use "child window" instead of
	"subwindow".

2011-11-06  Chong Yidong  <cyd@gnu.org>

	* windows.texi (Basic Windows): Clarify various definitions.
	Treat window-normalize-* as internal; don't document them.
	(Windows and Frames): Various clarifications, e.g. non-live
	windows also belong to frames.  Fix window-list description.
	Simplify window nesting example.
	(Splitting Windows, Window Configurations):
	Use split-window-below.

2011-11-04  Eli Zaretskii  <eliz@gnu.org>

	* windows.texi (Window Sizes): Mention in the doc string that the
	return values of `window-body-height' and `window-body-width' are
	in frame's canonical units.  (Bug#9949)

2011-10-30  Martin Rudalics  <rudalics@gmx.at>

	* windows.texi (Windows and Frames): Remove "iso-" infix from
	documentation of window-iso-combined-p.

2011-10-26  Chong Yidong  <cyd@gnu.org>

	* modes.texi (Running Hooks): Document with-wrapper-hook.

2011-10-18  Chong Yidong  <cyd@gnu.org>

	* display.texi (Glyphless Chars): New node.

2011-10-13  Chong Yidong  <cyd@stupidchicken.com>

	* text.texi (Yanking): Document yank-excluded-properties.

	* package.texi (Packaging Basics): The commentary should say how
	to begin using the package.

2011-10-11  Martin Rudalics  <rudalics@gmx.at>

	* windows.texi (Deleting Windows): Mention which window gets
	selected when deleting the selected window.

2011-10-09  Martin Rudalics  <rudalics@gmx.at>

	* buffers.texi (The Buffer List): Describe how bury-buffer deals
	with the selected window.
	* windows.texi (Buffers and Windows): Reformulate text on how
	replace-buffer-in-windows deals with a window.
	(Quitting Windows): Describe how quit-window deals with a
	standalone frame.  Describe new option frame-auto-hide-function.

2011-10-08  Glenn Morris  <rgm@gnu.org>

	* symbols.texi (Other Plists): Markup fix.  (Bug#9702)

	* positions.texi (Excursions): Update warning message.

2011-10-05  Chong Yidong  <cyd@stupidchicken.com>

	* display.texi (Low-Level Font, Face Attributes, Font Lookup):
	Fix Emacs manual xref (Bug#9675).

2011-10-01  Chong Yidong  <cyd@stupidchicken.com>

	* windows.texi (Textual Scrolling): Document scroll-up-command,
	scroll-down-command, scroll-error-top-bottom, and the
	scroll-command symbol property.
	(Display Action Functions): Fix description of
	display-buffer-pop-up-window.

2011-09-28  Juanma Barranquero  <lekktu@gmail.com>

	* windows.texi (Splitting Windows): Fix typos.

2011-09-25  Martin Rudalics  <rudalics@gmx.at>

	* windows.texi (Windows and Frames, Display Action Functions)
	(Switching Buffers): Fix some typos.
	(Buffers and Windows): Remove reference to window-auto-delete.
	Reword description of replace-buffer-in-windows.
	(Window History): Fix some typos and refer to frame local buffer
	list.
	(Quitting Windows): New node.
	(Window Configurations): Add descriptions of window-state-get
	and window-state-put.
	(Window Parameters): Describe variable ignore-window-parameters.
	Sketch some window parameters currently in use.
	* elisp.texi (Top): Update node listing.

2011-09-25  Chong Yidong  <cyd@stupidchicken.com>

	* windows.texi (Display Action Functions)
	(Choosing Window Options): New nodes.

2011-09-24  Chong Yidong  <cyd@stupidchicken.com>

	* windows.texi (Window History): New node.  Move text here from
	Buffers and Windows.
	(Switching Buffers): Rename from Displaying Buffers, since we
	don't document display-buffer here; callers changed.
	Document FORCE-SAME-WINDOW arg to switch-to-buffer and
	switch-to-buffer-other-frame.  Delete duplicate
	replace-buffer-in-windows doc.
	(Choosing Window): Document display actions.

2011-09-24  Eli Zaretskii  <eliz@gnu.org>

	* display.texi (Forcing Redisplay): Update the description of
	redisplay-dont-pause due to change in the default value.

2011-09-23  Martin Rudalics  <rudalics@gmx.at>

	* frames.texi (Frames and Windows): Move section and rename to
	Windows and Frames in windows.texi.
	* windows.texi (Windows): Restructure.
	(Basic Windows): Rewrite.  Explain live and internal windows and
	normalization functions.
	(Windows and Frames): Move section here from frames.texi.
	Describe subwindows, window combinations, window tree, and
	corresponding functions including window-list here.
	(Window Sizes): Rename section from Size of Window and move it
	up in chapter.  Describe total and body sizes and the
	corresponding functions.  Explain new semantics of
	window-min-height/-width.
	(Resizing Windows): Move section up in chapter.  Describe new
	resize functions.
	(Splitting Windows): Describe new behavior of split-window,
	split-window-above-each-other and split-window-side-by-side.
	Provide examples.  Describe window-nest and window-splits
	options.
	(Deleting Windows): Minor rewrite.
	(Selecting Windows): Minor rewrite.
	Describe frame-selected-window and set-frame-selected-window here.
	(Cyclic Window Ordering): Minor rewrite.
	Describe window-list-1.
	(Buffers and Windows): Rewrite.  Explain a window's previous and
	next buffers and the corresponding functions.
	(Window Tree): Merge into Windows and Frames section.
	* elisp.texi (Top): Update node listings for frames and windows
	sections.

2011-09-21  Stefan Monnier  <monnier@iro.umontreal.ca>

	* display.texi (Face Functions): `face-list' returns faces (bug#9564).

2011-09-19  Lars Magne Ingebrigtsen  <larsi@gnus.org>

	* errors.texi (Standard Errors): Remove apparent placeholder text
	(bug#9491).

2011-09-18  Chong Yidong  <cyd@stupidchicken.com>

	* frames.texi (Management Parameters): Fix description of
	icon-type parameter.

2011-09-17  Chong Yidong  <cyd@stupidchicken.com>

	* tips.texi (Key Binding Conventions): Don't bind a key sequence
	ending in C-g.  Suggested by Edward O'Connor.

2011-09-17  Eli Zaretskii  <eliz@gnu.org>

	* numbers.texi (Integer Basics): Add indexing for
	most-positive-fixnum and most-negative-fixnum.  (Bug#9525)

2011-09-14  Dani Moncayo  <dmoncayo@gmail.com>

	* lists.texi (Sets And Lists): Fix typo.  (Bug#9393)

2011-09-11  Juanma Barranquero  <lekktu@gmail.com>

	* processes.texi (Network Servers): Clarify what the process
	buffer is used for (bug#9233).

2011-08-30  Dani Moncayo  <dmoncayo@gmail.com>

	* lists.texi (Building Lists): Fix typo.

2011-08-30  Chong Yidong  <cyd@stupidchicken.com>

	* display.texi (Basic Faces): New node.  Document new faces.

	* modes.texi (Major Mode Conventions): Move some text there.
	(Mode Help): Remove major-mode var, duplicated in Major Modes.

2011-08-29  Chong Yidong  <cyd@stupidchicken.com>

	* modes.texi (Basic Major Modes): New node.  Callers updated.
	(Major Modes): Document fundamental-mode and major-mode.
	(Major Mode Basics): Node deleted; text moved to Major Modes.
	(Derived Modes): Document derived-mode-p.

2011-08-28  Chong Yidong  <cyd@stupidchicken.com>

	* files.texi (Changing Files, Create/Delete Dirs): Document new
	arguments for delete-file, delete-directory, and copy-directory.
	(Visiting Functions): Remove view-file; it is documented in the
	Emacs manual.

	* frames.texi (Layout Parameters): The defaults for the
	menu-bar-lines and tool-bar-lines parameters depend on the mode.

	* display.texi (Progress): Document spinner functionality.

	* os.texi (Killing Emacs): Note that kill-emacs can be called by
	operating system signals.  Refer to save-buffers-kill-terminal
	instead of save-buffers-kill-emacs.

	* objects.texi (Symbol Type): Document ## print representation.

2011-08-25  Eli Zaretskii  <eliz@gnu.org>

	* display.texi (Specified Space): Mention that `space' specs
	influence bidi reordering.
	(Bidirectional Display): Explain how to use `(space . PROPS)' for
	separating fields with bidirectional content.

2011-08-24  Eli Zaretskii  <eliz@gnu.org>

	* display.texi (Bidirectional Display): Document return value in
	buffers that are not bidi-reordered for display, and in unibyte
	buffers.

2011-08-23  Eli Zaretskii  <eliz@gnu.org>

	* nonascii.texi (Character Properties): Document the values for
	unassigned codepoints.

2011-08-18  Eli Zaretskii  <eliz@gnu.org>

	* nonascii.texi (Character Properties): Document use of
	`bidi-class' and `mirroring' properties as part of reordering.
	Provide cross-references to "Bidirectional Display".

	* display.texi (Bidirectional Display): Document the pitfalls of
	concatenating strings with bidirectional content, with possible
	solutions.  Document bidi-string-mark-left-to-right.
	Mention paragraph direction in modes that inherit from prog-mode.
	Document use of `bidi-class' and `mirroring' properties as part of
	reordering.

2011-08-16  Eli Zaretskii  <eliz@gnu.org>

	* modes.texi (Major Mode Conventions): Improve the documentation
	of `mode-class' `special' modes.

	* nonascii.texi (Character Properties): Document the `mirroring'
	property.  Add index entries.

	* syntax.texi (Categories): Add an example of defining a new
	category and category table.

	* searching.texi (Regexp Backslash): Document how to display
	existing categories.  Mention the possibility of adding
	categories, and add an xref to where this is described.  Add an
	index entry.

2011-08-09  Chong Yidong  <cyd@stupidchicken.com>

	* text.texi (Special Properties):
	* display.texi (Overlay Properties): Note that mouse-face cannot
	change the text size (Bug#8530).

2011-08-08  Chong Yidong  <cyd@stupidchicken.com>

	* os.texi (Time of Day): Remove set-time-zone-rule, and recommend
	using setenv instead.

2011-07-28  Eli Zaretskii  <eliz@gnu.org>

	* display.texi (Bidirectional Display): Document the fact that
	bidi-display-reordering is t by default.

2011-07-23  Eli Zaretskii  <eliz@gnu.org>

	* display.texi (Bidirectional Display): New section.

2011-07-16  Lars Magne Ingebrigtsen  <larsi@gnus.org>
	    Tim Cross  <theophilusx@gmail.com>  (tiny change)
	    Glenn Morris  <rgm@gnu.org>

	* keymaps.texi (Toolkit Differences): New node.  (Bug#8176)

2011-07-15  Andreas Schwab  <schwab@linux-m68k.org>

	* help.texi (Keys in Documentation): Revert last change.

2011-07-15  Lars Magne Ingebrigtsen  <larsi@gnus.org>

	* help.texi (Keys in Documentation): Clarify that \= only quotes
	the next character, and doesn't affect longer sequences in
	particular (bug#8935).

	* debugging.texi (Using Debugger):
	Mention @code{eval-expression-debug-on-error} (bug#8549).

2011-07-14  Eli Zaretskii  <eliz@gnu.org>

	* display.texi (Other Display Specs): Document that `left-fringe'
	and `right-fringe' display specifications are of the "replacing"
	kind.

2011-07-14  Lars Magne Ingebrigtsen  <larsi@gnus.org>

	* help.texi (Documentation Basics): Add a link to the Function
	Documentation node (bug#6580).

2011-07-13  Lars Magne Ingebrigtsen  <larsi@gnus.org>

	* keymaps.texi (Menu Bar): Mention :visible and :enable
	(bug#6344).  Text by Drew Adams.

	* modes.texi (Running Hooks): Mention buffer-local hook variables
	(bug#6218).

	* objects.texi (General Escape Syntax): "a with grave accent" is
	?xe0, not ?x8e0 (bug#5259).

2011-07-12  Chong Yidong  <cyd@stupidchicken.com>

	* display.texi (Face Attributes, Font Selection): Add references
	to the Fonts node in the Emacs manual (Bug#4178).

2011-07-12  Chong Yidong  <cyd@stupidchicken.com>

	* display.texi (Window Systems): `window-system' is
	terminal-local.

	* frames.texi (Frame Parameters, Parameter Access): Don't mention
	frame-local variables.

	* variables.texi (Buffer-Local Variables): Don't mention obsolete
	frame-local variables.
	(Frame-Local Variables): Node deleted.

	* elisp.texi (Top): Update node listing.

2011-07-12  Lars Magne Ingebrigtsen  <larsi@gnus.org>

	* elisp.texi: Change "inferiors" to "subnodes" in three places
	(bug#3523).

2011-07-11  Chong Yidong  <cyd@stupidchicken.com>

	* frames.texi (Window System Selections): Discussion of
	x-select-enable-clipboard moved to Emacs manual.

2011-07-11  Deniz Dogan  <deniz@dogan.se>

	* commands.texi (Prefix Command Arguments): Remove excessive
	apostrophe.

2011-07-11  Lars Magne Ingebrigtsen  <larsi@gnus.org>

	* syntax.texi (Syntax Descriptors): Clarify that the ". 23" syntax
	description is a string (bug#3313).

	* frames.texi (Display Feature Testing): Try to explain what all
	the visual classes mean (bug#3042).

2011-07-10  Lars Magne Ingebrigtsen  <larsi@gnus.org>

	* modes.texi (Mode Line Variables): Document `mode-line-remote'
	and `mode-line-client' (bug#2974).

	* text.texi (Insertion): Clarify marker movements (bug#1651).
	Text from Drew Adams.

2011-07-07  Lars Magne Ingebrigtsen  <larsi@gnus.org>

	* text.texi (Special Properties): Clarify the format of `face'
	(bug#1375).

	* commands.texi (Interactive Call): Add a `call-interactively'
	example (bug#1010).

2011-07-06  Lars Magne Ingebrigtsen  <larsi@gnus.org>

	* functions.texi (Calling Functions): Link to the "Interactive
	Call" node (bug#1001).

2011-07-06  Chong Yidong  <cyd@stupidchicken.com>

	* customize.texi (Composite Types): Move alist and plist to here
	from Simple Types (Bug#7545).

	* elisp.texi (Top): Update menu description.

	* display.texi (Face Attributes): Document negative line widths
	(Bug#6113).

2011-07-03  Tobias C. Rittweiler  <tcr@freebits.de>  (tiny change)

	* searching.texi (Match Data): Note that match data can be
	overwritten by most functions (bug#2499).

2011-07-03  Lars Magne Ingebrigtsen  <larsi@gnus.org>

	* strings.texi (Formatting Strings): Clarify what the "-" and "0"
	flags mean (bug#6659).

	* functions.texi (What Is a Function): Document the autoload
	object (bug#6496).

2011-07-02  Lars Magne Ingebrigtsen  <larsi@gnus.org>

	* customize.texi (Variable Definitions): Clarify that SETFUNCTION
	is only used in the Customize user interface (bug#6089).

	* display.texi (Showing Images): Mention the point of sliced
	images (bug#7836).

2011-07-02  Eli Zaretskii  <eliz@gnu.org>

	* variables.texi (Defining Variables, Void Variables)
	(Constant Variables): Fix incorrect usage of @kindex.

2011-07-02  Lars Magne Ingebrigtsen  <larsi@gnus.org>

	* variables.texi (Defining Variables): Add an index entry for
	`set-variable' (bug#7262).
	(Defining Variables): Use @findex for functions.

	* frames.texi (Basic Parameters): Document the `explicit-name'
	parameter (bug#6951).

	* customize.texi (Type Keywords): Clarify that :value provides a
	default value for all types (bug#7386).

	* streams.texi (Output Functions): Document `pp'.

2011-06-25  Chong Yidong  <cyd@stupidchicken.com>

	* keymaps.texi (Searching Keymaps):
	* display.texi (Overlay Properties): Fix errors in 2011-05-29
	change.  Suggested by Johan Bockgård.

2011-06-15  Chong Yidong  <cyd@stupidchicken.com>

	* text.texi (Special Properties): Clarify role of font-lock-face.

2011-06-15  Lars Magne Ingebrigtsen  <larsi@gnus.org>

	* processes.texi (Process Information): Rename `process-alive-p'
	to `process-live-p' for consistency with other `-live-p' functions.

2011-06-03  Paul Eggert  <eggert@cs.ucla.edu>

	Document wide integers better.
	* files.texi (File Attributes): Document ino_t values better.
	ino_t values no longer map to anything larger than a single cons.
	* numbers.texi (Integer Basics, Integer Basics, Arithmetic Operations)
	(Bitwise Operations):
	* objects.texi (Integer Type): Use a binary notation that is a bit easier
	to read, and that will port better if 62-bits becomes the default.
	Fix or remove incorrect examples.
	* os.texi (Time Conversion): Document time_t values better.

2011-05-31  Lars Magne Ingebrigtsen  <larsi@gnus.org>

	* processes.texi (Process Information):
	Document `process-alive-p'.

2011-05-29  Chong Yidong  <cyd@stupidchicken.com>

	* help.texi (Accessing Documentation):
	* display.texi (Pixel Specification):
	* processes.texi (Serial Ports, Serial Ports):
	* nonascii.texi (Character Properties, Default Coding Systems):
	* text.texi (Changing Properties, Special Properties):
	* windows.texi (Window Start and End):
	* modes.texi (SMIE Indentation Example, SMIE Tricks):
	* keymaps.texi (Searching Keymaps, Tool Bar):
	* minibuf.texi (Basic Completion):
	* compile.texi (Eval During Compile):
	* strings.texi (Formatting Strings): Tweaks to avoid overflowing
	7x9 paper in printed manual.

	* lists.texi (Sets And Lists): Fix misplaced text.

2011-05-29  Chong Yidong  <cyd@stupidchicken.com>

	* keymaps.texi (Remapping Commands): Emphasize that the keymap
	needs to be active (Bug#8350).

2011-05-28  Chong Yidong  <cyd@stupidchicken.com>

	* minibuf.texi (Reading File Names): Clarify (Bug#8480).

	* tips.texi (Coding Conventions): Remove antediluvian filename
	limit recommendation (Bug#8538).

2011-05-27  Glenn Morris  <rgm@gnu.org>

	* modes.texi (Auto Major Mode): Update for set-auto-mode changes.

2011-05-26  Glenn Morris  <rgm@gnu.org>

	* variables.texi (File Local Variables):
	Update hack-local-variables `mode-only' return value.
	Add some more details on what this function does in the other case.

2011-05-19  Glenn Morris  <rgm@gnu.org>

	* lists.texi (Sets And Lists): Mention cl provides union etc.

2011-05-19  Nix  <nix@esperi.org.uk>

	* windows.texi (Displaying Buffers): pop-to-buffer is not a command.

	* text.texi (Parsing HTML): Update for function name changes.

	* syntax.texi (Syntax Flags): Small fix.

	* keymaps.texi (Active Keymaps): Typo fix.
	(Changing Key Bindings): Grammar fix.

	* frames.texi (Minibuffers and Frames): Grammar fix.
	(Window System Selections): x-select-enable-clipboard now defaults to t.

	* customize.texi (Common Keywords):
	* display.texi (Abstract Display):
	* modes.texi (Auto-Indentation):
	* nonascii.texi (Converting Representations): Typo fixes.

	* control.texi (Examples of Catch): Call it "goto" not "go to".

2011-05-14  Eli Zaretskii  <eliz@gnu.org>

	* nonascii.texi (Character Properties): Fix inconsistencies with
	implementation.

	* text.texi (Special Properties): Move @defvar's out of the
	@table.  (Bug#8652)

2011-05-12  Glenn Morris  <rgm@gnu.org>

	* display.texi (Image Descriptors): Fix typo.  (Bug#8495)

2011-05-12  Stefan Monnier  <monnier@iro.umontreal.ca>

	* modes.texi (Region to Refontify): Rename from "Region to Fontify".
	(Multiline Font Lock):
	* vol2.texi (Top):
	* vol1.texi (Top):
	* elisp.texi (Top): Update menu accordingly.

2011-05-12  Drew Adams  <drew.adams@oracle.com>

	* modes.texi (Region to Fontify): Fix typo.

2011-05-10  Jim Meyering  <meyering@redhat.com>

	* minibuf.texi: Fix typo "in in -> in".

2011-05-06  Paul Eggert  <eggert@cs.ucla.edu>

	* numbers.texi (Integer Basics): Large integers are treated as floats.

2011-04-30  Lars Magne Ingebrigtsen  <larsi@gnus.org>

	* processes.texi (Synchronous Processes): Document the (:file
	"/file-name") syntax for `call-process'.

2011-04-23  Juanma Barranquero  <lekktu@gmail.com>

	* windows.texi (Choosing Window): Fix typo.

2011-04-23  Chong Yidong  <cyd@stupidchicken.com>

	* frames.texi (Layout Parameters): Note the difference between
	querying and setting parameters for left-fringe and right-fringe
	(Bug#6930).

2011-03-21  Stefan Monnier  <monnier@iro.umontreal.ca>

	* minibuf.texi (Basic Completion): Be a bit more precise about the
	valid kinds of completion tables.
	(Programmed Completion): Remove obsolete text about lambda expressions
	not being valid completion tables.

2011-03-19  Chong Yidong  <cyd@stupidchicken.com>

	* positions.texi (Excursions): Explain the "save-excursion
	defeated by set-buffer" warning.

	* buffers.texi (Current Buffer): Copyedits.  Don't recommend using
	save-excursion.  Suggested by Uday S Reddy.

2011-04-01  Stefan Monnier  <monnier@iro.umontreal.ca>

	* variables.texi (Defining Variables): Mention the new meaning of `defvar'.
	(Lexical Binding): New sub-section.

	* eval.texi (Eval): Discourage the use of `eval'.
	Document its new `lexical' argument.

2011-03-28  Stefan Monnier  <monnier@iro.umontreal.ca>

	* commands.texi (Command Overview): `post-command-hook' is not reset to
	nil any more.

2011-03-19  Stefan Monnier  <monnier@iro.umontreal.ca>

	* strings.texi (String Conversion): Don't mention
	string-make-(uni|multi)byte (bug#8262).
	* nonascii.texi (Converting Representations): Fix up range.
	* keymaps.texi (Key Binding Commands): Update code point, avoid
	"unibyte character" and remove mention of unibyte bindings.

2011-03-10  Eli Zaretskii  <eliz@gnu.org>

	* modes.texi (Operator Precedence Grammars): Don't use characters
	outside ISO-8859-1.

2011-03-09  Eli Zaretskii  <eliz@gnu.org>

	* intro.texi (Acknowledgements): Convert to ISO-8859-1 encoding.

	* makefile.w32-in (MAKEINFO_OPTS): Add --enable-encoding.

2011-03-08  Glenn Morris  <rgm@gnu.org>

	* Makefile.in (MAKEINFO_OPTS): Add --enable-encoding.
	* intro.texi (Acknowledgements): Names to UTF-8.
	* elisp.texi: Set documentencoding.

2011-03-07  Chong Yidong  <cyd@stupidchicken.com>

	* Version 23.3 released.

2011-03-06  Chong Yidong  <cyd@stupidchicken.com>

	* package.texi: Update index keywords.
	(Package Archives): New node contents.  Document package-x.el.

2011-03-06  Juanma Barranquero  <lekktu@gmail.com>

	* makefile.w32-in (srcs): Add package.texi.

2011-03-06  Chong Yidong  <cyd@stupidchicken.com>

	* package.texi (Packaging, Packaging Basics, Simple Packages)
	(Multi-file Packages): Expand and clarify.
	(Package Archives): Temporary placeholder node.

	* elisp.texi (Top): Update node listing.

	* Makefile.in (srcs): Add package.texi.

2011-03-05  Chong Yidong  <cyd@stupidchicken.com>

	* processes.texi (Synchronous Processes): Minor clarification
	(Bug#8149).

2011-03-03  Glenn Morris  <rgm@gnu.org>

	* files.texi (Truenames): Minor clarification.  (Bug#2341)

2011-03-01  Glenn Morris  <rgm@gnu.org>

	* variables.texi (Directory Local Variables):
	Mention `(subdirs . nil)' alist element.

2011-02-28  Glenn Morris  <rgm@gnu.org>

	* variables.texi (Directory Local Variables): Mention the optional
	mtime argument of dir-locals-set-directory-class.  (Bug#3577)

2011-02-27  Chong Yidong  <cyd@stupidchicken.com>

	* minibuf.texi (Minibuffer History): Clarify discussion of
	minibuffer history lists (Bug#8085).

2011-02-19  Eli Zaretskii  <eliz@gnu.org>

	* elisp.texi: Sync @dircategory with ../../info/dir.

	* files.texi (Visiting Functions): Document find-file-literally,
	both the command and the variable.

	* variables.texi (Creating Buffer-Local): Explain the meaning of
	permanent local variables.

	* files.texi (Visiting Functions): Document find-file-literally,
	both the command and the variable.

	* variables.texi (Creating Buffer-Local): Explain the meaning of
	permanent local variables.

2011-02-19  Glenn Morris  <rgm@gnu.org>

	* keymaps.texi (Remapping Commands): Mention how to undo it.

2011-02-09  Reuben Thomas  <rrt@sc3d.org>

	* loading.texi (Hooks for Loading): Remove unnecessary advice
	about eval-after-load (Bug#7986).

2011-02-05  Chong Yidong  <cyd@stupidchicken.com>

	* commands.texi (Accessing Mouse): Note that a header line is not
	included in the row of posn-col-row.

2011-02-02  Chong Yidong  <cyd@stupidchicken.com>

	* modes.texi (Major Mode Conventions): Add face guidelines.
	(Faces for Font Lock): List faces in order of prominence.

2011-02-01  Paul Eggert  <eggert@cs.ucla.edu>

	format-time-string now supports subsecond time stamp resolution
	* os.texi (Time Parsing): Document %N.

2011-01-28  Chong Yidong  <cyd@stupidchicken.com>

	* vol1.texi (Top):
	* vol2.texi (Top):
	* elisp.texi (Top):
	* display.texi (Display Property): Shorten the menu description of
	the "Other Display Specs" node (Bug#7816).

	* keymaps.texi (Defining Menus): Add "menu item" and "extended
	menu item" concept index entries (Bug#7805).

2011-01-29  Eli Zaretskii  <eliz@gnu.org>

	* makefile.w32-in (texinfodir): New variable.
	(usermanualdir): Remove as redundant with $(emacsdir).
	(MAKEINFO): Remove options, leave only program name.
	(MAKEINFO_OPTS): New variable.
	(texinputdir, $(infodir)/elisp): Use $(MAKEINFO_OPTS).

2011-01-25  Chong Yidong  <cyd@stupidchicken.com>
            Richard Kim  <emacs18@gmail.com>

	* loading.texi (Library Search): Document list-load-path-shadows
	(Bug#7757).

2011-01-25  Chong Yidong  <cyd@stupidchicken.com>

	* searching.texi (Regexp Special): Remove outdated discussion of
	character sets (Bug#7780).

	* frames.texi (Pop-Up Menus): Document where menu title comes
	from (Bug#7684).

2011-01-25  Glenn Morris  <rgm@gnu.org>

	* display.texi (Making Buttons): Mention limitation of text buttons.

2011-01-23  Werner Lemberg  <wl@gnu.org>

	* Makefile.in (MAKEINFO): Now controlled by `configure'.
	(MAKEINFO_OPTS): New variable.  Use it where appropriate.
	(ENVADD): New variable to control texi2dvi and texi2pdf.

2011-01-15  Chong Yidong  <cyd@stupidchicken.com>

	* files.texi (Directory Names): Move directory-abbrev-alist doc to
	Emacs manual.

2011-01-15  Eli Zaretskii  <eliz@gnu.org>

	* files.texi (Directory Names): Explain why FROM in
	directory-abbrev-alist should begin with \`.  (Bug#7777)

2011-01-11  Stefan Monnier  <monnier@iro.umontreal.ca>

	* loading.texi (Hooks for Loading): Adjust doc of eval-after-load.

2011-01-02  Eli Zaretskii  <eliz@gnu.org>

	* modes.texi (Emulating Mode Line): Fix last change.

2011-01-02  Eli Zaretskii  <eliz@gnu.org>

	* modes.texi (Emulating Mode Line): Update documentation of
	format-mode-line according to changes that fixed bug #7587.

2010-12-18  Stefan Monnier  <monnier@iro.umontreal.ca>

	* modes.texi (Derived Modes): Mention prog-mode.

	* keymaps.texi (Simple Menu Items, Extended Menu Items): Remove mention
	of the key-binding-data cache since we don't use it any more.

2010-12-13  Eli Zaretskii  <eliz@gnu.org>

	* processes.texi (Shell Arguments):
	* strings.texi (Creating Strings): Don't mention "shell commands";
	make it explicit that `split-string-and-unquote' and
	`combine-and-quote-strings' are mainly for working with arguments
	to call-process and start-process.

	* processes.texi (Shell Arguments): Fix documentation of
	`split-string-and-unquote'.  Add indexing.  (Bug#7563)

2010-12-13  Stefan Monnier  <monnier@iro.umontreal.ca>

	* modes.texi (Auto-Indentation): New section to document SMIE.
	(Major Mode Conventions):
	* text.texi (Mode-Specific Indent): Refer to it.

2010-12-13  Eli Zaretskii  <eliz@gnu.org>

	* display.texi (Other Display Specs): Document left-fringe and
	right-fringe display specs.

2010-12-13  Stefan Monnier  <monnier@iro.umontreal.ca>

	* backups.texi (Making Backups):
	* modes.texi (Example Major Modes): Use recommended coding style.
	(Major Mode Basics, Derived Modes): Encourge more strongly use of
	define-derived-mode.  Mention completion-at-point-functions.

2010-12-13  Chong Yidong  <cyd@stupidchicken.com>

	* nonascii.texi (Converting Representations):
	Document byte-to-string.

2010-12-08  Glenn Morris  <rgm@gnu.org>

	* buffers.texi (Modification Time):
	verify-visited-file-modtime now defaults to the current buffer.

2010-11-27  Chong Yidong  <cyd@stupidchicken.com>

	* nonascii.texi (Converting Representations): Document byte-to-string.

	* strings.texi (Creating Strings): Don't mention semi-obsolete
	function char-to-string.
	(String Conversion): Shorten discussion of semi-obsolete function
	string-to-char.  Link to Converting Representations.

	* objects.texi (Symbol Type):
	* text.texi (Near Point):
	* help.texi (Help Functions):
	* functions.texi (Mapping Functions): Use string instead of
	char-to-string in examples.

2010-11-27  Chong Yidong  <cyd@stupidchicken.com>

	* text.texi (Kill Functions, Kill Functions)
	(Low-Level Kill Ring, Low-Level Kill Ring): Remove obsolete
	YANK-HANDLER args.

	* symbols.texi (Creating Symbols): Using unintern without an
	obarray arg is now obsolete.

	* numbers.texi (Float Basics): Document float-e and float-pi.

	* variables.texi (Defining Variables): Change "pi" example to
	"float-pi".

2010-11-26  Eli Zaretskii  <eliz@gnu.org>

	* commands.texi (Click Events): Document the values of X, Y and
	COL, ROW in the event's position, when the click is on the header
	or mode line, on the fringes, or in the margins.

2010-11-17  Eli Zaretskii  <eliz@gnu.org>

	* customize.texi (Composite Types): Lower-case index entry.

	* loading.texi (How Programs Do Loading):
	Document load-file-name.  (Bug#7346)

2010-11-17  Glenn Morris  <rgm@gnu.org>

	* text.texi (Kill Functions, Low-Level Kill Ring): Small fixes.

2010-11-13  Eli Zaretskii  <eliz@gnu.org>

	* display.texi (Usual Display): Characters with no fonts are not
	necessarily displayed as empty boxes.

2010-10-31  Glenn Morris  <rgm@gnu.org>

	* maps.texi (Standard Keymaps): Update File menu description.

2010-10-28  Glenn Morris  <rgm@gnu.org>

	* Makefile.in (elisp.dvi, elisp.pdf): Also include $emacsdir.

2010-10-24  Eli Zaretskii  <eliz@gnu.org>

	* display.texi (Window Systems): Deprecate use of window-system as
	a predicate.

2010-10-23  Glenn Morris  <rgm@gnu.org>

	* help.texi (Documentation Basics): Remove mentions of digest-doc and
	sorted-doc.

2010-10-15  Eli Zaretskii  <eliz@gnu.org>

	* os.texi (Dynamic Libraries): New node, with slightly modified
	text deleted from "Image Formats".
	(System Interface): Add @menu entry for "Dynamic Libraries".

	* display.texi (Image Formats): Remove description of
	image-library-alist.  (Renamed in 2010-10-13T14:50:06Z!lekktu@gmail.com.)

2010-10-12  Glenn Morris  <rgm@gnu.org>

	* book-spine.texinfo: Rename to book-spine.texi.

2010-10-11  Glenn Morris  <rgm@gnu.org>

	* Makefile.in (MAKEINFO): Add explicit -I$srcdir.

	* Makefile.in (DVIPS): New variable.
	(.PHONY): Add html, ps.
	(html, elisp.html, ps, elisp.ps): New targets.
	(clean): Delete html, ps files.
	($(infodir)/elisp): Remove unnecessary includes.

2010-10-09  Eli Zaretskii  <eliz@gnu.org>

	* makefile.w32-in (emacsdir): New variable.
	(srcs): Add emacsver.texi.
	($(infodir)/elisp, elisp.dvi): Add -I$(emacsdir).

2010-10-09  Glenn Morris  <rgm@gnu.org>

	* Makefile.in (VPATH): Remove.
	(infodir): Make it absolute.
	(mkinfodir, $(infodir)/elisp, infoclean): No need to cd $srcdir.

	* Makefile.in (dist): Anchor regexps.

	* Makefile.in (srcs): Put elisp.texi first.
	($(infodir)/elisp, elisp.dvi, elisp.pdf): Use $<.

	* Makefile.in (infoclean): Remove harmless, long-standing error.

	* Makefile.in ($(infodir)): Delete rule.
	(mkinfodir): New.
	($(infodir)/elisp): Use $mkinfodir instead of infodir.

	* Makefile.in (dist): Remove reference to emacsver.texi.in.
	Also copy emacsver.texi, and edit $emacsdir.

2010-10-09  Glenn Morris  <rgm@gnu.org>

	* Makefile.in (emacsdir): New variable.
	(MAKEINFO): Add -I $emacsdir.
	(dist): Copy emacsver.texi.
	(srcs): Add emacsver.texi.

	* book-spine.texinfo, elisp.texi, vol2.texi, vol1.texi:
	Set EMACSVER by including emacsver.texi.

	* Makefile.in (.PHONY): Declare info, dvi, pdf, dist.

2010-10-07  Glenn Morris  <rgm@gnu.org>

	* Makefile.in (version): New, set by configure.
	(clean): Delete dist tar file.
	(dist): Use version in tar name.

2010-10-06  Glenn Morris  <rgm@gnu.org>

	* Makefile.in: Rearrange to more closely resemble doc/emacs/Makefile.
	(INSTALL_INFO): Remove unused variable.
	(mostlyclean, infoclean, dist): New rules.
	(clean): Delete dvi and pdf files.
	(maintainer-clean): Remove elisp.oaux, use infoclean.
	($(infodir)): Add parallel build workaround.

2010-10-04  Glenn Morris  <rgm@gnu.org>

	* Makefile.in (dvi, pdf, $(infodir)): New targets.
	($(infodir)/elisp): Ensure target directory exists.  Use $@.
	Fix -I typo.
	(clean): No 'make.out' or 'core' files.
	(.PHONY): Declare clean rules.
	(maintainer-clean): Delete pdf file.  Guard against cd failures.

2010-10-03  Glenn Morris  <rgm@gnu.org>

	* files.texi (File Name Components): Remove ignored section about
	deleted variable directory-sep-char.

2010-10-03  Michael Albinus  <michael.albinus@gmx.de>

	* files.texi (Magic File Names): New defopt
	remote-file-name-inhibit-cache.

2010-10-02  Glenn Morris  <rgm@gnu.org>

	* os.texi (Killing Emacs): Hook now runs in batch mode.

2010-09-18  Stefan Monnier  <monnier@iro.umontreal.ca>

	* text.texi (Special Properties): Clarify when modification-hooks run.

2010-09-11  Stefan Monnier  <monnier@iro.umontreal.ca>

	* syntax.texi (Syntax Flags): Document new `c' flag.

2010-09-09  Glenn Morris  <rgm@gnu.org>

	* display.texi (ImageMagick Images): General cleanup.

2010-09-06  Alexander Klimov  <alserkli@inbox.ru>  (tiny change)

	* files.texi (Directory Names): Use \` rather than ^.

2010-09-02  Jan Djärv  <jan.h.d@swipnet.se>

	* text.texi (Low-Level Kill Ring):
	* frames.texi (Window System Selections): Remove cut buffer
	documentation.

2010-08-28  Eli Zaretskii  <eliz@gnu.org>

	* display.texi (Fringe Size/Pos): Add a cross-reference to "Layout
	Parameters", where the default fringe width is described.

	* frames.texi (Window Frame Parameters, Basic Parameters)
	(Position Parameters, Layout Parameters, Management Parameters)
	(Cursor Parameters, Font and Color Parameters): Add indexing for
	frame parameters.  (Bug#6929)

2010-08-25  Tom Tromey  <tromey@redhat.com>

	* vol2.texi (Top): Update.
	* vol1.texi (Top): Update.
	* tips.texi (Library Headers): Mention Package-Version and
	Package-Requires.
	* package.texi: New file.
	* os.texi (System Interface): Update pointers.
	* elisp.texi (Top): Link to new nodes.  Include package.texi.
	* anti.texi (Antinews): Update pointers.

2010-08-25  Eli Zaretskii  <eliz@gnu.org>

	* processes.texi (Filter Functions): Fix last change.

2010-08-24  Markus Triska  <triska@gmx.at>

	* processes.texi (Filter Functions): Use `buffer-live-p' instead
	of `buffer-name' in the main text as well as in the example
	(Bug#3098).

2010-08-22  Chong Yidong  <cyd@stupidchicken.com>

	* nonascii.texi (Text Representations):
	* loading.texi (Loading Non-ASCII):
	* compile.texi (Byte Compilation): Don't mention obsolete
	--unibyte command-line argument.

2010-08-22  Chong Yidong  <cyd@stupidchicken.com>

	* modes.texi (Defining Minor Modes): Doc fix (Bug#6880).

2010-08-22  Chong Yidong  <cyd@stupidchicken.com>

	* objects.texi (Bool-Vector Type): Minor definition tweak (Bug#6878).

2010-08-20  Eli Zaretskii  <eliz@gnu.org>

	* commands.texi (Misc Events): Add cross-references to where
	POSITION of a mouse event is described in detail.

2010-08-08  Christoph Scholtes  <cschol2112@googlemail.com>

	* control.texi (Handling Errors)  <error-message-string>: Fix arg name.

2010-08-08  Juanma Barranquero  <lekktu@gmail.com>

	* modes.texi (Defining Minor Modes): Use C-backspace, not C-delete.
	Suggested by Štěpán Němec <stepnem@gmail.com>.

2010-08-08  Juanma Barranquero  <lekktu@gmail.com>

	* minibuf.texi (High-Level Completion): Document args of
	`read-buffer-function' (bug#5625).

2010-07-29  Jan Djärv  <jan.h.d@swipnet.se>

	* frames.texi (Layout Parameters): Add doc for tool-bar-position.

2010-07-29  Michael Albinus  <michael.albinus@gmx.de>

	* processes.texi (Process Information): Explain process property
	`remote-tty'.

2010-07-27  Juanma Barranquero  <lekktu@gmail.com>

	* modes.texi (Defining Minor Modes): Use C-delete in examples,
	instead of "\C-\^?" (bug#6334).

	* text.texi (Special Properties): Fix typo.

2010-07-09  Eli Zaretskii  <eliz@gnu.org>

	* internals.texi (Writing Emacs Primitives): Adapt to ANSI C
	calling sequences, which are now the standard.

2010-06-24  Chong Yidong  <cyd@stupidchicken.com>

	* text.texi (Undo): Clarify command loop behavior (Bug#2433).

	* commands.texi (Command Overview): Mention undo-boundary call.

2010-06-23  Glenn Morris  <rgm@gnu.org>

	* abbrevs.texi, commands.texi, compile.texi, debugging.texi:
	* display.texi, edebug.texi, elisp.texi, eval.texi, files.texi:
	* frames.texi, functions.texi, internals.texi, keymaps.texi:
	* loading.texi, minibuf.texi, numbers.texi, os.texi, processes.texi:
	* searching.texi, sequences.texi, strings.texi, syntax.texi:
	* text.texi, tips.texi, vol1.texi, vol2.texi, windows.texi:
	Untabify Texinfo files.

2010-06-20  Chong Yidong  <cyd@stupidchicken.com>

	* modes.texi (Minor Mode Conventions): Fix typo (Bug#6477).

2010-06-19  Chong Yidong  <cyd@stupidchicken.com>

	* errors.texi (Standard Errors): Remove unnecessary markup (Bug#6461).

2010-06-02  Chong Yidong  <cyd@stupidchicken.com>

	* searching.texi (Regexp Special): Remove obsolete information
	about matching non-ASCII characters, and suggest using char
	classes (Bug#6283).

2010-05-30  Juanma Barranquero  <lekktu@gmail.com>

	* minibuf.texi (Basic Completion): Add missing "@end defun".

2010-05-30  Stefan Monnier  <monnier@iro.umontreal.ca>

	* minibuf.texi (Basic Completion): Document completion-boundaries.
	(Programmed Completion): Document the new fourth method for boundaries.

2010-05-22  Chong Yidong  <cyd@stupidchicken.com>

	* display.texi (Image Cache): Update documentation about image caching.

2010-05-08  Štěpán Němec  <stepnem@gmail.com>  (tiny change)

	* windows.texi (Textual Scrolling):
	* tips.texi (Coding Conventions):
	* minibuf.texi (Minibuffer History):
	* maps.texi (Standard Keymaps):
	* loading.texi (Where Defined):
	* edebug.texi (Instrumenting): Fix typos.

2010-05-08  Chong Yidong  <cyd@stupidchicken.com>

	* keymaps.texi (Menu Bar): Document :advertised-binding property.

	* functions.texi (Obsolete Functions):
	Document set-advertised-calling-convention.

	* minibuf.texi (Basic Completion): Document completion-in-region.
	(Programmed Completion): Document completion-annotate-function.

	* commands.texi (Reading One Event): Document read-key.
	(Distinguish Interactive): Document KIND arg to
	called-interactively-p.  Delete obsolete interactive-p.

	* elisp.texi (Top): Update node description.

2010-05-08  Eli Zaretskii  <eliz@gnu.org>

	* nonascii.texi (Character Properties):
	Document unicode-category-table.  Add an index entry for Unicode
	general category.

2010-05-07  Chong Yidong  <cyd@stupidchicken.com>

	* Version 23.2 released.

2010-04-20  Juanma Barranquero  <lekktu@gmail.com>

	* locals.texi (Standard Buffer-Local Variables):
	Remove @ignore'd reference to `direction-reversed'.

2010-04-14  Juri Linkov  <juri@jurta.org>

	Fix @deffn without category.

	* abbrevs.texi (Abbrev Expansion): Replace @deffn with @defun
	for `abbrev-insert'.

	* buffers.texi (Indirect Buffers): Add category `Command'
	to @deffn of `clone-indirect-buffer'.

	* windows.texi (Cyclic Window Ordering): Replace @deffn with @defun
	for `next-window' and `previous-window'.  Add category `Command'
	to @deffn of `pop-to-buffer'.

2010-04-01  Chong Yidong  <cyd@stupidchicken.com>

	* nonascii.texi (Text Representations): Don't mark
	enable-multibyte-characters as a user option.

2010-03-31  Eli Zaretskii  <eliz@gnu.org>

	* control.texi (Handling Errors): How to re-throw a signal caught
	by condition-case.

2010-03-26  Chong Yidong  <cyd@stupidchicken.com>

	* loading.texi (Hooks for Loading): Document after-load-functions.
	Copyedits.

2010-03-24  Arni Magnusson  <arnima@hafro.is>  (tiny change)

	* frames.texi (Cursor Parameters): Fix typo.  (Bug#5760)

2010-03-24  Chong Yidong  <cyd@stupidchicken.com>

	* processes.texi (Network Processes): Document seqpacket type.

2010-03-20  Dan Nicolaescu  <dann@ics.uci.edu>

	* os.texi (System Environment): Do not mention lynxos.

2010-03-10  Chong Yidong  <cyd@stupidchicken.com>

	* Branch for 23.2.

2010-03-06  Chong Yidong  <cyd@stupidchicken.com>

	* objects.texi (Integer Type): Take note of the read syntax
	exception for numbers that cannot fit in the integer type.

2010-03-03  Glenn Morris  <rgm@gnu.org>

	* numbers.texi (Integer Basics, Bitwise Operations):
	* objects.texi (Integer Type): Update for integers now being 30-bit.

2010-02-27  Chong Yidong  <cyd@stupidchicken.com>

	* display.texi (Low-Level Font): Document :otf font-spec property.

2010-02-01  Stefan Monnier  <monnier@iro.umontreal.ca>

	* display.texi (Line Height): Avoid obsolete special default variables
	like default-major-mode.

2010-01-28  Alan Mackenzie  <acm@muc.de>

	* display.texi (Auto Faces): Say fontification-functions is called
	whether or not Font Lock is enabled.  Tidy up the wording a bit.

2010-01-17  Chong Yidong  <cyd@stupidchicken.com>

	* elisp.texi: Remove duplicate edition information (Bug#5407).

2010-01-17  Juanma Barranquero  <lekktu@gmail.com>

	* two.el (volume-header-toc-markup): Fix typos in docstring.

2010-01-04  Stefan Monnier  <monnier@iro.umontreal.ca>

	Avoid dubious uses of save-excursions.
	* positions.texi (Excursions): Recommend the use of
	save-current-buffer if applicable.
	* text.texi (Clickable Text): Fix the example code which used
	save-excursion in a naive way which sometimes preserves point and
	sometimes not.
	* variables.texi (Creating Buffer-Local):
	* os.texi (Session Management):
	* display.texi (GIF Images):
	* control.texi (Cleanups): Use (save|with)-current-buffer.

2010-01-02  Eli Zaretskii  <eliz@gnu.org>

	* modes.texi (Example Major Modes): Fix indentation.  (Bug#5195)

2010-01-02  Chong Yidong  <cyd@stupidchicken.com>

	* nonascii.texi (Text Representations, Character Codes)
	(Converting Representations, Explicit Encoding)
	(Translation of Characters): Use hex notation consistently.
	(Character Sets): Fix map-charset-chars doc (Bug#5197).

2010-01-01  Chong Yidong  <cyd@stupidchicken.com>

	* loading.texi (Where Defined): Make it clearer that these are
	loaded files (Bug#5068).

2009-12-29  Chong Yidong  <cyd@stupidchicken.com>

	* minibuf.texi (Completion Styles): Document `initials' style.

2009-12-25  Chong Yidong  <cyd@stupidchicken.com>

	* frames.texi (Resources): Describe inhibit-x-resources.
	(Size Parameters): Copyedit.

	* hash.texi (Creating Hash):
	* objects.texi (Hash Table Type): Document the new hash table
	printed representation.

	* minibuf.texi (Basic Completion): 4th arg to all-completions is
	obsolete.

	* processes.texi (Process Buffers):
	Document process-kill-buffer-query-function.

2009-12-05  Glenn Morris  <rgm@gnu.org>

	* hooks.texi (Standard Hooks): Remove diary-display-hook, replaced by
	diary-display-function, and no longer recommended to be a hook.
	Update for changes in the names of calendar and diary hooks.
	diary-print-entries-hook has changed section.

2009-11-28  Eli Zaretskii  <eliz@gnu.org>

	* text.texi (Special Properties): More accurate description of
	what the `cursor' property does.

2009-11-26  Kevin Ryde  <user42@zip.com.au>

	* commands.texi (Misc Events): vindex mouse-wheel-up-event and
	mouse-wheel-down-event, the closest thing to a definition for them.
	* os.texi (Startup Summary): vindex inhibit-startup-message and
	inhibit-splash-screen.
	(Command-Line Arguments): vindex argv.
	(Suspending Emacs): vindex suspend-tty-functions and
	resume-tty-functions.  Don't want to index every hook, but having
	the programming ones is helpful.

2009-11-14  Chong Yidong  <cyd@stupidchicken.com>

	* commands.texi (Motion Events): Fix typo (Bug#4907).

2009-11-08  Chong Yidong  <cyd@stupidchicken.com>

	* searching.texi (Char Classes): Note that [:upper:] and [:lower:]
	are affected by case-fold-search (Bug#4483).

2009-11-02  Chong Yidong  <cyd@stupidchicken.com>

	* minibuf.texi (Reading File Names): Note that read-file-name may
	use a graphical file dialog.

2009-10-31  Glenn Morris  <rgm@gnu.org>

	* nonascii.texi (User-Chosen Coding Systems): Minor reword.  (Bug#4817)

2009-10-16  Kevin Ryde  <user42@zip.com.au>

	* files.texi (Magic File Names): Add @vindex file-name-handler-alist,
	in particular so `info-lookup-symbol' can find its docs.

2009-10-16  Chong Yidong  <cyd@stupidchicken.com>

	* variables.texi (Constant Variables): Distinguish from defconst
	variables.
	(Defining Variables): Add cindex.

2009-10-15  Chong Yidong  <cyd@stupidchicken.com>

	* os.texi (Time of Day): Clarify that the microsecond part is
	ignored (Bug#4637).

2009-10-11  Glenn Morris  <rgm@gnu.org>

	* frames.texi (Size and Position): Clarify what is included in the frame
	height.  (Bug#4535)

2009-10-10  Glenn Morris  <rgm@gnu.org>

	* windows.texi (Size of Window): The relationship between window and
	frame heights is not so simple.  (Bug#4535)
	Mention window-full-height-p.

2009-10-07  Stefan Monnier  <monnier@iro.umontreal.ca>

	* positions.texi (Text Lines): Remove goto-line, since it shouldn't be
	used from Lisp.

2009-10-07  Eli Zaretskii  <eliz@gnu.org>

	* files.texi (Directory Names) <abbreviate-file-name>:
	Document that root home directories are not replaced with "~".

2009-10-06  Eli Zaretskii  <eliz@gnu.org>

	* text.texi (Special Properties): Document the meaning of the
	`cursor' text property whose value is an integer.

2009-10-05  Michael Albinus  <michael.albinus@gmx.de>

	* files.texi (Magic File Names): Add `copy-directory'.

2009-10-05  Eli Zaretskii  <eliz@gnu.org>

	* files.texi (File Attributes): Fix description of file
	attributes.  (Bug#4638) Update attributes of files.texi example to
	be more representative.

2009-10-05  Michael Albinus  <michael.albinus@gmx.de>

	* files.texi (Create/Delete Dirs): New command copy-directory.

2009-10-04  Juanma Barranquero  <lekktu@gmail.com>

	* anti.texi (Antinews):
	* macros.texi (Indenting Macros):
	* strings.texi (Creating Strings, Case Conversion):
	Remove duplicate words.

2009-10-01  Michael Albinus  <michael.albinus@gmx.de>

	* files.texi (Create/Delete Dirs): delete-directory has an
	optional parameter RECURSIVE.

2009-10-01  Stefan Monnier  <monnier@iro.umontreal.ca>

	* buffers.texi (Swapping Text): Minor clarification.

2009-10-01  Glenn Morris  <rgm@gnu.org>

	* functions.texi (Declaring Functions): Mention that we also search for
	".m" files in the src/ directory.

2009-09-25  David Engster  <deng@randomsample.de>

	* display.texi (Managing Overlays): Document copy-overlay (Bug#4549).

2009-09-22  Glenn Morris  <rgm@gnu.org>

	* internals.texi (Building Emacs): Mention preloaded-file-list.

2009-09-14  Alan Mackenzie  <acm@muc.de>

	* os.texi (Terminal Output): Put "@code{}" around "stdout".

2009-09-13  Chong Yidong  <cyd@stupidchicken.com>

	* functions.texi (Anonymous Functions): Rearrange discussion,
	giving usage of unquoted lambda forms first.  Mention that
	`function' and `#'' are no longer required (Bug#4290).

2009-09-11  Alan Mackenzie  <acm@muc.de>

	* os.texi (Terminal Output): Document `send-string-to-terminal' in
	batch mode.

2009-09-01  Glenn Morris  <rgm@gnu.org>

	* display.texi (Face Functions): Mention define-obsolete-face-alias.

2009-08-26  Ulrich Mueller  <ulm@gentoo.org>

	* nonascii.texi (Character Codes): Fix typos.

2009-08-25  Michael Albinus  <michael.albinus@gmx.de>

	* processes.texi (Synchronous Processes): New defvar
	process-file-side-effects.

2009-08-25  Glenn Morris  <rgm@gnu.org>

	* display.texi (Fontsets): Fix typo.

	* files.texi (Format Conversion Round-Trip): Mention nil regexp.

2009-08-19  Stefan Monnier  <monnier@iro.umontreal.ca>

	* processes.texi (Asynchronous Processes): Adjust arglist of
	start-process-shell-command and start-file-process-shell-command.

2009-08-15  Chong Yidong  <cyd@stupidchicken.com>

	* advice.texi (Argument Access in Advice): Note that argument
	positions are zero-based (Bug#3932).

	* commands.texi (Distinguish Interactive): Minor copyedit.

	* display.texi (Face Attributes): Add xref to Displaying Faces for
	explanation of "underlying face".

	* customize.texi (Common Keywords): Add xref to Loading.

	* loading.texi (How Programs Do Loading): Add xref to Lisp
	Libraries node in the Emacs manual.

2009-08-13  Chong Yidong  <cyd@stupidchicken.com>

	* objects.texi (Meta-Char Syntax): Add xref to Strings of Events.

2009-07-18  Chong Yidong  <cyd@stupidchicken.com>

	* processes.texi (Shell Arguments): Copyedits.

2009-07-18  Glenn Morris  <rgm@gnu.org>

	* loading.texi (Repeated Loading): Fix typo.

2009-07-16  Richard Stallman  <rms@gnu.org>

	* buffers.texi (Swapping Text): Recommend setting
	write-region-annotate-functions and buffer-saved-size.

	* backups.texi (Auto-Saving): Document buffer-saved-size = -2.

2009-07-15  Glenn Morris  <rgm@gnu.org>

	* edebug.texi: Minor re-phrasings throughout.
	(Edebug Execution Modes): Sit-for affects continue mode too.
	(Jumping): Use `forward-sexp' rather than its keybinding.
	(Edebug Misc): Fix Q binding.
	(Edebug Eval): Remove cl version.
	(Printing in Edebug): Clarify print-length etc.
	(Instrumenting Macro Calls): Defopt edebug-eval-macro-args.
	(Specification List): Remove edebug-unwrap findex entry.
	(Specification Examples): defmacro is actually not the same as defun.
	Escape "`" in example.

2009-07-15  Chong Yidong  <cyd@stupidchicken.com>

	* markers.texi (The Mark): Document optional arg to
	deactivate-mark.

2009-07-11  Kevin Ryde  <user42@zip.com.au>

	* hooks.texi (Standard Hooks): Fix cross-references.

	* loading.texi (Named Features): Refer to eval-after-load.

2009-07-11  Glenn Morris  <rgm@gnu.org>

	* Makefile.in (TEXI2PDF): New.
	(elisp.pdf): New target.

	* searching.texi (Regexp Backslash): Fix typo.

	* elisp.texi (Top): Display copyright notice at start of non-TeX.

2009-07-10  Glenn Morris  <rgm@gnu.org>

	* elisp.texi, vol1.texi, vol2.texi: Update @detailmenu.

	* customize.texi (Customization Types):
	* display.texi (Abstract Display):
	* objects.texi (Character Type, String Type):
	Merge in some menu descriptions from elisp.texi.

	* hash.texi (Hash Tables):
	* modes.texi (Multiline Font Lock):
	End menu description with period.

2009-07-09  Glenn Morris  <rgm@gnu.org>

	* back.texi: Don't hard-code texinfo location.

	* two-volume.make (texinfodir): New, with location of texinfo.tex.
	(tex): Add texinfodir to TEXINPUTS.
	(elisp1med-init, elisp2med-init): Use texinfodir.

	* Makefile.in (texinfodir): Rename from usermanualdir, and update.
	(clean): Add two-volume.make intermediate files.

	* elisp.texi, vol1.texi, vol2.texi:
	Use a DATE variable with the publication date, and update it.
	Fix antinews menu description.

	* vol1.texi, vol2.texi: Update VERSION to match elisp.texi.
	Update the detailed node listing to match elisp.texi.

	* README: Update edition to match elisp.texi.

	* objects.texi (General Escape Syntax):
	* nonascii.texi (Character Sets):
	Use consistent case for "Unicode Standard".

	* anti.texi (Antinews):
	* customize.texi (Variable Definitions):
	* functions.texi (Declaring Functions):
	* nonascii.texi (Character Properties):
	* processes.texi (Serial Ports):
	* text.texi (Special Properties):
	* tips.texi (Coding Conventions):
	Minor rearrangements to improve TeX line-filling.

	* commands.texi (Using Interactive): Fix cross-reference.

2009-07-01  Jan Djärv  <jan.h.d@swipnet.se>

	* frames.texi (Management Parameters): Mention sticky.

2009-07-01  Andreas Schwab  <aschwab@redhat.com>

	* help.texi (Help Functions): Fix description of help-buffer and
	help-setup-xref to use @defun instead of @deffn.

2009-07-01  Jan Djärv  <jan.h.d@swipnet.se>

	* frames.texi (Size Parameters): Mention maximized for fullscreen.

2009-06-24  Chong Yidong  <cyd@stupidchicken.com>

	* display.texi (Window Systems): Add ns to the list.

2009-06-21  Chong Yidong  <cyd@stupidchicken.com>

	* Branch for 23.1.

2009-06-17  Martin Rudalics  <rudalics@gmx.at>

	* windows.texi (Dedicated Windows): Fix typo.
	(Resizing Windows): Replace @defun by @deffn.

2009-06-17  Glenn Morris  <rgm@gnu.org>

	* variables.texi (Directory Local Variables):
	Update for 2009-04-11 name-change of dir-locals-directory-alist.

2009-06-09  Kenichi Handa  <handa@m17n.org>

	* nonascii.texi (Character Sets): State clearly that FROM and TO
	are codepoints of CHARSET.

2009-06-07  Chong Yidong  <cyd@stupidchicken.com>

	* minibuf.texi (Reading File Names): Fix introductory text.
	Suggested by stan@derbycityprints.com.
	(High-Level Completion): Fix typo.

2009-05-28  Chong Yidong  <cyd@stupidchicken.com>

	* frames.texi (Text Terminal Colors): Multi-tty is already
	implemented, but tty-local colors are not.

2009-05-27  Chong Yidong  <cyd@stupidchicken.com>

	* hooks.texi (Standard Hooks): Remove mention of obsolete
	redisplay-end-trigger-functions.

	* internals.texi (Window Internals): Remove mention of obsolete
	redisplay-end-trigger-functions.

2009-05-21  Martin Rudalics  <rudalics@gmx.at>

	* abbrevs.texi (Abbrev Mode): abbrev-mode is an option.

	* backups.texi (Making Backups): backup-directory-alist and
	make-backup-file-name-function are options.
	(Auto-Saving): auto-save-list-file-prefix is an option.

	* buffers.texi (Killing Buffers): buffer-offer-save is an
	option.

	* display.texi (Refresh Screen): no-redraw-on-reenter is an
	option.
	(Echo Area Customization): echo-keystrokes is an option.
	(Selective Display): selective-display-ellipses is an option.
	(Temporary Displays): temp-buffer-show-function is an option.
	(Face Attributes): underline-minimum-offset and x-bitmap-file-path
	are options.
	(Font Selection): face-font-family-alternatives,
	face-font-selection-order, face-font-registry-alternatives, and
	scalable-fonts-allowed are options.
	(Fringe Indicators): indicate-buffer-boundaries is an option.
	(Fringe Cursors): overflow-newline-into-fringe is an option.
	(Scroll Bars): scroll-bar-mode is an option.

	* eval.texi (Eval): max-lisp-eval-depth is an option.

	* files.texi (Visiting Functions): find-file-hook is an option.
	(Directory Names): directory-abbrev-alist is an option.
	(Unique File Names): temporary-file-directory and
	small-temporary-file-directory are options.

	* frames.texi (Initial Parameters): initial-frame-alist,
	minibuffer-frame-alist and default-frame-alist are options.
	(Cursor Parameters): blink-cursor-alist and
	cursor-in-non-selected-windows ar options.
	(Window System Selections): selection-coding-system is an
	option.
	(Display Feature Testing): display-mm-dimensions-alist is an
	option.

	* help.texi (Help Functions): help-char and help-event-list are
	options.

	* keymaps.texi (Functions for Key Lookup): meta-prefix-char is
	an option.

	* minibuf.texi (Minibuffer History): history-length and
	history-delete-duplicates are options.
	(High-Level Completion): read-buffer-function and
	read-buffer-completion-ignore-case are options.
	(Reading File Names): read-file-name-completion-ignore-case is
	an option.

	* modes.texi (Mode Line Top): mode-line-format is an option.
	(Mode Line Variables): mode-line-position and mode-line-modes
	are options.

	* nonascii.texi (Text Representations):
	enable-multibyte-characters is an option.
	(Default Coding Systems): auto-coding-regexp-alist,
	file-coding-system-alist, auto-coding-alist and
	auto-coding-functions are options.
	(Specifying Coding Systems): inhibit-eol-conversion is an
	option.

	* os.texi (Init File): site-run-file is an option.
	(System Environment): mail-host-address is an option.
	(User Identification): user-mail-address is an option.
	(Terminal Output): baud-rate is an option.

	* positions.texi (Word Motion): words-include-escapes is an
	option.

	* searching.texi (Standard Regexps): page-delimiter,
	paragraph-separate, paragraph-separate and sentence-end are
	options.

	* text.texi (Margins): left-margin and fill-nobreak-predicate
	are options.

	* variables.texi (Local Variables): max-specpdl-size is an
	option.

	* windows.texi (Choosing Window):
	split-window-preferred-function, special-display-function and
	display-buffer-function are options.

2009-05-20  Chong Yidong  <cyd@stupidchicken.com>

	Fix errors spotted by Martin Rudalics.

	* syntax.texi (Position Parse): Document rationale for ignored
	arguments to syntax-ppss-flush-cache.

	* processes.texi (Input to Processes): Mark PROCESS arg to
	process-running-child-p as optional.
	(Network Options): Document NO-ERROR arg to
	set-network-process-option.

	* buffers.texi (Indirect Buffers): Mark clone-indirect-buffer as a
	command.

	* searching.texi (POSIX Regexps): Mark posix-search-forward and
	posix-search-backward as commands.

	* os.texi (Killing Emacs): Mark kill-emacs as a command.
	(Suspending Emacs): Mark suspend-emacs as a command.
	(Processor Run Time): Mark emacs-uptime and emacs-init-time as
	commands.
	(Terminal Output): Remove obsolete function baud-rate.
	Document TERMINAL arg for send-string-to-terminal.

	* nonascii.texi (Terminal I/O Encoding): Document TERMINAL arg for
	terminal-coding-system and set-terminal-coding-system.
	(Explicit Encoding): Mark DESTINATION arg of decode-coding-region
	as optional.
	(Character Sets): Document RESTRICTION arg of char-charset.
	(Character Codes): Mark POS argument to get-byte as optional.

	* minibuf.texi (Minibuffer Misc): Document ARGS arg for
	minibuffer-message.

	* files.texi (Create/Delete Dirs): Mark make-directory and
	delete-directory as commands.

	* abbrevs.texi (Abbrev Tables): Fix arglist for make-abbrev-table.

	* text.texi (Base 64): Mark base64-decode-string and
	base64-encode-string as commands.
	(Columns): Mark move-to-column as a command.
	(Mode-Specific Indent): Document RIGID arg to
	indent-for-tab-command.
	(Region Indent): Mark TO-COLUMN arg to indent-region as optional.
	Mark indent-code-rigidly as a command.
	(Substitution): Mark translate-region as a command.

	* frames.texi (Size and Position): Remove obsolete functions
	screen-height and screen-width.

2009-05-19  Chong Yidong  <cyd@stupidchicken.com>

	* windows.texi (Cyclic Window Ordering, Cyclic Window Ordering)
	(Displaying Buffers, Resizing Windows): Correct mistakes;
	next-window, previous-window, and pop-to-buffer are not commands,
	and fit-window-to-buffer" is a command.  (Pointed out by Martin
	Rudalics.)

2009-05-17  Richard M Stallman  <rms@gnu.org>

	* modes.texi (Precalculated Fontification): Clarify text.

2009-05-17  Martin Rudalics  <rudalics@gmx.at>

	* windows.texi (Selecting Windows): Clarify descriptions of
	with-selected-window and get-lru-window.
	(Cyclic Window Ordering): Refer to particular frame when talking
	about how splitting affects the ordering.
	(Displaying Buffers): Fix descriptions of switch-to-buffer and
	switch-to-buffer-other-window.  Explain how setting of
	display-buffer-reuse-frames affects pop-to-buffer.
	(Choosing Window): Clarify some details in descriptions of
	display-buffer-reuse-frames, pop-up-frames, and
	pop-up-frame-function.
	(Dedicated Windows): Clarify some details.
	(Textual Scrolling): Replace term vscroll by term vertical
	scroll position.
	(Vertical Scrolling): Fix typo.
	(Window Hooks): Relate text on jit-lock-register to window
	scrolling and size changes.

2009-05-14  Chong Yidong  <cyd@stupidchicken.com>

	* frames.texi (Initial Parameters): Clarify what the initial
	minibuffer frame is.
	(Buffer Parameters): Note that the minibuffer parameter can not be
	altered.

	* anti.texi (Antinews): Copyedits.  Rearrange some entries.
	Document display-buffer changes.

2009-05-13  Chong Yidong  <cyd@stupidchicken.com>

	* anti.texi (Antinews): Rewrite for Emacs 22.

	* abbrevs.texi (Abbrevs): Add xref to Creating Symbols when
	obarrays are first mentioned.  Define "system abbrev" more
	prominently, and add it to the index.
	(Abbrev Mode, Abbrev Tables, Defining Abbrevs, Abbrev Properties):
	Copyedits.
	(Abbrev Expansion): Document abbrev-insert.

2009-05-12  Chong Yidong  <cyd@stupidchicken.com>

	* frames.texi (Font and Color Parameters): Rename from Color
	Parameters.  Document font-backend parameter.

	* vol2.texi (Top): Update node listing.
	* vol1.texi (Top): Update node listing.
	* elisp.texi (Top): Update node listing.

2009-05-11  Martin Rudalics  <rudalics@gmx.at>

	* windows.texi (Choosing Window): Don't explicitly refer to
	split-window-sensibly's window argument in descriptions of
	split-height-threshold and split-width-threshold.

2009-05-10  Martin Rudalics  <rudalics@gmx.at>

	* windows.texi (Choosing Window): Fix rewrite of window
	splitting section.

2009-05-09  Eli Zaretskii  <eliz@gnu.org>

	* nonascii.texi (Default Coding Systems):
	Document find-auto-coding, set-auto-coding, and auto-coding-alist.
	Add indexing.
	(Lisp and Coding Systems): Add index entries.

2009-05-09  Martin Rudalics  <rudalics@gmx.at>

	* windows.texi (Choosing Window): Describe split-window-sensibly
	and rewrite section on window splitting accordingly.
	(Textual Scrolling): Replace `...' by @code{...}.

2009-05-04  Chong Yidong  <cyd@stupidchicken.com>

	* hooks.texi (Standard Hooks): Add abbrev-expand-functions.
	Remove obsoleted pre-abbrev-expand-hook.

	* locals.texi (Standard Buffer-Local Variables): Consolidate table
	entries.

	* internals.texi (Object Internals): Don't assume 32-bit machines
	are the norm.
	(Buffer Internals): Consolidate table entries for readability.
	(Window Internals): Synch field names to window.h.
	(Process Internals): Synch field names to process.h.

2009-04-29  Chong Yidong  <cyd@stupidchicken.com>

	* variables.texi (File Local Variables): Note that read-circle is
	bound to nil when reading file-local variables.

	* streams.texi (Input Functions): Document read-circle.
	(Output Variables): Add xref to Circular Objects.

2009-04-25  Chong Yidong  <cyd@stupidchicken.com>

	* tips.texi (Coding Conventions): Copyedits.  Add xref to Named
	Features and Coding System Basics.  Node that "p" stands for
	"predicate".  Recommend utf-8-emacs instead of emacs-mule.
	(Key Binding Conventions): Emacs does use S-down-mouse-1, for
	mouse-appearance-menu.
	(Programming Tips): Add xref to Progress.

2009-04-22  Chong Yidong  <cyd@stupidchicken.com>

	* os.texi (Command-Line Arguments):
	Document command-line-args-left.
	(Suspending Emacs): Adapt text to multi-tty case.  Document use of
	terminal objects for tty arguments.
	(Startup Summary): Add xref to Session Management.
	(Session Management): Mention emacs-session-restore.  Copyedits.

2009-04-20  Chong Yidong  <cyd@stupidchicken.com>

	* os.texi (Startup Summary): Copyedits.  The init file is not
	necessarily named .emacs now.  Document initial-buffer-choice and
	initial-scratch-message.  Note where Emacs exits in batch mode.
	Document inhibit-splash-screen as an alias.
	(Init File): Be neutral about which init file name to use.

2009-04-16  Chong Yidong  <cyd@stupidchicken.com>

	* os.texi (System Interface): Fix Texinfo usage.

2009-04-15  Chong Yidong  <cyd@stupidchicken.com>

	* searching.texi (Regexp Backslash): Also refer to shy groups as
	non-capturing or unnumbered groups.
	(Regexp Functions): Add cross-reference to Regexp Backslash.

	* display.texi (Truncation): Overlays can use line-prefix and
	wrap-prefix too.
	(Overlay Properties): Document wrap-prefix and line-prefix.
	(Face Attributes): Document underline-minimum-offset.
	(Face Remapping): Copyedits.
	(Low-Level Font): Copyedits.
	(Image Cache): Note that the image cache is shared between frames.
	(Line Height): Emphasize that line-spacing only takes effect on
	graphical terminals.

2009-04-13  Chong Yidong  <cyd@stupidchicken.com>

	* display.texi (Refresh Screen): Note that a passage about screen
	refreshing is text terminal only.
	(Forcing Redisplay): Delete misleading comment---sit-for calls
	redisplay, not the other way around.
	(Truncation): Note new values of truncate-partial-width-windows.
	Copyedits.
	(Invisible Text): Document invisible-p.

2009-04-11  Eli Zaretskii  <eliz@gnu.org>

	* display.texi (Overlays): Overlays don't scale well.  See
	http://lists.gnu.org/archive/html/emacs-devel/2009-04/msg00243.html.

2009-04-10  Chong Yidong  <cyd@stupidchicken.com>

	* syntax.texi (Syntax Table Functions): Document cons cell
	argument for modify-syntax-entry.
	(Categories): Document cons cell argument for
	modify-category-entry.

	* searching.texi (String Search): Document word-search-forward-lax
	and word-search-backward-lax.
	(Searching and Case): Describe isearch behavior more precisely.

	* keymaps.texi (Tool Bar): Mention that some platforms do not
	support multi-line toolbars.  Suggested by Stephen Eglen.

	* frames.texi (Layout Parameters): Mention that Nextstep also
	allows only one tool-bar line.  Suggested by Stephen Eglen.

	* nonascii.texi (Text Representations): Copyedits.
	(Coding System Basics): Also mention utf-8-emacs.
	(Converting Representations, Selecting a Representation)
	(Scanning Charsets, Translation of Characters, Encoding and I/O):
	Copyedits.
	(Character Codes): Mention role of codepoints 1114112 to 4194175.

2009-04-09  Chong Yidong  <cyd@stupidchicken.com>

	* text.texi (Yank Commands): Note that yank uses push-mark.
	(Filling): Clarify REGION argument of fill-paragraph.
	Document fill-forward-paragraph-function.
	(Special Properties): Remove "new in Emacs 22" declaration.
	(Clickable Text): Merge with Links and Mouse-1 node.

	* display.texi (Button Properties, Button Buffer Commands):
	Change xref to Clickable Text.

	* tips.texi (Key Binding Conventions): Change xref to Clickable
	Text.

	* elisp.texi (Top): Update node listing.

2009-04-05  Chong Yidong  <cyd@stupidchicken.com>

	* markers.texi (The Mark): Copyedits.  Improve description of
	handle-shift-selection.
	(The Region): Move use-region-p here from The Mark.

	* positions.texi (Screen Lines): Document (cols . lines) argument
	for vertical-motion.

2009-04-04  Chong Yidong  <cyd@stupidchicken.com>

	* frames.texi (Frames): Clean up introduction.  Document `ns'
	return value for framep.
	(Creating Frames): Note how the terminal is chosen.
	(Multiple Terminals, Multiple Displays): Merge into a single node.
	(Color Parameters): Fix typo.

	* variables.texi (Local Variables, Buffer-Local Variables)
	(Creating Buffer-Local): Change link to Multiple Terminals.

	* os.texi (X11 Keysyms): Change link to Multiple Terminals.

	* keymaps.texi (Controlling Active Maps): Change link to Multiple
	Terminals.

	* commands.texi (Command Loop Info, Keyboard Macros): Change link
	to Multiple Terminals.

	* elisp.texi (Top): Update node listing.
	* vol2.texi (Top): Update node listing.
	* vol1.texi (Top): Update node listing.

	* buffers.texi (Current Buffer): Note that the append-to-buffer
	example is no longer in synch with the latest code.  Tie the two
	examples together.

	* files.texi (File Attributes): Move note about MS-DOS from
	Changing Files to File Attributes.
	(Create/Delete Dirs): Note that mkdir is an alias for this.

2009-04-01  Markus Triska  <triska@gmx.at>

	* processes.texi (Filter Functions): Suggest how to handle output
	batches.

2009-03-30  Chong Yidong  <cyd@stupidchicken.com>

	* help.texi (Accessing Documentation): Update example to use
	help-setup-xref and with-help-window.
	(Help Functions): Remove print-help-return-message, which is
	semi-obsolete due to with-help-window.  Document help-buffer and
	help-setup-xref.

2009-03-29  Chong Yidong  <cyd@stupidchicken.com>

	* help.texi (Accessing Documentation, Help Functions):
	Remove information about long-obsolete Emacs versions.

	* modes.texi (Mode Line Variables): The default values of the mode
	line variables are now more complicated.

2009-03-28  Chong Yidong  <cyd@stupidchicken.com>

	* modes.texi (Major Mode Conventions): Note that specialness is
	inherited.
	(Derived Modes): Note that define-derive-mode sets the mode-class
	property.

	* keymaps.texi (Prefix Keys): The M-g prefix key is now named
	goto-map.  Add search-map to the list.

2009-03-27  Eli Zaretskii  <eliz@gnu.org>

	* os.texi (System Environment): Update the list of system-type
	values.

	* markers.texi (The Mark) <handle-shift-selection>: Update for
	removal of the optional argument DEACTIVATE.

2009-03-25  Chong Yidong  <cyd@stupidchicken.com>

	* commands.texi (Focus Events): Most X window managers don't use
	focus-follows-mouse nowadays.

2009-03-24  Chong Yidong  <cyd@stupidchicken.com>

	* commands.texi (Defining Commands): Clarify introduction.
	(Using Interactive): Not that interactive can be put in a symbol
	property.
	(Interactive Call): Note that a symbol with a non-nil
	interactive-form property satisfies commandp.

2009-03-23  Juanma Barranquero  <lekktu@gmail.com>

	* minibuf.texi (Intro to Minibuffers): Fix typos.

2009-03-23  Chong Yidong  <cyd@stupidchicken.com>

	* minibuf.texi (Intro to Minibuffers): Remove long-obsolete info
	about minibuffers in old Emacs versions.  Copyedits.
	Emphasize that enable-recursive-minibuffers defaults to nil.
	(Text from Minibuffer): Simplify introduction.

2009-03-22  Alan Mackenzie  <acm@muc.de>

	* commands.texi (Using Interactive): Clarify string argument to
	`interactive' - even promptless elements need \n separators.

2009-03-18  Chong Yidong  <cyd@stupidchicken.com>

	* minibuf.texi (Completion Styles): New node.

	* elisp.texi (Top): Update node listing.

2009-03-17  Chong Yidong  <cyd@stupidchicken.com>

	* minibuf.texi (Basic Completion): Note that
	read-file-name-completion-ignore-case and
	read-buffer-completion-ignore-case can override
	completion-ignore-case.
	(Minibuffer Completion): Document completing-read changes.
	(Completion Commands): Avoid mentioning partial completion mode.
	Document minibuffer-completion-confirm changes, and
	minibuffer-confirm-exit-commands.
	(High-Level Completion): Document new require-match behavior for
	read-buffer.  Document read-buffer-completion-ignore-case.
	(Reading File Names): Document new require-match behavior for
	read-file-name.

2009-03-14  Chong Yidong  <cyd@stupidchicken.com>

	* debugging.texi (Error Debugging): Don't mislead the reader into
	thinking that debug-on-error enters debugger for C-f at EOB.
	(Error Debugging): Setting debug-on-init within the init file
	works, and has for some time.

2009-03-13  Kenichi Handa  <handa@m17n.org>

	* display.texi (Fontsets): Update the description.

2009-03-13  Chong Yidong  <cyd@stupidchicken.com>

	* advice.texi (Advising Primitives): Link to What Is a Function.

2009-03-12  Chong Yidong  <cyd@stupidchicken.com>

	* compile.texi (Speed of Byte-Code): Update example.
	(Disassembly): Update examples.

	* loading.texi (Repeated Loading): Simplify examples.

	* customize.texi (Common Keywords): It's not necessary to use :tag
	to remove hyphens, as custom-unlispify-tag-name does it
	automatically.
	(Variable Definitions): Link to File Local Variables.
	Document customized-value symbol property.
	(Customization Types): Move menu to end of node.

2009-03-10  Chong Yidong  <cyd@stupidchicken.com>

	* macros.texi (Compiling Macros): Omit misleading sentence, which
	implied that macros can only be used in the same file they are
	defined.
	(Backquote): Remove obsolete information about Emacs 19.

2009-03-05  John Foerch  <jjfoerch@earthlink.net>  (tiny change)

	* display.texi (Display Margins): Fix paren typo.

2009-02-27  Chong Yidong  <cyd@stupidchicken.com>

	* elisp.texi (Top): Update node listing.

	* variables.texi (Variables): Clarify introduction.
	(Global Variables): Mention that setq is a special form.
	(Local Variables): Use active voice.
	(Tips for Defining): Mention marking variables as safe.
	(Buffer-Local Variables): Mention terminal-local and frame-local
	variables together.
	(File Local Variables): Copyedits.
	(Frame-Local Variables): Note that they are not really useful.
	(Future Local Variables): Node deleted.

	* objects.texi (General Escape Syntax): Update explanation of
	Unicode escape syntax.

2009-02-23  Chong Yidong  <cyd@stupidchicken.com>

	* control.texi (Control Structures): Add cindex entry for "textual
	order".

	* eval.texi (Intro Eval): Copyedits.  Standardize on "form"
	instead of "expression" throughout.
	(Function Indirection): Copyedits.  Use active voice.
	(Eval): The default value of max-lisp-eval-depth is now 400.

2009-02-23  Miles Bader  <miles@gnu.org>

	* processes.texi (System Processes): Rename `system-process-attributes'
	to `process-attributes'.

2009-02-22  Chong Yidong  <cyd@stupidchicken.com>

	* symbols.texi (Property Lists): Emphasize that property lists are
	not restricted to symbol cells.
	(Other Plists): Copyedit.

	* sequences.texi (Sequences Arrays Vectors): Make introduction
	more concise.
	(Arrays): Mention char-tables and bool-vectors too.
	(Vectors): Don't repeat information given in Arrays node.  Link to
	nodes that explain the vector usage examples.
	(Char-Tables): Note that char-table elements can have arbitrary
	type.  Explain effect of omitted char-table-extra-slots property.
	Link to Property Lists node.

2009-02-22  Chong Yidong  <cyd@stupidchicken.com>

	* lists.texi (Building Lists): Remove obsolete Emacs 20 usage of
	`append'.
	(List Elements): Copyedits.

	* sequences.texi (Vector Functions): Remove obsolete Emacs 20 use
	of `vconcat'.

	* strings.texi (Creating Strings): Copyedits.  Remove obsolete
	Emacs 20 usage of `concat'.
	(Case Conversion): Copyedits.

2009-02-21  Chong Yidong  <cyd@stupidchicken.com>

	* objects.texi (Lisp Data Types, Syntax for Strings, Buffer Type):
	Minor edits.
	(Frame Configuration Type): Emphasize that it is not primitive.
	(Font Type): New node.
	(Type Predicates): Add fontp; type-of now recognizes font object
	types.

	* intro.texi (Version Info): Update version numbers in examples.
	(Acknowledgements): List more contributors.

	* elisp.texi: Bump version number to 3.0.
	(Top): Link to Font Type node.

2009-02-20  Juanma Barranquero  <lekktu@gmail.com>

	* modes.texi (Major Mode Conventions): Remove duplicate words.
	(Customizing Keywords): Fix typo.

2009-02-14  Eli Zaretskii  <eliz@gnu.org>

	* nonascii.texi (User-Chosen Coding Systems): Document that
	select-safe-coding-system suggests raw-text if there are raw bytes
	in the region.
	(Explicit Encoding): Warn not to use `undecided' when encoding.

2009-02-11  Glenn Morris  <rgm@gnu.org>

	* frames.texi (Visibility of Frames): Mention the effect multiple
	workspaces/desktops can have on visibility.

2009-02-07  Eli Zaretskii  <eliz@gnu.org>

	* text.texi (Commands for Insertion):
	* commands.texi (Event Mod):
	* keymaps.texi (Searching Keymaps):
	* nonascii.texi (Translation of Characters):
	Reinstate documentation of translation-table-for-input.
	(Explicit Encoding): Document the `charset' text property produced
	by decode-coding-region and decode-coding-string.

2009-01-27  Alan Mackenzie  <acm@muc.de>

	* modes.texi (Search-based Fontification): Correct a typo.

2009-01-25  Juanma Barranquero  <lekktu@gmail.com>

	* abbrevs.texi (Abbrev Table Properties): Fix typo.
	Reported by Seweryn Kokot <sewkokot@gmail.com>.  (Bug#2039)

2009-01-24  Eli Zaretskii  <eliz@gnu.org>

	* display.texi (Window Systems): Document the value of
	`initial-window-system' under --daemon.

	* os.texi (System Environment): Remove description of the
	`environment' function which has been deleted.

2009-01-22  Dan Nicolaescu  <dann@ics.uci.edu>

	* frames.texi (Multiple Displays): Remove documentation for
	removed function make-frame-on-tty.

2009-01-22  Chong Yidong  <cyd@stupidchicken.com>

	* files.texi (Format Conversion Piecemeal): Clarify behavior of
	write-region-annotate-functions.
	Document write-region-post-annotation-function.

2009-01-19  Chong Yidong  <cyd@stupidchicken.com>

	* display.texi (Font Lookup): Document WIDTH argument of
	x-list-fonts.

2009-01-17  Eli Zaretskii  <eliz@gnu.org>

	* maps.texi (Standard Keymaps): Rename function-key-map to
	local-function-key-map.

	* keymaps.texi (Translation Keymaps): Rename function-key-map to
	local-function-key-map.

	* nonascii.texi (Terminal I/O Encoding): `keyboard-coding-system'
	and `set-keyboard-coding-system' now accept an optional terminal
	argument.

	* commands.texi (Event Mod): `keyboard-translate-table' is now
	terminal-local.
	(Function Keys): Rename function-key-map to
	local-function-key-map.

	* elisp.texi (Top): Make @detailmenu be consistent with changes in
	frames.texi.

	* hooks.texi (Standard Hooks): Document `delete-frame-functions'
	`delete-terminal-functions', `suspend-tty-functions' and
	`resume-tty-functions'.

	* frames.texi (Frames): Document `frame-terminal' and
	`terminal-live-p'.
	(Multiple Displays): Document `make-frame-on-tty'.
	(Multiple Terminals): Document `terminal-list', `delete-terminal',
	`terminal-name', and `get-device-terminal'.
	(Terminal Parameters): Document `terminal-parameters',
	`terminal-parameter', and `set-terminal-parameter'.

	* os.texi (System Environment): Document `environment' and
	`initial-environment'.
	(Suspending Emacs): Update for multi-tty; document
	`suspend-tty', `resume-tty', and `controlling-tty-p'.

	* nonascii.texi (Coding System Basics): More accurate description
	of `raw-text'.

2009-01-12  Juanma Barranquero  <lekktu@gmail.com>

	* display.texi (Low-Level Font): Fix typo.

2009-01-10  Chong Yidong  <cyd@stupidchicken.com>

	* elisp.texi (Top): Update node listing.

	* display.texi (PostScript Images): Node deleted.

2009-01-10  Eli Zaretskii  <eliz@gnu.org>

	* processes.texi (Decoding Output): Document that null bytes force
	no-conversion for reading process output.

	* files.texi (Reading from Files): Document that null bytes force
	no-conversion when visiting files.

	* processes.texi (Serial Ports): Improve wording, suggested by RMS.

	* nonascii.texi (Lisp and Coding Systems):
	Document inhibit-null-byte-detection and inhibit-iso-escape-detection.
	(Character Properties): Improve wording.

2009-01-09  Chong Yidong  <cyd@stupidchicken.com>

	* display.texi (Font Lookup): Remove obsolete function
	x-font-family-list.  x-list-fonts accepts Fontconfig/GTK syntax.
	(Low-Level Font): Rename from Fonts, move to end of Faces section.
	(Font Selection): Reorder order of variable descriptions.
	Minor clarifications.

	* elisp.texi (Top): Update node listing.

2009-01-09  Glenn Morris  <rgm@gnu.org>

	* commands.texi (Command Loop Info): Say that last-command-char and
	last-input-char are obsolete aliases.

	* edebug.texi (Edebug Recursive Edit): Remove separate references to
	last-input-char and last-command-char, since they are just aliases for
	last-input-event and last-command-event.

	* minibuf.texi (Minibuffer Commands): Use last-command-event rather than
	last-command-char.

2009-01-08  Chong Yidong  <cyd@stupidchicken.com>

	* elisp.texi: Update node listing.

	* display.texi (Faces): Put Font Selection node after Auto Faces.
	(Face Attributes): Don't link to Font Lookup.
	Document font-family-list.
	(Fonts): New node.

2009-01-08  Jason Rumney  <jasonr@gnu.org>

	* frames.texi (Pointer Shape): Clarify that only X supports
	changing the standard pointer shapes.  (Bug#1485)

2009-01-08  Chong Yidong  <cyd@stupidchicken.com>

	* display.texi (Attribute Functions): Note that a function value
	:height is relative, and that compatibility functions work by
	calling set-face-attribute.
	(Displaying Faces): Reorder list in order of increasing priority.
	(Face Remapping): New node.  Content moved here from Displaying
	Faces.
	(Glyphs): Link to Face Functions.

2009-01-08  Chong Yidong  <cyd@stupidchicken.com>

	* display.texi (Faces): Don't discuss face id here.  facep does
	not return t.
	(Defining Faces): Minor clarification.
	(Face Attributes): Rearrange items to match docstring of
	set-face-attribute.  Add :foundry attribute.  Document new role of
	:font attribute.  Texinfo usage fix.
	(Attribute Functions): Copyedits.
	(Face Functions): Note that face number is seldom used.

2009-01-05  Richard M Stallman  <rms@gnu.org>

	* strings.texi (Predicates for Strings): Minor clarification.

	* functions.texi (Function Safety): Texinfo usage fix.

2009-01-04  Eduard Wiebe  <usenet@pusto.de>  (tiny change)

	* objects.texi (General Escape Syntax): Fix typo.

2009-01-03  Martin Rudalics  <rudalics@gmx.at>

	* windows.texi (Choosing Window): Say that pop-up-frame-alist
	works via the default value of pop-up-frame-function.

2009-01-02  Eli Zaretskii  <eliz@gnu.org>

	* processes.texi (System Processes): Document the `time' and
	`ctime' attributes of `system-process-attributes'.

2009-01-01  Chong Yidong  <cyd@stupidchicken.com>

	* display.texi (Face Attributes): Clarify :height attribute.

2008-12-31  Martin Rudalics  <rudalics@gmx.at>

	* buffers.texi (The Buffer List): Clarify what moves a buffer to
	the front of the buffer list.  Add entries for `last-buffer' and
	`unbury-buffer'.

2008-12-27  Eli Zaretskii  <eliz@gnu.org>

	* elisp.texi (Top): Add @detailmenu items for "Multiple Terminals"
	and its subsections.

	* frames.texi (Multiple Terminals, Low-level Terminal)
	(Terminal Parameters, Frames on Other TTY devices): New sections.
	(Frames): Add an xref to "Multiple Terminals".

	* elisp.texi (Top): Add @detailmenu item for "Terminal Type".

	* objects.texi (Terminal Type): New node.
	(Editing Types): Add it to the menu.

	* elisp.texi (Top): Add a @detailmenu item for "Directory Local
	Variables".

	* variables.texi (Directory Local Variables): New node.
	(Variables): Add a menu item for it.

	* loading.texi (Autoload): Document `generate-autoload-cookie' and
	`generated-autoload-file'.

2008-12-20  Eli Zaretskii  <eliz@gnu.org>

	* os.texi (Startup Summary): Add xref to documentation of
	`initial-window-system'.

	* display.texi (Window Systems): Document `window-system' the
	function.  The variable `window-system' is now frame-local.
	Document `initial-window-system'.

2008-12-19  Martin Rudalics  <rudalics@gmx.at>

	* windows.texi (Windows): Rewrite description of
	fit-window-to-buffer.

2008-12-13  Glenn Morris  <rgm@gnu.org>

	* modes.texi (Font Lock Basics): Fix level description.  (Bug#1534)
	(Levels of Font Lock): Refer to font-lock-maximum-decoration.

2008-12-12  Glenn Morris  <rgm@gnu.org>

	* debugging.texi (Error Debugging): Refer forwards to
	eval-expression-debug-on-error.

2008-12-05  Eli Zaretskii  <eliz@gnu.org>

	* strings.texi (String Basics): Only unibyte strings that
	represent key sequences hold 8-bit raw bytes.

	* nonascii.texi (Coding System Basics): Rewrite @ignore'd
	paragraph to speak about `undecided'.
	(Character Properties): Don't explain the meaning of each
	property; instead, identify their Unicode Standard names.
	(Character Sets): Document `map-charset-chars'.

2008-12-02  Glenn Morris  <rgm@gnu.org>

	* files.texi (Format Conversion Round-Trip): Rewrite format-write-file
	section yet again.

2008-11-29  Eli Zaretskii  <eliz@gnu.org>

	* nonascii.texi (Character Properties): New Section.
	(Specifying Coding Systems): Document
	`coding-system-priority-list', `set-coding-system-priority', and
	`with-coding-priority'.
	(Lisp and Coding Systems): Document `check-coding-systems-region'
	and `coding-system-charset-list'.
	(Coding System Basics): Document `coding-system-aliases'.

	* elisp.texi (Top): Add a @detailmenu entry for "Character
	Properties".

	* objects.texi (Character Type): Correct the range of Emacs
	characters.  Add an @xref to "Character Codes".

	* strings.texi (String Basics): Add an @xref to "Character Codes".

	* numbers.texi (Integer Basics): Add an @xref to `max-char'.

	* nonascii.texi (Explicit Encoding): Update for Emacs 23.
	(Character Codes): Document `max-char'.

2008-11-28  Eli Zaretskii  <eliz@gnu.org>

	* nonascii.texi (Text Representations, Converting Representations)
	(Character Sets, Scanning Charsets, Translation of Characters):
	Make text more accurate.

2008-11-28  Glenn Morris  <rgm@gnu.org>

	* files.texi (Format Conversion Round-Trip): Improve previous change.

2008-11-26  Chong Yidong  <cyd@stupidchicken.com>

	* modes.texi (Auto Major Mode): Fix example.

2008-11-25  Glenn Morris  <rgm@gnu.org>

	* control.texi (Signaling Errors): Fix `wrong-type-argument' name.

	* files.texi (Format Conversion Round-Trip):
	Use active voice for previous change.

2008-11-25  Chong Yidong  <cyd@stupidchicken.com>

	* os.texi (Processor Run Time):
	* processes.texi (Transaction Queues):
	* markers.texi (The Mark):
	* windows.texi (Choosing Window, Selecting Windows):
	* files.texi (Changing Files, Magic File Names):
	* commands.texi (Key Sequence Input):
	* functions.texi (Declaring Functions):
	* strings.texi (Predicates for Strings):
	* intro.texi (nil and t): Fix typos (pointed out by Drew Adams).

2008-11-24  Chong Yidong  <cyd@stupidchicken.com>

	* help.texi (Accessing Documentation): Update example.

	* variables.texi (Defining Variables): Note that `*' is not
	necessary if defcustom is used.

2008-11-22  Eli Zaretskii  <eliz@gnu.org>

	* elisp.texi (Top): Remove "Chars and Bytes" and "Splitting
	Characters" from @detailmenu.

	* nonascii.texi (Character Codes, Character Sets)
	(Scanning Charsets, Translation of Characters): Update for Emacs 23.
	(Chars and Bytes, Splitting Characters): Sections removed.

2008-11-22  Lute Kamstra  <lute@gnu.org>

	* positions.texi (Text Lines): Update goto-line documentation.

2008-11-21  Martin Rudalics  <rudalics@gmx.at>

	* frames.texi (Frames): Fix typo, add cross references, reword.
	(Initial Parameters): Reword special-display-frame-alist text.
	(Frames and Windows): Reword.  Describe argument norecord for
	set-frame-selected-window.
	(Input Focus): Describe argument norecord for select-frame.
	Remove comment on MS-Windows behavior for focus-follows-mouse.
	(Raising and Lowering): Mention windows-frames dichotomy in
	metaphor.

	* windows.texi (Displaying Buffers, Vertical Scrolling)
	(Horizontal Scrolling): Fix indenting and rewording issues
	introduced with 2008-11-07 change.

2008-11-20  Glenn Morris  <rgm@gnu.org>

	* files.texi (Format Conversion Round-Trip): Mention `preserve'
	element of `format-alist'.

2008-11-19  Glenn Morris  <rgm@gnu.org>

	* doclicense.texi: Update to FDL 1.3.
	* elisp.texi, vol1.texi, vol2.texi: Relicense under FDL 1.3 or later.

2008-11-18  Chong Yidong  <cyd@stupidchicken.com>

	* windows.texi (Window Hooks): Remove *-end-trigger-functions
	vars, which are obsolete.  Mention jit-lock-register.

	* modes.texi (Other Font Lock Variables):
	Document jit-lock-register and jit-lock-unregister.

	* frames.texi (Color Parameters): Document alpha parameter.

2008-11-16  Martin Rudalics  <rudalics@gmx.at>

	* windows.texi (Splitting Windows, Deleting Windows)
	(Selecting Windows, Cyclic Window Ordering)
	(Buffers and Windows, Displaying Buffers, Choosing Window)
	(Dedicated Windows, Window Point, Window Start and End)
	(Textual Scrolling, Vertical Scrolling, Horizontal Scrolling)
	(Size of Window, Resizing Windows, Window Configurations)
	(Window Parameters): Avoid @var at beginning of sentences and
	reword accordingly.

2008-11-11  Lute Kamstra  <lute@gnu.org>

	* files.texi (File Name Components): Fix file-name-extension
	documentation.

2008-11-11  Juanma Barranquero  <lekktu@gmail.com>

	* frames.texi (Basic Parameters): Remove display-environment-variable
	and term-environment-variable.

2008-11-08  Eli Zaretskii  <eliz@gnu.org>

	* windows.texi (Basic Windows, Splitting Windows)
	(Deleting Windows, Selecting Windows, Cyclic Window Ordering)
	(Buffers and Windows, Displaying Buffers, Dedicated Windows)
	(Resizing Windows, Window Configurations, Window Parameters):
	Fix wording and markup.

2008-11-07  Martin Rudalics  <rudalics@gmx.at>

	* windows.texi (Windows): Update entries.
	(Basic Windows): Remove listing of attributes.  Reword.
	(Splitting Windows, Deleting Windows): Reword.
	(Selecting Windows, Cyclic Window Ordering): Reword with special
	emphasis on order of recently selected windows and buffer list.
	(Buffers and Windows, Choosing Window): Reword with special
	emphasis on dedicated windows.
	(Displaying Buffers): Reword.  For switch-to-buffer mention that
	it may fall back on pop-to-buffer.  For other-window try to
	explain how it treats the cyclic ordering of windows.
	(Dedicated Windows): New node and section discussing dedicated
	windows and associated functions.
	(Window Point): Add entry for window-point-insertion-type.  Reword.
	(Window Start and End): Rename node and section title.  Reword.
	(Textual Scrolling, Vertical Scrolling, Horizontal Scrolling):
	Minor rewording.
	(Size of Window): Reword, in particular text on window-width.
	(Resizing Windows): Reword.  Add text on balancing windows.
	(Window Configurations): Reword.  Mention window parameters.
	(Window Parameters): New node and section on window parameters.
	(Window Hooks): Reword.  Mention that
	window-configuration-change-hook is run "buffer-locally".
	* elisp.texi (Top): Update Windows entries in @detailmenu
	section.

2008-11-04  Juanma Barranquero  <lekktu@gmail.com>

	* searching.texi (Regexp Search): Fix typo.

2008-11-03  Seweryn Kokot  <sewkokot@gmail.com>  (tiny change)

	* searching.texi (Regexp Search): Document GREEDY arg.
	(Simple Match Data): Fix return value.

2008-11-01  Eli Zaretskii  <eliz@gnu.org>

	* nonascii.texi (Text Representations): Rewrite to make consistent
	with Emacs 23 internal representation of characters.
	Document `unibyte-string'.

2008-10-28  Chong Yidong  <cyd@stupidchicken.com>

	* processes.texi (Process Information): Note that process-status
	does not accept buffer names.

2008-10-27  Seweryn Kokot  <sewkokot@gmail.com>  (tiny change)

	* positions.texi (Skipping Characters): Correct return value of
	skip-chars-forward.

2008-10-25  Martin Rudalics  <rudalics@gmx.at>

	* windows.texi (Deleting Windows): Update documentation of
	delete-windows-on.
	(Buffers and Windows): Update documentations of
	get-buffer-window and get-buffer-window-list.
	(Displaying Buffers): Update documentation of
	replace-buffer-in-windows.

	* buffers.texi (Current Buffer): Reword set-buffer and
	with-current-buffer documentations.
	(Creating Buffers): Reword documentation of get-buffer-create.

2008-10-23  Martin Rudalics  <rudalics@gmx.at>

	* buffers.texi (Current Buffer): Reword documentation of
	set-buffer.
	(Buffer Names): Reword documentation of buffer-name.
	(The Buffer List): For bury-buffer explain what happens with the
	buffer's window.
	(Creating Buffers): Say that get-buffer-create's arg is called
	buffer-or-name.

2008-10-22  Chong Yidong  <cyd@stupidchicken.com>

	* advice.texi (Computed Advice): Explain what DEFINITION is.

	* nonascii.texi (Character Codes): Remove obsolete function
	char-valid-p, and document characterp instead.

2008-10-22  Martin Rudalics  <rudalics@gmx.at>

	* windows.texi (Displaying Buffers): Reword documentation of
	pop-to-buffer.
	(Choosing Window): Rewrite documentation of display-buffer and
	its options.

	* buffers.texi (Killing Buffers): Update documentation of
	kill-buffer.

2008-10-21  Eli Zaretskii  <eliz@gnu.org>

	* processes.texi (Serial Ports): Fix wording and improve markup.

	* searching.texi (Regexp Search): Document `string-match-p' and
	`looking-at-p'.
	(POSIX Regexps): Add an xref for "non-greedy".
	(Regexp Special): Add @cindex entry for "non-greedy".

	* display.texi (Attribute Functions): Document `face-all-attributes'.
	(Image Cache) <image-refresh>: Minor wording fixes.

	* frames.texi (Color Names): Add an xref to `read-color'.

	* minibuf.texi (High-Level Completion): Document `read-color'.

	* elisp.texi (Top): Add "Swapping Text" to @detailmenu.

	* positions.texi (Narrowing): Add an xref to "Swapping Text".

	* buffers.texi (Swapping Text): New section, documents
	`buffer-swap-text'.

2008-10-21  Martin Rudalics  <rudalics@gmx.at>

	* windows.texi (Resizing Windows): Minor wording fix.

2008-10-20  Eli Zaretskii  <eliz@gnu.org>

	* processes.texi (Shell Arguments): Document `split-string-and-unquote'
	and `combine-and-quote-strings'.

	* strings.texi (Creating Strings): Add xrefs for them.

2008-10-19  Eli Zaretskii  <eliz@gnu.org>

	* elisp.texi (Top): Make descriptive text for "Reading File Names"
	match the corresponding menu in minibuf.texi.

	* minibuf.texi (Reading File Names): Document `read-shell-command'
	and `minibuffer-local-shell-command-map'.

2008-10-19  Martin Rudalics  <rudalics@gmx.at>

	* windows.texi (Resizing Windows): Remove var{} around "window" in
	documentation of enlarge-window.
	Rewrite documentation of window-min-height and window-min-width.

2008-10-19  Eli Zaretskii  <eliz@gnu.org>

	* functions.texi (Calling Functions): Document `apply-partially'.

	* hooks.texi (Standard Hooks): Mention
	`before-hack-local-variables-hook' and `hack-local-variables-hook'.

	* variables.texi (File Local Variables): Document
	`file-local-variables-alist', `before-hack-local-variables-hook'
	and `hack-local-variables-hook'.

	* processes.texi (Synchronous Processes): Document `process-lines'.

	* customize.texi (Variable Definitions):
	Document `custom-reevaluate-setting'.

2008-10-18  Martin Rudalics  <rudalics@gmx.at>

	* windows.texi (Choosing Window, Deleting Windows)
	(Displaying Buffers): Expand documentation of dedicated windows.

2008-10-18  Eli Zaretskii  <eliz@gnu.org>

	* files.texi (Changing Files): Document symbolic input of file
	modes to `set-file-modes'.  Document `read-file-modes' and
	`file-modes-symbolic-to-number'.

	* maps.texi (Standard Keymaps): Document `multi-query-replace-map'
	and `search-map'.

	* searching.texi (Search and Replace):
	Document `replace-search-function' and `replace-re-search-function'.
	Document `multi-query-replace-map'.

	* minibuf.texi (Text from Minibuffer): Document `read-regexp'.
	(Completion Commands, Reading File Names):
	Rename `minibuffer-local-must-match-filename-map' to
	`minibuffer-local-filename-must-match-map'.
	(Minibuffer Completion): The `require-match' argument to
	`completing-read' can now have the value `confirm-only'.

	* windows.texi (Displaying Buffers): Minor wording fix.
	(Choosing Window): `split-height-threshold' can now be nil.
	Document `split-width-threshold'.  `pop-up-frames' can have the
	value `graphic-only'.

2008-10-17  Eli Zaretskii  <eliz@gnu.org>

	* os.texi (Startup Summary): Document `before-init-time' and
	`after-init-time'.  Document `initial-window-system' and
	`window-system-initialization-alist'.  Document reading the
	abbrevs file.  Document the call to `server-start' under --daemon.
	Rearrange a bit to be consistent with the code flow.
	(Processor Run Time): Document `emacs-uptime' and `emacs-init-time'.
	(Time Parsing): Document `format-seconds'.

2008-10-17  Martin Rudalics  <rudalics@gmx.at>

	* windows.texi (Basic Windows, Splitting Windows): Fix whitespace
	and reword.

2008-10-16  Eli Zaretskii  <eliz@gnu.org>

	* markers.texi (The Mark): Document use-region-p.

2008-10-15  Eli Zaretskii  <eliz@gnu.org>

	* internals.texi (Writing Emacs Primitives): The interactive spec
	of a primitive can be a Lisp form.

	* markers.texi (The Mark): Document the `lambda' and `(only . OLD)'
	values of transient-mark-mode.  Document handle-shift-selection.

	* commands.texi (Using Interactive, Interactive Codes): Document `^'.
	(Interactive Examples): Show an example of `^'.
	(Key Sequence Input): Document this-command-keys-shift-translated.
	(Defining Commands, Using Interactive): The interactive-form of a
	function can be added via its symbol's property.

	* positions.texi (List Motion): beginning-of-defun-function can
	now accept an argument.

	* text.texi (Low-Level Kill Ring): interprogram-paste-function can
	now return a list of strings.

	* control.texi (Handling Errors): Document ignore-errors.

	* frames.texi (Creating Frames): Document frame-inherited-parameters.
	(Parameter Access): Document set-frame-parameter.

	* variables.texi (Creating Buffer-Local): Add an xref to "Setting
	Hooks" for the effect of kill-all-local-variables on local hook
	functions.

	* modes.texi (Major Mode Conventions, Mode Line Variables):
	`mode-name' need not be a string.  xref to "Mode Line Data" for
	details, and to "Emulating Mode Line" for computing a string
	value.

2008-10-14  Eli Zaretskii  <eliz@gnu.org>

	* processes.texi (System Processes): New section.
	(Processes, Signals to Processes): Add xrefs to it.

	* objects.texi (Editing Types): A `process' is a subprocess of
	Emacs, not just any process running on the OS.

	* elisp.texi (Top): Adjust the @detailmenu for the above two
	changes.

	* sequences.texi (Char-Tables): Remove documentation of
	set-char-table-default, which has no effect since Emacs 23.
	<char-table-range, set-char-table-range>: Don't mention generic
	characters and charsets.  Add a cons cell as a possible argument.

	* nonascii.texi (Splitting Characters)
	(Translation of Characters): Don't mention generic characters.

	* display.texi (Fontsets): Don't mention generic characters.

	* sequences.texi (Char-Tables): `map-char-table' can now call its
	argument FUNCTION with a cons cell as KEY.

2008-10-13  Eli Zaretskii  <eliz@gnu.org>

	* objects.texi (Primitive Function Type): Move "@cindex special
	forms" from here...

	* eval.texi (Special Forms): ...to here.

	* functions.texi (What Is a Function): `functionp' returns nil for
	special forms.  Add an xref.

	* elisp.texi (Top): Add a @detailmenu entry for "Frame-Local
	Variables".

	* variables.texi (Frame-Local Variables): New section.
	(Buffer-Local Variables): Add an xref to it.
	(Intro to Buffer-Local, Creating Buffer-Local): A variable cannot
	have both frame-local and buffer-local binding.

	* frames.texi (Frames): Mention multiple tty frames.
	(Frame Parameters, Parameter Access): Mention frame-local variable
	bindings.

2008-09-20  Glenn Morris  <rgm@gnu.org>

	* display.texi (Defining Faces): Recommend against face variables.

2008-09-16  Juanma Barranquero  <lekktu@gmail.com>

	* display.texi (Echo Area Customization): Fix typo.

2008-09-09  Juanma Barranquero  <lekktu@gmail.com>

	* loading.texi (Where Defined): Add `defface' item.

2008-09-06  Martin Rudalics  <rudalics@gmx.at>

	* loading.texi (Where Defined): Fix description of symbol-file.

2008-08-26  Jason Rumney  <jasonr@gnu.org>

	* display.texi (TIFF Images): New section describing :index property.

2008-08-23  Chong Yidong  <cyd@stupidchicken.com>

	* display.texi (Temporary Displays): Remove unnecessary comment
	about usage of temp-buffer-show-hook.

2008-08-05  Chong Yidong  <cyd@stupidchicken.com>

	* symbols.texi (Other Plists): Fix incorrect example.
	Suggested by Florian Beck.

2008-07-31  Juanma Barranquero  <lekktu@gmail.com>

	* os.texi: Fix previous change.

2008-07-31  Dan Nicolaescu  <dann@ics.uci.edu>

	* os.texi:
	* intro.texi:
	* files.texi: Remove VMS support.

2008-07-27  Dan Nicolaescu  <dann@ics.uci.edu>

	* os.texi:
	* frames.texi:
	* display.texi: Remove mentions of Mac Carbon.

2008-07-01  Miles Bader  <miles@gnu.org>

	* text.texi (Special Properties):
	* display.texi (Truncation): Add wrap-prefix and line-prefix.

2008-06-28  Johan Bockgård  <bojohan@gnu.org>

	* display.texi (Other Image Types): Fix copy/paste error; say
	"PBM", not "XBM".

2008-06-26  Dan Nicolaescu  <dann@ics.uci.edu>

	* os.texi: Remove references to obsolete systems.

2008-06-20  Eli Zaretskii  <eliz@gnu.org>

	* makefile.w32-in (distclean): Remove makefile.

2008-06-17  Glenn Morris  <rgm@gnu.org>

	* Makefile.in (emacsver, miscmanualdir, VERSION, manual, install)
	(elisp, dist): Remove rules and variables that are obsolete now
	the lisp manual is no longer distributed separately.

2008-06-16  Glenn Morris  <rgm@gnu.org>

	* configure, configure.in, mkinstalldirs: Remove unused files.

	* book-spine.texinfo: Set version to 23.0.60.
	* vol1.texi (EMACSVER):
	* vol2.texi (EMACSVER): Set to 23.0.60.

	* elisp.texi, vol1.texi, vol2.texi: Update Back-Cover Text
	as per maintain.info.

2008-06-15  Glenn Morris  <rgm@gnu.org>

	* makefile.w32-in (manual): Use "23" rather than "21".

	* Makefile.in (emacsver): New, set by configure.
	(manual): Use emacsver.

	* intro.texi: Report bugs using M-x report-emacs-bug.

	* elisp.texi (EMACSVER): Remove duplicate, outdated setting.

2008-06-13  Daniel Engeler  <engeler@gmail.com>

	* elisp.texi, internals.texi, processes.texi: Add documentation
	about serial port access.

2008-06-05  Miles Bader  <miles@gnu.org>

	* display.texi (Displaying Faces): Update to reflect function
	renamings in face-remap.el.

2008-06-05  Juanma Barranquero  <lekktu@gmail.com>

	* display.texi (Fontsets): Fix typos.

2008-06-03  Miles Bader  <miles@gnu.org>

	* display.texi (Displaying Faces): Add add-relative-face-remapping,
	remove-relative-face-remapping, set-base-face-remapping,
	and set-default-base-face-remapping.

2008-06-01  Miles Bader  <miles@gnu.org>

	* display.texi (Displaying Faces): Add face-remapping-alist.

2008-05-30  Stefan Monnier  <monnier@iro.umontreal.ca>

	* tips.texi (Coding Conventions): Do not encourage the use of "-flag"
	variable names.

2008-05-03  Eric S. Raymond  <esr@golux>

	* keymaps.texi: Clarify that (current-local-map) and
	(current-global-map) return references, not copies.

2008-05-02  Juri Linkov  <juri@jurta.org>

	* minibuf.texi (Text from Minibuffer): Document a list of
	default values for `read-from-minibuffer'.

2008-04-24  Juanma Barranquero  <lekktu@gmail.com>

	* nonascii.texi (Translation of Characters): Fix previous change.

2008-04-20  Chong Yidong  <cyd@stupidchicken.com>

	* display.texi (Overlay Properties): Clarify role of underlying
	textprop and overlay keymaps for display strings.

	* keymaps.texi (Active Keymaps): Ditto.

2008-04-19  Stefan Monnier  <monnier@iro.umontreal.ca>

	* minibuf.texi (Programmed Completion):
	Replace dynamic-completion-table with the new completion-table-dynamic.

2008-04-07  Chong Yidong  <cyd@stupidchicken.com>

	* intro.texi (Some Terms): Change "fonts in this manual" index
	entry to "typographic conventions".

2008-04-05  Eli Zaretskii  <eliz@gnu.org>

	* objects.texi (Text Props and Strings): Add indexing for read
	syntax of text properties.

2008-03-25  Stefan Monnier  <monnier@iro.umontreal.ca>

	* processes.texi (Decoding Output): Remove process-filter-multibyte
	functions.

2008-03-15  Martin Rudalics  <rudalics@gmx.at>

	* display.texi (Finding Overlays): Say that empty overlays at
	the end of the buffer are reported too.

2008-03-13  Glenn Morris  <rgm@gnu.org>

	* elisp.texi (EMACSVER): Set to 23.0.60.

2008-02-26  Chong Yidong  <cyd@stupidchicken.com>

	* strings.texi (Formatting Strings): Treat - and 0 as flag characters.

2008-02-22  Glenn Morris  <rgm@gnu.org>

	* frames.texi (Position Parameters): Clarify the description of
	`left' and `top', using information from "Geometry".
	(Geometry): Give a pointer to "Position Parameters", rather than
	repeating information.

2008-02-11  Glenn Morris  <rgm@gnu.org>

	* objects.texi (Equality Predicates): No longer talk about "two"
	functions.

2008-02-11  Lawrence Mitchell  <wence@gmx.li>  (tiny change)

	* objects.texi (Equality Predicates): Add defun for
	equal-including-properties.

2008-02-10  Glenn Morris  <rgm@gnu.org>

	* objects.texi (Equality Predicates):
	Mention equal-including-properties.

2008-02-07  Richard Stallman  <rms@gnu.org>

	* windows.texi (Window Start): Mention the feature of moving
	window-start to start of line.

2008-02-07  Jan Djärv  <jan.h.d@swipnet.se>

	* keymaps.texi (Tool Bar): Document rtl property.

2008-01-27  Thien-Thi Nguyen  <ttn@gnuvola.org>

	* display.texi (Button Types):
	For define-button-type, clarify type of NAME.

2008-01-19  Martin Rudalics  <rudalics@gmx.at>

	* buffers.texi (Buffer Modification): Fix typo.

2008-01-06  Dan Nicolaescu  <dann@ics.uci.edu>

	* os.texi (System Environment): Remove references to OSes that are
	not supported anymore.

2008-01-05  Dan Nicolaescu  <dann@ics.uci.edu>

	* os.texi (System Environment): Remove mention for Masscomp.

2008-01-04  Richard Stallman  <rms@gnu.org>

	* display.texi (Faces): Don't talk about internal face vector as arg
	to facep.

	* customize.texi (Type Keywords): Fix previous change.

	* text.texi (Links and Mouse-1): Fix xref for commands.texi change.
	* elisp.texi (Top): Fix menu for commands.texi change.

2007-12-30  Richard Stallman  <rms@gnu.org>

	* commands.texi (Accessing Mouse): Rename from Accessing Events.
	(Accessing Scroll): New node broken out of Accessing Mouse.

2007-12-28  Richard Stallman  <rms@gnu.org>

	* frames.texi (Size Parameters): Fix typo.
	(Basic Parameters): For `title', refer to title bar.
	(Size and Position): Explain meaning of frame pixel width and height.

2007-12-23  Richard Stallman  <rms@gnu.org>

	* customize.texi (Type Keywords): Uncomment :validate and clarify it.
	Improve some of the commented-out keywords' text too.

2007-12-14  Martin Rudalics  <rudalics@gmx.at>

	* nonascii.texi (Encoding and I/O): Reword to avoid saying
	"visit the current buffer".

	* os.texi (System Interface): Fix typo.

2007-12-04  Richard Stallman  <rms@gnu.org>

	* objects.texi (Symbol Type): Fix typo.

2007-12-03  Richard Stallman  <rms@gnu.org>

	* hooks.texi (Standard Hooks): Add link to Hooks for Loading.

2007-12-01  Glenn Morris  <rgm@gnu.org>

	* functions.texi (Declaring Functions): Improve previous change.

2007-11-30  Glenn Morris  <rgm@gnu.org>

	* functions.texi (Declaring Functions): Add optional fourth
	argument of declare-function, and setting third argument to `t'.

2007-11-29  Richard Stallman  <rms@gnu.org>

	* customize.texi (Composite Types): Document `group' type.

2007-11-29  Glenn Morris  <rgm@gnu.org>

	* functions.texi (Declaring Functions): Add findex.
	Mention `external' files.

2007-11-26  Juanma Barranquero  <lekktu@gmail.com>

	* functions.texi (Declaring Functions): Fix directive.

2007-11-25  Richard Stallman  <rms@gnu.org>

	* help.texi (Help Functions): Clean up last change.

	* advice.texi (Preactivation, Activation of Advice): Minor cleanup.

	* loading.texi (Named Features): Minor cleanup.

	* macros.texi (Eval During Expansion): Minor cleanup.

	* variables.texi (Variable Aliases): Minor cleanup.

2007-11-24  Richard Stallman  <rms@gnu.org>

	* functions.texi (Declaring Functions): Clarify previous change.

	* compile.texi (Compiler Errors): Clarify previous change.

2007-11-24  Richard Stallman  <rms@gnu.org>

	* display.texi (Refresh Screen, Forcing Redisplay):
	Clarify the text and move items around.

2007-11-24  Glenn Morris  <rgm@gnu.org>

	* functions.texi (Declaring Functions): New section.
	* compile.texi (Compiler Errors): Mention declaring functions,
	defvar with no initvalue, and byte-compile-warnings.

2007-11-15  Martin Rudalics  <rudalics@gmx.at>

	* vol1.texi (Top): Remove Frame-Local Variables from Node Listing.
	* vol2.texi (Top): Remove Frame-Local Variables from Node Listing.

2007-11-13  Martin Rudalics  <rudalics@gmx.at>

	* help.texi (Help Functions): Document new macro `with-help-window'.

2007-11-10  Paul Pogonyshev  <pogonyshev@gmx.net>

	* searching.texi (Replacing Match): Describe new
	`match-substitute-replacement'.

2007-10-31  Richard Stallman  <rms@gnu.org>

	* strings.texi (Creating Strings): Null strings from concat not unique.

2007-10-26  Richard Stallman  <rms@gnu.org>

	* objects.texi (Equality Predicates): Null strings are uniquified.

	* minibuf.texi: Minor clarifications in previous change.

2007-10-25  Glenn Morris  <rgm@gnu.org>

	* customize.texi (Variable Definitions): Add :risky and :safe keywords.

2007-10-24  Richard Stallman  <rms@gnu.org>

	* elisp.texi (Top): Delete Frame-Local Variables from subnode menu.

	* variables.texi (Frame-Local Variables): Node deleted.
	(Variables): Delete Frame-Local Variables from menu.
	(Local Variables, Buffer-Local Variables, Intro to Buffer-Local)
	(Default Value): Don't mention frame-local vars.

	* os.texi (Idle Timers): current-idle-time returns nil if not idle.

	* loading.texi (Unloading): Document FEATURE-unload-function
	instead of FEATURE-unload-hook.

	* frames.texi (Multiple Displays): Don't mention frame-local vars.

2007-10-22  Juri Linkov  <juri@jurta.org>

	* minibuf.texi (Text from Minibuffer, Minibuffer Completion)
	(High-Level Completion): Document a list of default value strings
	in the DEFAULT argument, for which minibuffer functions return the
	first element.

2007-10-17  Juri Linkov  <juri@jurta.org>

	* text.texi (Filling): Update arguments of fill-paragraph.
	fill-paragraph operates on the active region in Transient Mark mode.
	Remove fill-paragraph-or-region.

2007-10-13  Karl Berry  <karl@gnu.org>

	* elisp.texi (@dircategory): Move to after @copying,
	since we want @copying as close as possible to the beginning of
	the output.

2007-10-12  Richard Stallman  <rms@gnu.org>

	* elisp.texi (Top): Add Distinguish Interactive to subnode menu.

	* commands.texi (Distinguish Interactive): New node,
	broken out from Interactive Call and rewritten.
	(Command Loop): Put Distinguish Interactive in menu.

2007-10-09  Richard Stallman  <rms@gnu.org>

	* text.texi (Examining Properties): Mention overlay priority.

	* display.texi (Display Margins): Correct the description
	of margin display specifications.
	(Replacing Specs): New subnode broken out of Display Property.

2007-10-06  Juri Linkov  <juri@jurta.org>

	* text.texi (Filling): Document fill-paragraph-or-region.

2007-10-05  Juanma Barranquero  <lekktu@gmail.com>

	* display.texi (Auto Faces): Fix typo.

2007-10-02  Richard Stallman  <rms@gnu.org>

	* display.texi (Display Property): Explain some display specs
	don't let you move point in.

	* frames.texi (Cursor Parameters):
	Describe cursor-in-non-selected-windows here.  Explain more values.

	* windows.texi (Basic Windows): Don't describe
	cursor-in-non-selected-windows here.

2007-10-01  Eli Zaretskii  <eliz@gnu.org>

	* processes.texi (Misc Network): Note that these functions are
	supported only on some systems.

2007-10-01  Richard Stallman  <rms@gnu.org>

	* display.texi (Overlay Properties): Explain nil as priority.
	Explain that conflicts are unpredictable if not resolved by
	priorities.

2007-09-23  Richard Stallman  <rms@gnu.org>

	* macros.texi (Backquote): Minor clarification.

2007-09-19  Richard Stallman  <rms@gnu.org>

	* display.texi (Display Property): Explain multiple display specs.
	Clarify when they work in parallel and when one overrides.
	Fix error in example.

2007-09-06  Glenn Morris  <rgm@gnu.org>

	Move from lispref/ to doc/lispref/.  Change all setfilename
	commands to use ../../info.
	* Makefile.in (infodir): Go up one more level.
	(usermanualdir): Change from ../man to ../emacs.
	(miscmanualdir): New.
	(dist): Use new variable miscmanualdir.
	* makefile.w32-in (infodir, texinputdir): Go up one more level.
	(usermanualdir): Change from ../man to ../emacs.

2007-08-30  Martin Rudalics  <rudalics@gmx.at>

	* commands.texi (Command Loop Info): Advise against changing
	most variables described here.  Explain new variable
	last-repeatable-command.

2007-08-29  Glenn Morris  <rgm@gnu.org>

	* elisp.texi (EMACSVER): Increase to 23.0.50.

2007-08-29  Dan Nicolaescu  <dann@ics.uci.edu>

	* frames.texi (Basic Parameters): Add display-environment-variable
	and term-environment-variable.

2007-08-28  Juri Linkov  <juri@jurta.org>

	* display.texi (Image Formats, Other Image Types): Add SVG.

2007-08-28  Juri Linkov  <juri@jurta.org>

	* display.texi (Images): Move formats-related text to new node
	"Image Formats".
	(Image Formats): New node.

2007-08-27  Richard Stallman  <rms@gnu.org>

	* windows.texi (Window Configurations): Clarify what
	a window configuration saves.

2007-08-25  Richard Stallman  <rms@gnu.org>

	* display.texi (Images): Delete redundant @findex.

2007-08-16  Stefan Monnier  <monnier@iro.umontreal.ca>

	* text.texi (Change Hooks): (after|before)-change-functions are no
	longer bound to nil while running; rather inhibit-modification-hooks
	is t.

2007-08-16  Richard Stallman  <rms@gnu.org>

	* processes.texi (Asynchronous Processes):
	Clarify doc of start-file-process.

2007-08-08  Martin Rudalics  <rudalics@gmx.at>

	* modes.texi (Example Major Modes): Fix typo.

2007-08-08  Glenn Morris  <rgm@gnu.org>

	* intro.texi (nil and t): Do not use `iff' in documentation.

	* tips.texi (Documentation Tips): Recommend against `iff'.

2007-08-07  Chong Yidong  <cyd@stupidchicken.com>

	* display.texi (Image Cache): Document image-refresh.

2007-08-06  Martin Rudalics  <rudalics@gmx.at>

	* windows.texi (Size of Window): Document window-full-width-p.

2007-07-25  Glenn Morris  <rgm@gnu.org>

	* gpl.texi (GPL): Replace license with GPLv3.

	* Relicense all FSF files to GPLv3 or later.

2007-07-24  Michael Albinus  <michael.albinus@gmx.de>

	* processes.texi (Synchronous Processes):
	Add `process-file-shell-command'.
	(Asynchronous Processes): Mention restricted use of
	`process-filter' and `process-sentinel' in
	`start-file-process'.  Add `start-file-process-shell-command'.

2007-07-17  Michael Albinus  <michael.albinus@gmx.de>

	* files.texi (Magic File Names): Introduce optional parameter
	IDENTIFICATION for `file-remote-p'.

2007-07-16  Richard Stallman  <rms@gnu.org>

	* display.texi (Defining Faces): Fix previous change.

2007-07-14  Richard Stallman  <rms@gnu.org>

	* control.texi (Handling Errors): Document `debug' in handler list.

2007-07-10  Richard Stallman  <rms@gnu.org>

	* display.texi (Defining Faces): Explain C-M-x feature for defface.

2007-07-09  Richard Stallman  <rms@gnu.org>

	* files.texi (Magic File Names): Rewrite previous change.

2007-07-08  Michael Albinus  <michael.albinus@gmx.de>

	* files.texi (Magic File Names): Introduce optional parameter
	CONNECTED for `file-remote-p'.

2007-07-07  Michael Albinus  <michael.albinus@gmx.de>

	* processes.texi (Asynchronous Processes):
	* files.texi (Magic File Names): Add `start-file-process'.

2007-06-27  Richard Stallman  <rms@gnu.org>

	* files.texi (Format Conversion Piecemeal):
	Clarify `after-insert-file-functions' calling convention.

2007-06-27  Michael Albinus  <michael.albinus@gmx.de>

	* files.texi (Magic File Names): Remove `dired-call-process'.
	Add `process-file'.

2007-06-27  Kenichi Handa  <handa@m17n.org>

	* text.texi (Special Properties): Fix description about
	`composition' property.

2007-06-26  Kenichi Handa  <handa@m17n.org>

	* nonascii.texi (Default Coding Systems): Document about the
	return value `undecided'.

2007-06-25  David Kastrup  <dak@gnu.org>

	* keymaps.texi (Active Keymaps): Document new POSITION argument of
	`current-active-maps'.

2007-06-24  Karl Berry  <karl@gnu.org>

	* elisp.texi, vol1.texi, vol2.texi: New Back-Cover Text.

2007-06-15  Juanma Barranquero  <lekktu@gmail.com>

	* display.texi (Overlay Arrow): Doc fix.

2007-06-14  Karl Berry  <karl@tug.org>

	* anti.texi (Antinews): Typo.

2007-06-14  Chong Yidong  <cyd@stupidchicken.com>

	* display.texi (Image Cache): Document image-refresh.

2007-06-12  Karl Berry  <karl@gnu.org>

	* vol1.texi, vol2.texi, two-volume-cross-refs.txt: Update.
	* two-volume.make: New file.
	* .cvsignore: Ignore two-volume files.

2007-06-12  Tom Tromey  <tromey@redhat.com>

	* os.texi (Init File): Document user-emacs-directory.

2007-06-03  Nick Roberts  <nickrob@snap.net.nz>

	* commands.texi (Click Events): Describe width and height when
	object is nil.

2007-05-30  Nick Roberts  <nickrob@snap.net.nz>

	* commands.texi (Click Events): Layout more logically.
	Describe width and height.
	(Drag Events, Motion Events): Update to new format for position.

2007-06-02  Richard Stallman  <rms@gnu.org>

	* frames.texi (Color Parameters): Add xref to (emacs)Standard Faces.

2007-06-02  Chong Yidong  <cyd@stupidchicken.com>

	* Version 22.1 released.

2007-06-01  Stefan Monnier  <monnier@iro.umontreal.ca>

	* text.texi (Special Properties): Correct meaning of fontified face.

2007-05-30  Richard Stallman  <rms@gnu.org>

	* text.texi (Special Properties): Add link to Adjusting Point.

2007-05-12  Richard Stallman  <rms@gnu.org>

	* text.texi (Margins): indent-to-left-margin is not the default.
	(Mode-Specific Indent): For indent-line-function, the default
	is indent-relative.

	* modes.texi (Example Major Modes): Explain last line of text-mode
	is redundant.

2007-05-10  Richard Stallman  <rms@gnu.org>

	* keymaps.texi (Scanning Keymaps): Update where-is-internal example.

	* help.texi (Keys in Documentation): Add reference to
	Documentation Tips.

	* files.texi (Format Conversion): TO-FN gets three arguments.

	* modes.texi (Auto Major Mode): Document file-start-mode-alist.

2007-05-10  Thien-Thi Nguyen  <ttn@gnuvola.org>

	* elisp.texi (Top): Remove "Saving Properties" from detailed menu.
	* files.texi (Format Conversion): Expand intro; add menu.
	(Format Conversion Overview, Format Conversion Round-Trip)
	(Format Conversion Piecemeal): New nodes/subsections.
	* hooks.texi: Xref "Format Conversion" , not "Saving Properties".
	* text.texi (Text Properties): Remove "Saving Properties" from menu.
	(Saving Properties): Delete node/subsection.

2007-05-07  Karl Berry  <karl@gnu.org>

	* elisp.texi (EMACSVER): Back to 22.

2007-05-06  Richard Stallman  <rms@gnu.org>

	* processes.texi (Accepting Output): Revert most of previous change.

2007-05-05  Richard Stallman  <rms@gnu.org>

	* processes.texi (Accepting Output): accept-process-output
	uses microseconds, not milliseconds.  But that arg is obsolete.

2007-05-04  Karl Berry  <karl@tug.org>

	* elisp.texi (EMACSVER) [smallbook]: 22.1, not 22.

2007-05-04  Eli Zaretskii  <eliz@gnu.org>

	* tips.texi (Documentation Tips): Rearrange items to place the
	more important ones first.  Add an index entry for hyperlinks.

2007-05-03  Karl Berry  <karl@gnu.org>

	* elisp.texi (\urlcolor, \linkcolor) [smallbook]: \Black for printing.
	(EMACSVER) [smallbook]: 22 for printed version.

	* control.texi (Signaling Errors) <signal>: texinfo.tex is fixed,
	so restore anchor to normal position after defun.  Found by Kevin Ryde.

2007-04-26  Glenn Morris  <rgm@gnu.org>

	* elisp.texi (EMACSVER): Increase to 22.1.50.

2007-04-28  Karl Berry  <karl@gnu.org>

	* elisp.texi: Improve line breaks on copyright page,
	similar layout to emacs manual, 8.5x11 by default.

2007-04-24  Richard Stallman  <rms@gnu.org>

	* text.texi (Special Properties): Add xref to Overlay Properties.

	* display.texi (Overlay Properties): Add xref to Special Properties.

2007-04-22  Richard Stallman  <rms@gnu.org>

	* keymaps.texi (Extended Menu Items): Move the info about
	format with cached keyboard binding.

2007-04-21  Richard Stallman  <rms@gnu.org>

	* text.texi (Special Properties): Clarify previous change.

	* files.texi (File Name Expansion): Clarify previous change.

	* display.texi (Attribute Functions): Fix example for
	face-attribute-relative-p.

2007-04-19  Kenichi Handa  <handa@m17n.org>

	* text.texi (Special Properties): Document composition property.

2007-04-19  Glenn Morris  <rgm@gnu.org>

	* files.texi (File Name Expansion): Mention "superroot".

2007-04-15  Chong Yidong  <cyd@stupidchicken.com>

	* frames.texi (Multiple Displays): Add note about "multi-monitor"
	setups.
	(Display Feature Testing): Note that display refers to all
	physical monitors for multi-monitor setups.

2007-04-14  Richard Stallman  <rms@gnu.org>

	* lists.texi (Sets And Lists): Clarify `delete' examples.
	Remove spurious xref to same node.
	Clarify xref for add-to-list.

2007-04-12  Nick Roberts  <nickrob@snap.net.nz>

	* keymaps.texi (Format of Keymaps): Remove spurious ")" from
	value of lisp-mode-map.

2007-04-11  Karl Berry  <karl@gnu.org>

	* anti.texi (Antinews):
	* display.texi (Overlay Properties, Defining Images):
	* processes.texi (Synchronous Processes, Sentinels):
	* syntax.texi (Syntax Table Internals):
	* searching.texi (Regexp Special):
	* nonascii.texi (Default Coding Systems):
	* text.texi (Special Properties):
	* minibuf.texi (Basic Completion): Wording to improve breaks in
	8.5x11 format.
	* elisp.texi (smallbook): New @set to more easily switch between
	smallbook and 8.5x11.

2007-04-11  Richard Stallman  <rms@gnu.org>

	* text.texi (Lazy Properties): Minor fix.

2007-04-08  Karl Berry  <karl@gnu.org>

	* symbols.texi (Plists and Alists): Period after "vs" in index entries.
	* macros.texi (Backquote): Downcase Backquote in index entries for
	consistency.

2007-04-08  Richard Stallman  <rms@gnu.org>

	* text.texi (Adaptive Fill): Just describe default,
	don't show it (since it contains non-ASCII chars).

2007-04-07  Karl Berry  <karl@gnu.org>

	* text.texi (Adaptive Fill) [@iftex]: Omit binary characters in
	adaptive-fill-regexp's value, since they are not in the standard
	TeX fonts.

2007-04-07  Guanpeng Xu  <herberteuler@hotmail.com>

	* display.texi (Defining Faces): Fix example.

2007-04-07  Karl Berry  <karl@gnu.org>

	* display.texi (Button Buffer Commands): Improve page break.

2007-04-07  Richard Stallman  <rms@gnu.org>

	* advice.texi (Activation of Advice): Remove redundant index entry.

	* backups.texi: Improve index entries.  Remove redundant ones.

	* compile.texi (Byte Compilation): Improve index entry.

	* hash.texi (Creating Hash): Improve index entry.

	* symbols.texi (Definitions): Improve index entry.

	* edebug.texi: Improve index entries.  Remove redundant/useless ones.

	* maps.texi (Standard Keymaps): Remove useless index entry.

	* help.texi (Documentation Basics): Remove redundant index entries.

	* customize.texi: Improve index entries.
	Remove redundant/useless ones.

	* locals.texi (Standard Buffer-Local Variables): Clarify intro text.

	* streams.texi (Output Variables): Improve index entry.

	* abbrevs.texi (Abbrevs): Remove useless index entry.

	* macros.texi (Expansion): Remove useless index entry.

	* text.texi: Improve index entries.  Remove redundant/useless ones.
	(Text Properties, Examining Properties)
	(Special Properties): Use "property category" instead of "category"
	to refer to the `category' property.

	* positions.texi: Improve index entries.  Remove useless one.

	* lists.texi: Improve index entries.  Remove redundant/useless ones.

	* os.texi: Improve index entries.
	(Timers): Fix previous change.

	* buffers.texi: Improve index entries.
	(Modification Time): Get rid of term "obsolete buffer".

	* debugging.texi: Improve index entries.
	(Test Coverage): Add xref to other test coverage ftr.

	* eval.texi: Improve index entry.  Remove redundant ones.

	* numbers.texi: Improve index entries.  Remove redundant/useless ones.

	* files.texi: Improve index entries.  Remove redundant/useless ones.

	* objects.texi: Improve index entries.

	* processes.texi: Improve index entries.

	* modes.texi: Improve index entry.  Remove redundant one.

	* nonascii.texi: Improve index entries.

	* internals.texi: Improve index entries.

	* syntax.texi: Improve index entries.

	* keymaps.texi (Active Keymaps): Improve index entries.

	* commands.texi: Improve index entries.  Remove redundant/useless ones.

	* frames.texi: Improve index entries.  Remove redundant/useless ones.

	* markers.texi: Improve index entries.  Remove redundant ones.

	* tips.texi: Improve index entries.

	* loading.texi (Unloading): Improve index entry.

	* variables.texi: Improve index entries.  Remove redundant one.

	* sequences.texi: Improve index entry.

	* display.texi: Improve index entries.  Remove redundant ones.

	* windows.texi: Improve index entries.

	* searching.texi: Improve index entries.  Remove redundant one.

	* strings.texi (Case Tables): Improve last change.

2007-04-04  Chong Yidong  <cyd@stupidchicken.com>

	* strings.texi (Case Tables): Document with-case-table and
	ascii-case-table.

2007-04-03  Karl Berry  <karl@gnu.org>

	* processes.texi (Network): Reword to improve page break.

2007-04-03  Eli Zaretskii  <eliz@gnu.org>

	* functions.texi (Inline Functions): Describe more disadvantages
	of defsubst, and make advice against it stronger.

2007-04-02  Karl Berry  <karl@gnu.org>

	* backups.texi (Backup Names): Avoid widow words.
	* modes.texi (Example Major Modes): Align last comment.

2007-04-01  Chong Yidong  <cyd@stupidchicken.com>

	* keymaps.texi (Remapping Commands): Document new arg to
	command-remapping.

2007-04-01  Karl Berry  <karl@gnu.org>

	* processes.texi (Low-Level Network): Typo.
	* loading.texi (Hooks for Loading): Avoid double "the".
	* keymaps.texi (Key Sequences): No double "and".
	(Changing Key Bindings): Shorten to improve line break.

2007-03-31  Glenn Morris  <rgm@gnu.org>

	* os.texi (Timers): Fix description of run-at-time TIME formats.

2007-03-31  Richard Stallman  <rms@gnu.org>

	* display.texi (Invisible Text): Correct buffer-invisibility-spec
	regarding ellipsis.

2007-03-31  Eli Zaretskii  <eliz@gnu.org>

	* intro.texi (nil and t):
	* symbols.texi (Plists and Alists):
	* variables.texi (Variable Aliases, Constant Variables):
	* functions.texi (Defining Functions):
	* advice.texi (Advising Primitives):
	* debugging.texi (Syntax Errors, Compilation Errors):
	* minibuf.texi (Minibuffer Windows):
	* commands.texi (Adjusting Point):
	* modes.texi (Syntactic Font Lock, Faces for Font Lock)
	(Auto Major Mode, Major Mode Conventions):
	* help.texi (Describing Characters):
	* files.texi (Create/Delete Dirs, Information about Files)
	(File Locks, Writing to Files, Reading from Files)
	(Saving Buffers):
	* windows.texi (Resizing Windows, Cyclic Window Ordering):
	* frames.texi (Finding All Frames):
	* positions.texi (Buffer End, Motion):
	* markers.texi (The Region):
	* text.texi (Deletion, Near Point):
	* display.texi (Displaying Messages, Truncation):
	* os.texi (Processor Run Time):
	* tips.texi (Key Binding Conventions, Programming Tips)
	(Warning Tips, Documentation Tips, Comment Tips):
	* internals.texi (Memory Usage): Improve indexing.

	* variables.texi (Frame-Local Variables):
	* functions.texi (Argument List):
	* loading.texi (Library Search):
	* streams.texi (Output Variables):
	* keymaps.texi (Translation Keymaps, Searching Keymaps):
	* searching.texi (Replacing Match, Search and Replace):
	* processes.texi (Byte Packing, Decoding Output)
	(Accepting Output, Network Servers, Shell Arguments):
	* display.texi (Abstract Display, Image Cache, Scroll Bars):
	* windows.texi (Window Point, Window Start):
	* frames.texi (Management Parameters, Frame Parameters, Frame Titles):
	* commands.texi (Reading Input, Keyboard Events):
	* minibuf.texi (Reading File Names, Minibuffer Completion)
	(Recursive Mini):
	* positions.texi (List Motion):
	* hash.texi (Hash Tables, Creating Hash, Defining Hash):
	* numbers.texi (Arithmetic Operations, Math Functions)
	(Predicates on Numbers, Comparison of Numbers, Numeric Conversions):
	* locals.texi (Standard Buffer-Local Variables):
	* maps.texi (Standard Keymaps):
	* os.texi (User Identification, System Environment, Recording Input)
	(X11 Keysyms):
	* nonascii.texi (Non-ASCII Characters, Splitting Characters):
	* backups.texi (Backups and Auto-Saving):
	* customize.texi (Customization, Group Definitions)
	(Variable Definitions):
	* compile.texi (Byte Compilation): Improve index entries.

2007-03-31  Karl Berry  <karl@gnu.org>

	* macros.texi (Defining Macros): Avoid widow syllable.

2007-03-31  Eli Zaretskii  <eliz@gnu.org>

	* elisp.texi (Top): Postscript -> PostScript.

	* display.texi (Images, Postscript Images): Postscript -> PostScript.

2007-03-31  Markus Triska  <markus.triska@gmx.at>

	* internals.texi (Writing Emacs Primitives): Untabify `For'.

2007-03-30  Karl Berry  <karl@gnu.org>

	* lists.texi (List-related Predicates): Remove spurious @need.
	(Setcdr): Use @smallexample to improve page break.
	(Association Lists) <assoc>: Reword to improve page break.

	* strings.texi (String Conversion): Insert blank line to improve
	page break.

	* numbers.texi (Random Numbers): Use @minus{}.
	(Math Functions): Use @minus{}.

	* intro.texi (Acknowledgements): Avoid line breaks before middle
	initials.

2007-03-24  Eli Zaretskii  <eliz@gnu.org>

	* errors.texi (Standard Errors): Add an index entry.

2007-03-19  Richard Stallman  <rms@gnu.org>

	* os.texi (Recording Input): recent-keys now gives 300 keys.

2007-03-12  Glenn Morris  <rgm@gnu.org>

	* os.texi: Replace "daylight savings" with "daylight saving"
	throughout.

2007-03-05  Richard Stallman  <rms@gnu.org>

	* variables.texi (File Local Variables):
	Update enable-local-variables values.

2007-03-04  Richard Stallman  <rms@gnu.org>

	* syntax.texi (Control Parsing): Minor clarification.

	* strings.texi (Formatting Strings): Clarify width, precision, flags.

	* sequences.texi (Sequence Functions): Move string-bytes away,
	add xref.

	* nonascii.texi (Text Representations): Move string-bytes here.

	* modes.texi (Major Mode Conventions): Fundamental mode is exception.

	* minibuf.texi (Basic Completion): Minor clarification.

	* markers.texi (The Mark): Clarify existence vs activation of mark.
	Other cleanup.

	* display.texi (Finding Overlays): Write better example.

	* compile.texi (Eval During Compile): Clarify putting macros
	in eval-when-compile.

2007-02-25  Vinicius Jose Latorre  <viniciusjl@ig.com.br>  (tiny change)

	* loading.texi (How Programs Do Loading): Fix anchor position at
	load-read-function definition doc.

2007-02-21  Kim F. Storm  <storm@cua.dk>

	* strings.texi (Text Comparison): Mention that assoc-string
	converts symbols to strings before testing.

2007-02-17  Kim F. Storm  <storm@cua.dk>

	* processes.texi (Bindat Spec): Vector types can have optional
	element type.
	(Bindat Examples): Fix example.  Add vector with element type.

2007-02-16  Andreas Schwab  <schwab@suse.de>

	* strings.texi (Formatting Strings): Document '+' flag.

2007-02-15  Juanma Barranquero  <lekktu@gmail.com>

	* strings.texi (Modifying Strings): Clarify that `clear-string'
	always converts the string to unibyte.

2007-02-14  Kim F. Storm  <storm@cua.dk>

	* display.texi (Glyphs): Add make-glyph-code, glyph-char, glyph-face.
	Rewrite glyph code description to refer to these functions.
	Remove details of encoding face number and char into integer code.

2007-02-03  Alan Mackenzie  <acm@muc.de>

	* loading.texi (Hooks for Loading): Make the description of
	`eval-after-load' more detailed, and amend the description of
	after-load-alist, in accordance with changes from 2006-05.

2007-02-03  Chong Yidong  <cyd@stupidchicken.com>

	* modes.texi (Defining Minor Modes): Document that a :require
	keyword or similar may be required to make saved customization
	variables work.

2007-02-03  Eli Zaretskii  <eliz@gnu.org>

	* elisp.texi (Top): Make the detailed menu headers compliant with
	Texinfo guidelines and with what texnfo-upd.el expects.
	Add comments to prevent people from inadvertently modifying the key
	parts needed by `texinfo-multiple-files-update'.

2007-02-02  Eli Zaretskii  <eliz@gnu.org>

	* elisp.texi (Top): Update the top-level menus.

	* syntax.texi (Categories): Add index entries.

2007-02-01  Juanma Barranquero  <lekktu@gmail.com>

	* display.texi (Attribute Functions): Fix name and description of
	the UNDERLINE arg of `set-face-underline-p'.

2007-01-29  Eli Zaretskii  <eliz@gnu.org>

	* elisp.texi (Top): Add "Standard Errors", "Standard Buffer-Local
	Variables", and "Standard Keymaps" to the detailed menu.

	* variables.texi (Future Local Variables): Add index entry.

2007-01-28  Richard Stallman  <rms@gnu.org>

	* tips.texi (Coding Conventions): Clarify the tip about macros
	that define a function or a variable.

	* files.texi (File Attributes): UID and GID can be floats.
	(Magic File Names): Explain why deferring all operations to
	the standard handler does not work.

2007-01-23  Martin Rudalics  <rudalics@gmx.at>

	* backups.texi (Reverting): Use "buffer" instead of "file"
	when talking about major and minor modes.

2007-01-21  Richard Stallman  <rms@gnu.org>

	* help.texi (Documentation): Add xref to Documentation Tips.

2007-01-14  Juanma Barranquero  <lekktu@gmail.com>

	* tips.texi (Coding Conventions): Fix typos.

2007-01-05  Richard Stallman  <rms@gnu.org>

	* modes.texi (Defining Minor Modes): Fix previous change.

2007-01-03  Richard Stallman  <rms@gnu.org>

	* customize.texi (Variable Definitions, Customization Types):
	Don't use * in doc string for defcustom.

2007-01-02  Richard Stallman  <rms@gnu.org>

	* variables.texi (Variable Aliases): Clarify that aliases vars
	always have the same value.

	* processes.texi (Bindat Spec): Fix Texinfo usage.

	* modes.texi (Defining Minor Modes): Explain effect of command
	defined with define-global-minor-mode on new buffers.

2006-12-30  Kim F. Storm  <storm@cua.dk>

	* keymaps.texi (Tool Bar): Describe `grow-only' value of
	`auto-resize-tool-bars'.

2006-12-30  Richard Stallman  <rms@gnu.org>

	* keymaps.texi (Active Keymaps): Fix previous change.

2006-12-30  Nick Roberts  <nickrob@snap.net.nz>

	* keymaps.texi (Active Keymaps): Make xref to lookup-key.

2006-12-30  Kim F. Storm  <storm@cua.dk>

	* processes.texi (Bindat Spec): Clarify using field names in
	length specifications.

2006-12-29  Kim F. Storm  <storm@cua.dk>

	* processes.texi (Bindat Spec): Explain eval forms and lengths better.
	Add count and index variables for eval forms in repeat blocks.

2006-12-24  Richard Stallman  <rms@gnu.org>

	* customize.texi (Variable Definitions):
	Document new name custom-add-frequent-value.

2006-12-19  Kim F. Storm  <storm@cua.dk>

	* commands.texi (Misc Events): User signals now result in sigusr1
	and sigusr2 events which are handled through special-event-map.
	(Special Events): User signals and drag-n-drop are special.

2006-12-17  Richard Stallman  <rms@gnu.org>

	* loading.texi (Named Features): Explain subfeatures better.

	* customize.texi: Use "option" only for user options.
	For the keyword values inside defcustom etc, say "keywords".
	For :options value's elements, say "elements".
	:group should not be omitted.

	* syntax.texi (Parsing Expressions): Split up node.
	(Motion via Parsing, Position Parse, Parser State)
	(Low-Level Parsing, Control Parsing): New subnodes.
	(Parser State): Document syntax-ppss-toplevel-pos.

	* positions.texi (List Motion): Punctuation fix.

	* files.texi (File Name Completion): Document PREDICATE arg
	to file-name-completion.

2006-12-16  Eli Zaretskii  <eliz@gnu.org>

	* internals.texi (Building Emacs, Writing Emacs Primitives):
	Add index entries.

2006-12-11  Richard Stallman  <rms@gnu.org>

	* modes.texi (Font Lock Basics): Explain how nil for font-lock-defaults
	affects face menu.  Explain how to make it non-nil without enabling
	any fontification.

2006-12-10  Chong Yidong  <cyd@stupidchicken.com>

	* modes.texi (Font Lock Basics): Document nil value of
	font-lock-defaults.

2006-12-10  Glenn Morris  <rgm@gnu.org>

	* abbrevs.texi (Defining Abbrevs): Mention `define-abbrev' 'force
	value for system-flag argument.  Abbrev tables may not be empty
	when major modes are loaded.

2006-12-08  Juanma Barranquero  <lekktu@gmail.com>

	* makefile.w32-in (maintainer-clean): Partially revert last
	change; delete "elisp-?" and "elisp-??" instead of "elisp-*"
	to protect elisp-covers.texi.

2006-12-07  Juanma Barranquero  <lekktu@gmail.com>

	* makefile.w32-in (maintainer-clean): Depend on `distclean'.
	Don't remove elisp* info files; they are already deleted by the
	`clean' and `distclean' targets, and they are in the $(infodir)
	directory, not the current one.

2006-12-04  Kim F. Storm  <storm@cua.dk>

	* commands.texi (Misc Events): Update signal events.
	(Event Examples): Add signal example.

2006-11-29  Richard Stallman  <rms@gnu.org>

	* frames.texi (Visibility of Frames): Explain visible windows
	can be covered by others.  Add xref for raise-frame.

2006-11-28  Richard Stallman  <rms@gnu.org>

	* searching.texi (Regexp Special): Update when ^ is special.

2006-11-27  Eli Zaretskii  <eliz@gnu.org>

	* customize.texi (Customization, Common Keywords)
	(Group Definitions, Variable Definitions, Composite Types)
	(Type Keywords, Customization Types): Add index entries for
	various customization keywords.

2006-11-23  Stefan Monnier  <monnier@iro.umontreal.ca>

	* modes.texi (Multiline Font Lock): Rephrase some parts for clarity.

2006-11-10  Jan Djärv  <jan.h.d@swipnet.se>

	* frames.texi (Window System Selections): Remove clipboard from
	description of selection-coding-system.

2006-11-06  Richard Stallman  <rms@gnu.org>

	* lists.texi (List Variables): Document COMPARE-FN.

	* keymaps.texi: Avoid use of "binding" to mean a relation;
	use it only to refer to the meaning associated with a key.
	(Keymaps): Change menu node description.

	* elisp.texi (Top): Change menu node description.

	* display.texi (Managing Overlays): Document overlay-recenter.

2006-10-29  Chong Yidong  <cyd@stupidchicken.com>

	* Makefile.in: Use relative paths to avoid advertising filesystem
	contents during compilation.

2006-10-23  Kim F. Storm  <storm@cua.dk>

	* commands.texi (Event Input Misc): Update unread-command-events.

2006-10-23  Nick Roberts  <nickrob@snap.net.nz>

	* lists.texi (Sets And Lists): Fix typos.

2006-10-18  Juanma Barranquero  <lekktu@gmail.com>

	* control.texi (Processing of Errors): Use @var for an argument,
	not @code.

2006-10-16  Richard Stallman  <rms@gnu.org>

	* edebug.texi (Edebug Recursive Edit): Minor cleanup.

	* keymaps.texi (Format of Keymaps): Show all the keymap element
	patterns that result from menu items.
	(Key Lookup): Minor cleanups.

	* modes.texi (Precalculated Fontification): Don't say that
	not setting font-lock-defaults avoids loading font-lock.

	* help.texi (Documentation): Move xref to Emacs Manual here.
	(Documentation Basics): From here.
	Also doc emacs-lisp-docstring-fill-column.

	* elisp.texi: Update version and ISBN.

	* commands.texi (Interactive Call): Clarify KEYS arg to
	call-interactively is a vector.
	(Command Loop Info): Delete anchor in this-command-keys.
	Add anchor in this-command-keys-vector.
	(Recursive Editing): Document how recursive-edit
	handles the current buffer.

2006-10-13  Chong Yidong  <cyd@stupidchicken.com>

	* frames.texi (Frame Titles): %c and %l are ignored in
	frame-title-format.

2006-10-11  Richard Stallman  <rms@gnu.org>

	* keymaps.texi (Key Sequences): Clarify use of kbd.

2006-10-10  Kim F. Storm  <storm@cua.dk>

	* lists.texi (Sets And Lists): Add memql.

2006-10-03  Richard Stallman  <rms@gnu.org>

	* searching.texi (Char Classes): Document :multibyte: and :unibyte:.
	Clarify :ascii: and :nonascii:.

2006-09-29  Juri Linkov  <juri@jurta.org>

	* modes.texi (%-Constructs): Reorder coding systems in the
	documentation of %z to the real order displayed in the modeline.

2006-09-25  Richard Stallman  <rms@gnu.org>

	* os.texi (Timers): Describe timer-max-repeats.

2006-09-25  Chong Yidong  <cyd@stupidchicken.com>

	* os.texi (Timers): Mention with-local-quit.

2006-09-24  Richard Stallman  <rms@gnu.org>

	* searching.texi (Searching and Matching): Mention property search.

	* commands.texi (Command Loop Info): Explain how read-event affects
	this-command-keys.

2006-09-20  Richard Stallman  <rms@gnu.org>

	* os.texi (Timers): Clarify about REPEAT when timer is delayed.

	* windows.texi (Window Start): Minor cleanups.

2006-09-20  Kim F. Storm  <storm@cua.dk>

	* windows.texi (Window Start): pos-visible-in-window-p allows
	specifying t for position to mean "end of window".
	Add window-line-height.

	* anti.texi (Antinews): Mention window-line-height.

2006-09-19  David Kastrup  <dak@gnu.org>

	* keymaps.texi (Searching Keymaps): Small clarification.

2006-09-18  Richard Stallman  <rms@gnu.org>

	* keymaps.texi (Creating Keymaps): Explain that keymap prompt strings
	cause keyboard menus.
	(Menu Keymaps): Likewise.
	(Defining Menus, Keyboard Menus): Clarify.

	* text.texi (Fields): Clarify explanation of constrain-to-field.

2006-09-16  Eli Zaretskii  <eliz@gnu.org>

	* variables.texi (Tips for Defining): Fix a typo.

2006-09-15  Richard Stallman  <rms@gnu.org>

	* keymaps.texi (Remapping Commands, Searching Keymaps)
	(Active Keymaps): Clean up previous change.

2006-09-15  Jay Belanger  <belanger@truman.edu>

	* gpl.texi: Replace "Library Public License" by "Lesser Public
	License" throughout.

2006-09-15  David Kastrup  <dak@gnu.org>

	* keymaps.texi (Active Keymaps): Adapt description to use
	`get-char-property' instead `get-text-property'.  Explain how
	mouse events change this.  Explain the new optional argument of
	`key-binding' and its mouse-dependent lookup.
	(Searching Keymaps): Adapt description similarly.
	(Remapping Commands): Explain the new optional argument of
	`command-remapping'.

2006-09-14  Richard Stallman  <rms@gnu.org>

	* keymaps.texi (Searching Keymaps): Clarification.
	(Active Keymaps): Refer to Searching Keymaps instead of duplication.

2006-09-13  Richard Stallman  <rms@gnu.org>

	* objects.texi (Character Type): Node split.
	Add xref to Describing Characters.
	(Basic Char Syntax, General Escape Syntax)
	(Ctl-Char Syntax, Meta-Char Syntax): New subnodes.

2006-09-11  Richard Stallman  <rms@gnu.org>

	* display.texi (Display Table Format): Wording clarification.
	(Glyphs): Clarifications.

2006-09-10  Chong Yidong  <cyd@stupidchicken.com>

	* keymaps.texi (Active Keymaps): Mention that key-binding checks
	local maps.

2006-09-10  Kim F. Storm  <storm@cua.dk>

	* display.texi (Forcing Redisplay): Document return value of
	function redisplay.

2006-09-09  Richard Stallman  <rms@gnu.org>

	* windows.texi (Window Hooks): Explain limits of
	window-scroll-functions.

	* display.texi (Fringe Indicators): Update for last change in
	indicate-buffer-boundaries.

2006-09-08  Richard Stallman  <rms@gnu.org>

	* processes.texi (Bindat Spec): Suggest names ending in -bindat-spec.

2006-09-06  Kim F. Storm  <storm@cua.dk>

	* frames.texi (Display Feature Testing): display-mm-dimensions-alist.

	* windows.texi (Window Start): Update pos-visible-in-window-p.

2006-09-04  Richard Stallman  <rms@gnu.org>

	* processes.texi (Accepting Output): Explain SECONDS=0 for
	accept-process-output.

	* os.texi (Idle Timers): Explain why timer functions should not
	loop until (input-pending-p).

2006-09-02  Eli Zaretskii  <eliz@gnu.org>

	* makefile.w32-in (usermanualdir): New variable.
	(elisp.dvi): Use it.

2006-09-01  Eli Zaretskii  <eliz@gnu.org>

	* buffers.texi (Buffer Modification): Fix last change.

2006-09-01  Chong Yidong  <cyd@stupidchicken.com>

	* buffers.texi (Buffer Modification):
	Document buffer-chars-modified-tick.

2006-08-31  Richard Stallman  <rms@gnu.org>

	* modes.texi (Syntactic Font Lock): Mention specific faces once again.

2006-08-31  Richard Bielawski  <RBielawski@moneygram.com>  (tiny change)

	* modes.texi (Syntactic Font Lock):
	Mention font-lock-syntactic-face-function
	instead of specific faces.

2006-08-29  Chong Yidong  <cyd@stupidchicken.com>

	* display.texi (Images): Add xrref to display-images-p.

2006-08-28  Kenichi Handa  <handa@m17n.org>

	* nonascii.texi (Lisp and Coding Systems): Fix description of
	detect-coding-region.

2006-08-27  Michael Olson  <mwolson@gnu.org>

	* processes.texi (Transaction Queues): Remove stray quote
	character.

2006-08-25  Richard Stallman  <rms@gnu.org>

	* os.texi (Idle Timers): run-with-idle-timer allows Lisp time value.
	Add xref.

2006-08-24  Chong Yidong  <cyd@stupidchicken.com>

	* os.texi (Timers): Avoid waiting inside timers.

2006-08-21  Lute Kamstra  <lute@gnu.org>

	* Makefile.in: Use ../man/texinfo.tex to build elisp.dvi.

2006-08-20  Richard Stallman  <rms@gnu.org>

	* os.texi (Idle Timers): New node, split out from Timers.
	Document current-idle-time.
	* commands.texi (Reading One Event): Update xref.
	* elisp.texi (Top): Update subnode menu.

2006-08-16  Richard Stallman  <rms@gnu.org>

	* keymaps.texi (Extended Menu Items): Show format of cached
	bindings in extended menu items.

	* customize.texi (Variable Definitions): Explain when the
	standard value expression is evaluated.

2006-08-15  Chong Yidong  <cyd@stupidchicken.com>

	* commands.texi (Reading One Event): Explain idleness in
	`read-event'.

2006-08-12  Chong Yidong  <cyd@stupidchicken.com>

	* text.texi (Near Point): Say "cursor" not "terminal cursor".
	(Commands for Insertion): Remove split-line since it's not
	relevant for Lisp programming.
	(Yank Commands): Rewrite introduction.
	(Undo): Clarify.
	(Maintaining Undo): Clarify.  Document undo-ask-before-discard.
	(Filling): Remove redundant comment.  Clarify return value of
	current-justification.
	(Margins): Minor clarifications.
	(Adaptive Fill): Update default value of adaptive-fill-regexp.
	(Sorting): Update definition of sort-lines.
	(Columns): Clarify behavior of sort-columns.
	(Indent Tabs): Link to Tab Stops in Emacs manual.
	(Special Properties): Clarify.
	(Clickable Text): Mention Buttons package.

2006-08-12  Kevin Ryde  <user42@zip.com.au>

	* os.texi (Time Parsing): Add %z to description of
	format-time-string, as per docstring.  Add cross reference to
	glibc manual for strftime.

2006-08-08  Richard Stallman  <rms@gnu.org>

	* modes.texi: Clean up wording in previous change.

2006-08-07  Chong Yidong  <cyd@stupidchicken.com>

	* modes.texi (Hooks): Clarify.
	(Major Mode Basics): Mention define-derived-mode explicitly.
	(Major Mode Conventions): Rebinding RET is OK for some modes.
	Mention change-major-mode-hook and after-change-major-mode-hook.
	(Example Major Modes): Move to end of Modes section.
	(Mode Line Basics): Clarify.
	(Mode Line Data): Mention help-echo and local-map in strings.
	Explain reason for treatment of non-risky variables.
	(Properties in Mode): Clarify.
	(Faces for Font Lock): Add font-lock-negation-char-face.

2006-08-04  Eli Zaretskii  <eliz@gnu.org>

	* strings.texi (Formatting Strings): Warn against arbitrary
	strings as first arg to `format'.

2006-07-31  Thien-Thi Nguyen  <ttn@gnu.org>

	* text.texi (Clickable Text): Mention `help-echo' text property.
	Update intro, examples and associated explanations.

2006-07-31  Richard Stallman  <rms@gnu.org>

	* commands.texi: Update xrefs.
	(Event Mod): New node, cut out from old Translating Input.

	* maps.texi: Update xrefs.

	* keymaps.texi (Translation Keymaps): New node.
	Update xrefs from Translating Input to Translation Keymaps.

	* elisp.texi (Top): Update subnode menu.

	* display.texi (Face Functions): Fix explanations of FRAME=t or nil.

	* os.texi (System Interface): Fix menu descriptions of some nodes.
	(Translating Input): Node deleted.

2006-07-31  Nick Roberts  <nickrob@snap.net.nz>

	* modes.texi (Minor Mode Conventions): Update xref for add-to-list.

	* lists.texi (Sets And Lists): Likewise.

2006-07-30  Thien-Thi Nguyen  <ttn@gnu.org>

	* text.texi (Fields): Mention POS
	requirement when narrowing is in effect.

2006-07-28  Richard Stallman  <rms@gnu.org>

	* display.texi (Face Attributes): Simplify wording.
	(Attribute Functions): Clarify meaning of new-frame default
	attribute settings.

	* customize.texi (Common Keywords): Document how to use
	:package-version in a package not in Emacs.

2006-07-28  Kim F. Storm  <storm@cua.dk>

	* commands.texi (Reading One Event): Fix last change.

2006-07-26  Chong Yidong  <cyd@stupidchicken.com>

	* commands.texi (Reading One Event): Document SECONDS argument for
	read-event, read-char, and read-char-exclusive.

2006-07-25  Stefan Monnier  <monnier@iro.umontreal.ca>

	* modes.texi (Multiline Font Lock): Can't use jit-lock-defer-multiline
	to ensure correct identification.

2006-07-24  Richard Stallman  <rms@gnu.org>

	* text.texi (Clickable Text): Clarify.

	* sequences.texi (Vector Functions): Delete duplicate xref.

	* objects.texi (Function Type): Clarify.

	* modes.texi (Keymaps and Minor Modes): List punct chars for minor
	modes.

	* lists.texi (List Variables): New node.
	Material moved from other nodes.

	* variables.texi (Setting Variables): add-to-list and
	add-to-ordered-list moved to List Variables node.

2006-07-23  Thien-Thi Nguyen  <ttn@gnu.org>

	* text.texi (Links and Mouse-1):
	For mouse-on-link-p, expand on arg POS.

2006-07-21  Kim F. Storm  <storm@cua.dk>

	* display.texi (Forcing Redisplay): Don't mention systems which
	don't support sub-second timers for redisplay-preemption-period.

	* os.texi (Terminal Output): Clarify text vs graphical terminal.

2006-07-21  Eli Zaretskii  <eliz@gnu.org>

	* frames.texi (Input Focus): Document that focus-follows-mouse has
	no effect on MS-Windows.

2006-07-18  Richard Stallman  <rms@gnu.org>

	* display.texi (Forcing Redisplay): Cleanups in previous change.

	* processes.texi (Low-Level Network): Make menu more convenient.

2006-07-18  Kim F. Storm  <storm@cua.dk>

	* display.texi (Forcing Redisplay): redisplay-preemption-period
	only used on window systems.  Add xref to Terminal Output.

	* os.texi (Terminal Output): baud-rate only controls preemption on
	non-window systems.  Add xref to Forcing Redisplay.

	* processes.texi (Low-Level Network): Rename node "Make Network"
	to "Network Processes".

2006-07-18  Karl Berry  <karl@gnu.org>

	* variables.texi, functions.texi, customize.texi, loading.texi:
	* edebug.texi, minibuf.texi: Fix page breaks through chapter 20.

2006-07-17  Chong Yidong  <cyd@stupidchicken.com>

	* commands.texi (Waiting): Document batch-mode sit-for behavior.

2006-07-17  Richard Stallman  <rms@gnu.org>

	* eval.texi, elisp.texi, text.texi: Use real doublequote inside menus.
	Put period and comma inside quotes.

	* loading.texi, markers.texi: Use real doublequote inside menus.

	* windows.texi: Put point and comma inside quotes.
	(Textual Scrolling): Use @samp for error message.

	* variables.texi, tips.texi, syntax.texi, symbols.texi:
	* strings.texi, streams.texi, processes.texi, os.texi:
	* objects.texi, numbers.texi, modes.texi, minibuf.texi:
	* lists.texi, keymaps.texi, intro.texi, hash.texi, internals.texi:
	* gpl.texi, functions.texi, files.texi, frames.texi, doclicense.texi:
	* display.texi, control.texi, commands.texi, buffers.texi, anti.texi:
	Put point and comma inside quotes.

	* control.texi (Processing of Errors): Add command-error-function.

	* variables.texi (File Local Variables): Clarify that
	file local variables make buffer-local bindings.

	* modes.texi (Syntactic Font Lock): Give default for
	font-lock-syntax-table.

2006-07-17  Nick Roberts  <nickrob@snap.net.nz>

	* text.texi (Special Properties): Clean up previous change.

2006-07-16  Karl Berry  <karl@gnu.org>

	* objects.texi, numbers.texi, strings.texi, lists.texi, hash.texi:
	* control.texi: Fix bad page breaks through chapter 10 (control).

	* anti.texi (Antinews): Reorder face-attribute fns to avoid
	underfull hbox.

2006-07-15  Nick Roberts  <nickrob@snap.net.nz>

	* text.texi (Special Properties): Describe fontified text property
	in relation to a character (not text).

2006-07-15  Kim F. Storm  <storm@cua.dk>

	* maps.texi (Standard Keymaps): Add xref for minibuffer maps.
	Add apropos-mode-map, custom-mode-map, esc-map, global-map,
	grep-mode-map, help-map, help-mode-map, kmacro-map, and tool-bar-map.

	* anti.texi (Antinews): Mention redisplay function.
	The kbd macro existed, but was not documented, before 22.x.
	Function pos-visible-in-window-p is not new in 22.x, just enhanced.

2006-07-14  Nick Roberts  <nickrob@snap.net.nz>

	* display.texi (Displaying Messages): Add anchor.

	* frames.texi (Dialog Boxes): Use it.

2006-07-12  Richard Stallman  <rms@gnu.org>

	* objects.texi (Frame Type): Explain nature of frames better.

	* frames.texi (Frames): Explain nature of frames better.

2006-07-12  Ken Manheimer  <ken.manheimer@gmail.com>

	* tips.texi (Coding Conventions): Explain why use cl at compile time.

2006-07-12  YAMAMOTO Mitsuharu  <mituharu@math.s.chiba-u.ac.jp>

	* frames.texi (Window System Selections): Mention scrap support for Mac.
	Default value of x-select-enable-clipboard is t on Mac.

	* os.texi (Getting Out): Suspending is not allowed on Mac, either.

2006-07-11  Kim F. Storm  <storm@cua.dk>

	* display.texi (Forcing Redisplay): Add `redisplay' function.
	Don't mention (sit-for -1) -- use (redisplay t) instead.

	* commands.texi (Waiting): (sit-for -1) is no longer special.
	(sit-for 0) is equivalent to (redisplay).
	Iconifying/deiconifying no longer makes sit-for return.

2006-07-10  Nick Roberts  <nickrob@snap.net.nz>

	* display.texi (Buttons): Fix typo.

	* index.texi, elisp.texi (New Symbols): Comment node out.

2006-07-09  Richard Stallman  <rms@gnu.org>

	* display.texi (Truncation): Clean up previous change.

2006-07-08  Richard Stallman  <rms@gnu.org>

	* commands.texi (Interactive Call): Use 3 as prefix in example
	for execute-extended-command.

	* display.texi (Attribute Functions): Move paragraph about
	compatibility with Emacs < 21.

2006-07-09  Kim F. Storm  <storm@cua.dk>

	* display.texi (Refresh Screen): Clarify force-window-update.
	(Truncation): "Normally" indicated by fringe arrows.

2006-07-08  Eli Zaretskii  <eliz@gnu.org>

	* windows.texi (Textual Scrolling, Resizing Windows):
	* variables.texi (Constant Variables):
	* text.texi (Buffer Contents, Deletion, Changing Properties)
	(Property Search, Special Properties, Sticky Properties)
	(Links and Mouse-1, Fields, Change Hooks):
	* syntax.texi (Syntax Table Functions, Parsing Expressions)
	(Categories):
	* symbols.texi (Other Plists):
	* streams.texi (Output Variables):
	* processes.texi (Input to Processes, Query Before Exit):
	* positions.texi (Word Motion, Text Lines, List Motion):
	* os.texi (Init File, System Environment, Sound Output)
	(Session Management):
	* nonascii.texi (Text Representations, Character Sets)
	(Chars and Bytes, Locales):
	* modes.texi (Defining Minor Modes, Header Lines):
	* minibuf.texi (Minibuffer Contents):
	* markers.texi (Information from Markers):
	* lists.texi (List Elements, Building Lists, Association Lists):
	* keymaps.texi (Tool Bar):
	* hash.texi (Creating Hash, Hash Access, Defining Hash, Other Hash):
	* functions.texi (What Is a Function, Mapping Functions):
	* frames.texi (Creating Frames, Parameter Access, Pointer Shape)
	(Color Names, Text Terminal Colors, Display Feature Testing):
	* files.texi (Visiting Functions, File Name Components)
	(Unique File Names, Contents of Directories):
	* display.texi (Forcing Redisplay, Displaying Messages)
	(Temporary Displays, Font Selection, Auto Faces)
	(Font Lookup, Fringe Indicators, Display Margins)
	(Image Descriptors, Showing Images, Image Cache, Button Types)
	(Making Buttons, Manipulating Buttons, Button Buffer Commands)
	(Display Table Format, Glyphs):
	* control.texi (Iteration):
	* commands.texi (Command Loop Info, Adjusting Point):
	* backups.texi (Making Backups, Auto-Saving):
	Remove @tindex entries.

2006-07-07  Kim F. Storm  <storm@cua.dk>

	* display.texi (Fringe Cursors): Fix typo.
	(Customizing Bitmaps): Fix define-fringe-bitmap entry.
	(Overlay Arrow): Default is overlay-arrow fringe indicator.

2006-07-05  Richard Stallman  <rms@gnu.org>

	* text.texi (Buffer Contents): Add example of text props
	in result of buffer-substring.
	(Text Properties): Explain better about use of specific property names.
	(Property Search): Some cleanups; reorder some functions.

	* keymaps.texi (Changing Key Bindings): Cleanup.
	Add xref to Key Binding Conventions.

	* display.texi (Attribute Functions): Add examples for
	face-attribute-relative-p.

	* tips.texi (Coding Conventions): Cleanup last change.

2006-07-05  Karl Berry  <karl@gnu.org>

	* elisp.texi: Use @fonttextsize 10pt, a la emacs.texi.
	Remove @setchapternewpage odd.
	Result is 1013 pages, down from 1100.

	* anti.texi, customize.texi, display.texi, internals.texi:
	* minibuf.texi, modes.texi, tips.texi:
	Fix overfull/underfull boxes.

2006-07-05  Thien-Thi Nguyen  <ttn@gnu.org>

	* edebug.texi (Instrumenting):
	Add Edebug-specific findex for eval-buffer.
	* loading.texi (Loading):
	Replace eval-current-buffer with eval-buffer.

2006-06-30  Nick Roberts  <nickrob@snap.net.nz>

	* locals.texi (Standard Buffer-Local Variables): Update the list
	of variables.

2006-06-26  Nick Roberts  <nickrob@snap.net.nz>

	* files.texi (File Name Completion): Point user to the node
	"Reading File Names".

2006-06-24  Eli Zaretskii  <eliz@gnu.org>

	* files.texi (Contents of Directories): Document case-insensitive
	behavior on respective filesystems.

	* objects.texi (Character Type): Document that Emacs signals an
	error for unsupported Unicode characters specified as \uNNNN.

2006-06-19  Richard Stallman  <rms@gnu.org>

	* processes.texi (Bindat Spec): Clarify previous change.

2006-06-16  Richard Stallman  <rms@gnu.org>

	* tips.texi (Coding Conventions): Better explain conventions
	for definition constructs.

	* text.texi (Special Properties): String value of `read-only'
	serves as the error message.

	* objects.texi (Character Type): Clarify prev. change.
	(Non-ASCII in Strings): Mention \u and \U.

	* commands.texi (Using Interactive): Explain problem of
	markers, etc., in command-history.

2006-06-14  Kim F. Storm  <storm@cua.dk>

	* commands.texi (Waiting): Negative arg to sit-for forces
	redisplay even if input is pending.

	* display.texi (Forcing Redisplay): Use (sit-for -1) to force a
	redisplay.  Remove incorrect example of binding redisplay-dont-pause
	around (sit-for 0).

2006-06-13  Richard Stallman  <rms@gnu.org>

	* display.texi (Forcing Redisplay): Clarify previous change.

2006-06-13  Romain Francoise  <romain@orebokech.com>

	* display.texi (Forcing Redisplay): Fix typo.

2006-06-13  Kim F. Storm  <storm@cua.dk>

	* display.texi (Forcing Redisplay): Add redisplay-preemption-period.

2006-06-10  Luc Teirlinck  <teirllm@auburn.edu>

	* tips.texi (Coding Conventions): Add `@end itemize'.

2006-06-10  Richard Stallman  <rms@gnu.org>

	* tips.texi (Coding Conventions): Explain use of coding systems
	to ensure one decoding for strings.

2006-06-09  Aidan Kehoe  <kehoea@parhasard.net>

	* objects.texi (Character Type): Describe the \uABCD and \U00ABCDEF
	syntax.

2006-06-07  Eli Zaretskii  <eliz@gnu.org>

	* display.texi (Font Selection): Remove description of
	clear-face-cache.

	* compile.texi (Eval During Compile): Fix a typo.  Add index
	entries for possible uses of eval-when-compile.

2006-06-04  Thien-Thi Nguyen  <ttn@gnu.org>

	* display.texi (Abstract Display): Fix typo.

2006-06-03  Eli Zaretskii  <eliz@gnu.org>

	* minibuf.texi (Minibuffer History) <history-add-new-input>:
	Reword variable's description.

2006-06-01  Richard Stallman  <rms@gnu.org>

	* windows.texi (Splitting Windows): Clarify splitting nonselected
	window.

2006-05-31  Juri Linkov  <juri@jurta.org>

	* minibuf.texi (Minibuffer History): Add history-add-new-input.

2006-05-30  Richard Stallman  <rms@gnu.org>

	* display.texi (Line Height): Fix errors in description of
	default line height and line-height property.

	* nonascii.texi (Default Coding Systems): Further clarification.

2006-05-29  Luc Teirlinck  <teirllm@auburn.edu>

	* internals.texi (Pure Storage): Mention that an overflow in pure
	space causes a memory leak.
	(Garbage Collection): If there was an overflow in pure space,
	`garbage-collect' returns nil.

2006-05-30  Eli Zaretskii  <eliz@gnu.org>

	* nonascii.texi (Default Coding Systems): Fix it some more.

2006-05-29  Eli Zaretskii  <eliz@gnu.org>

	* nonascii.texi (Default Coding Systems): Fix last change.

2006-05-29  Kenichi Handa  <handa@m17n.org>

	* nonascii.texi (find-operation-coding-system): Describe the new
	argument format (FILENAME . BUFFER).

2006-05-28  Richard Stallman  <rms@gnu.org>

	* tips.texi (Coding Conventions): Better explain reasons not to
	advise other packages or use `eval-after-load'.

2006-05-29  Kim F. Storm  <storm@cua.dk>

	* processes.texi (Bindat Functions): Rename `pos' and `raw-data' to
	`bindat-idx' and `bindat-raw' for clarity.

2006-05-27  Thien-Thi Nguyen  <ttn@gnu.org>

	* processes.texi (Bindat Spec): Expand on `repeat' handler.

	* display.texi (Display): Add "Abstract Display" to menu.
	(Abstract Display, Abstract Display Functions)
	(Abstract Display Example): New nodes.
	* elisp.texi (Top): Add "Abstract Display" to menu.

2006-05-27  Chong Yidong  <cyd@stupidchicken.com>

	* keymaps.texi (Key Sequences): Link to input events definition.
	(Format of Keymaps): Delete material duplicated in Keymap Basics.

	* files.texi (Changing Files): Document updated argument list for
	copy-file.

2006-05-27  Thien-Thi Nguyen  <ttn@gnu.org>

	* processes.texi (Bindat Functions): Explain term "total length".
	Use it in bindat-length and bindat-pack descriptions.

2006-05-26  Eli Zaretskii  <eliz@gnu.org>

	* tips.texi (Coding Conventions): Advise against using
	eval-after-load in packages.  Add an index entry.

2006-05-25  Juri Linkov  <juri@jurta.org>

	* minibuf.texi (Text from Minibuffer): Undocument keep-all.

	* modes.texi (%-Constructs): Add %e, %z, %Z.

2006-05-25  Richard Stallman  <rms@gnu.org>

	* elisp.texi (Top): Update subnode menu.

	* keymaps.texi (Keymap Basics): New node, split out of Key Sequences.
	(Keymaps): Update menu.

2006-05-25  Chong Yidong  <cyd@stupidchicken.com>

	* keymaps.texi (Key Sequences): Some clarifications.

2006-05-25  Thien-Thi Nguyen  <ttn@gnu.org>

	* processes.texi (Bindat Functions): Say "unibyte string"
	explicitly for bindat-unpack and bindat-pack descriptions.
	(Bindat Examples): Don't call `string-make-unibyte' in example.

2006-05-25  Chong Yidong  <cyd@stupidchicken.com>

	* keymaps.texi (Key Sequences): Rename from Keymap Terminology.
	Explain string and vector representations of key sequences.

	* keymaps.texi (Changing Key Bindings):
	* commands.texi (Interactive Codes):
	* help.texi (Describing Characters): Refer to it.

2006-05-23  Luc Teirlinck  <teirllm@auburn.edu>

	* frames.texi (Pointer Shape): @end table -> @end defvar.

2006-05-22  Richard Stallman  <rms@gnu.org>

	* elisp.texi (Top): Update subnode menus.

	* frames.texi (Pointer Shape): Node renamed from Pointer Shapes.
	Contents rewritten; material from old Pointer Shape node moved here.

	* display.texi (Pointer Shape): Node deleted.
	(Image Descriptors): Minor cleanup.

2006-05-21  Richard Stallman  <rms@gnu.org>

	* syntax.texi (Parsing Expressions): Update info on which STATE
	elements are ignored.

2006-05-19  Luc Teirlinck  <teirllm@auburn.edu>

	* hooks.texi (Standard Hooks): Correct typo.

	* gpl.texi (GPL): ifinfo -> ifnottex.

2006-05-19  Michael Ernst  <mernst@alum.mit.edu>  (tiny change)

	* searching.texi (Simple Match Data): Warn about match data being
	set anew by every search.

2006-05-17  Richard Stallman  <rms@gnu.org>

	* minibuf.texi (Minibuffer History): Clarify.

	* searching.texi (Regexp Special): Clarify nested regexp warning.

2006-05-16  Kim F. Storm  <storm@cua.dk>

	* minibuf.texi (Minibuffer History): Update add-to-history.

2006-05-15  Oliver Scholz  <epameinondas@gmx.de>  (tiny change)

	* nonascii.texi (Explicit Encoding):
	Fix typo (encoding<->decoding).

2006-05-14  Richard Stallman  <rms@gnu.org>

	* buffers.texi (Creating Buffers): Cleanup.

	* files.texi (Visiting Functions): Rewrite in find-file-noselect.

2006-05-13  Eli Zaretskii  <eliz@gnu.org>

	* buffers.texi (Current Buffer): Document that with-temp-buffer
	disables undo.

	* os.texi (Terminal-Specific): More accurate description of how
	Emacs searches for the terminal-specific libraries.

2006-05-12  Eli Zaretskii  <eliz@gnu.org>

	* hooks.texi (Standard Hooks) [iftex]: Convert @xref's to
	emacs-xtra to @inforef's.

	* text.texi (Undo): Document that undo is turned off in buffers
	whose names begin with a space.

	* buffers.texi (Buffer Names): Add index entries for buffers whose
	names begin with a space.
	(Creating Buffers): Document that undo is turned off in buffers
	whose names begin with a space.

	* files.texi (Visiting Functions, Reading from Files)
	(Saving Buffers): Mention code and EOL conversions by file I/O
	primitives and subroutines.

	* nonascii.texi (Lisp and Coding Systems):
	Document coding-system-eol-type.  Add index entries for eol conversion.

	* display.texi (Defining Faces): Mention `mac', and add an xref to
	where window-system is described.

2006-05-10  Richard Stallman  <rms@gnu.org>

	* internals.texi (Writing Emacs Primitives): Clarify GCPRO rules.

2006-05-10  Reiner Steib  <Reiner.Steib@gmx.de>

	* variables.texi (File Local Variables): Recommend to quote lambda
	expressions in safe-local-variable property.

2006-05-09  Richard Stallman  <rms@gnu.org>

	* variables.texi (File Local Variables):
	Document safe-local-eval-forms and safe-local-eval-function.

2006-05-07  Kim F. Storm  <storm@cua.dk>

	* minibuf.texi (Minibuffer History): Remove keep-dups arg
	from add-to-history.

2006-05-07  Romain Francoise  <romain@orebokech.com>

	* commands.texi (Event Input Misc):
	* compile.texi (Eval During Compile):
	* internals.texi (Buffer Internals):
	* minibuf.texi (Initial Input):
	* nonascii.texi (Scanning Charsets):
	* numbers.texi (Comparison of Numbers):
	* windows.texi (Textual Scrolling, Vertical Scrolling):
	Fix various typos.

2006-05-06  Eli Zaretskii  <eliz@gnu.org>

	* hooks.texi (Standard Hooks): Replace inforef to emacs-xtra by
	conditional xref's to either emacs or emacs-xtra, depending on
	@iftex/@ifnottex.

	* minibuf.texi (Minibuffer History): Document add-to-history.

2006-05-05  Eli Zaretskii  <eliz@gnu.org>

	* internals.texi (Pure Storage): Mention the pure overflow message
	at startup.

2006-05-05  Johan Bockgård  <bojohan@dd.chalmers.se>

	* keymaps.texi (Active Keymaps): Fix pseudo-Lisp syntax.
	(Searching Keymaps): Fix pseudo-Lisp description of keymap
	search.

2006-05-01  Richard Stallman  <rms@gnu.org>

	* intro.texi (nil and t): Clarify.

	* variables.texi (File Local Variables): Suggest using booleanp.

2006-05-01  Juanma Barranquero  <lekktu@gmail.com>

	* objects.texi (Type Predicates): Fix typos.

2006-05-01  Stefan Monnier  <monnier@iro.umontreal.ca>

	* intro.texi (nil and t): Add booleanp.

	* objects.texi (Type Predicates): Add links for booleanp and
	string-or-null-p.

2006-04-29  Richard Stallman  <rms@gnu.org>

	* modes.texi (Multiline Font Lock): Rename from
	Multi line Font Lock Elements.  Much clarification.
	(Font Lock Multiline, Region to Fontify): Much clarification.

2006-04-29  Stefan Monnier  <monnier@iro.umontreal.ca>

	* variables.texi (File Local Variables): Remove the special case t for
	safe-local-variable.

2006-04-26  Richard Stallman  <rms@gnu.org>

	* syntax.texi (Parsing Expressions): Minor cleanup.

2006-04-18  Richard Stallman  <rms@gnu.org>

	* tips.texi (Coding Conventions): Explain when the package's
	prefix should appear later on (not at the start of the name).

	* searching.texi (String Search): Clarify effect of NOERROR.

	* modes.texi (Imenu): Clarify what special items do.

	* hooks.texi (Standard Hooks): Delete text about old hook names.

2006-04-17  Romain Francoise  <romain@orebokech.com>

	* variables.texi (Local Variables): Update the default value of
	`max-specpdl-size'.

2006-04-15  Michael Olson  <mwolson@gnu.org>

	* processes.texi (Transaction Queues): Mention the new optional
	`delay-question' argument for `tq-enqueue'.

2006-04-13  Bill Wohler  <wohler@newt.com>

	* customize.texi (Common Keywords): Use dotted notation for
	:package-version value.  Specify its values.  Improve documentation
	for customize-package-emacs-version-alist.

2006-04-12  Bill Wohler  <wohler@newt.com>

	* customize.texi (Common Keywords): Move description of
	customize-package-emacs-version-alist to @defvar.

2006-04-10  Bill Wohler  <wohler@newt.com>

	* customize.texi (Common Keywords): Add :package-version.

2006-04-10  Kim F. Storm  <storm@cua.dk>

	* text.texi (Buffer Contents): Add NOPROPS arg to
	filter-buffer-substring.

2006-04-08  Kevin Ryde  <user42@zip.com.au>

	* os.texi (Command-Line Arguments): Update xref to emacs manual
	"Command Arguments" -> "Emacs Invocation", per change there.

2006-04-08  Thien-Thi Nguyen  <ttn@gnu.org>

	* display.texi (Other Display Specs): Arrange a @code{DOTTED-LIST} to
	be on one line to help makeinfo not render two spaces after the dot.

2006-04-07  Reiner Steib  <Reiner.Steib@gmx.de>

	* strings.texi (Predicates for Strings): Add string-or-null-p.

2006-03-28  Kim F. Storm  <storm@cua.dk>

	* processes.texi (Accepting Output): Remove obsolete (and incorrect)
	remarks about systems that don't support fractional seconds.

2006-03-25  Karl Berry  <karl@gnu.org>

	* elisp.texi: Use @copyright{} instead of (C), and do not indent
	the year list.

2006-03-21  Nick Roberts  <nickrob@snap.net.nz>

	* display.texi (Fringe Indicators): Fix typos.

2006-03-19  Luc Teirlinck  <teirllm@auburn.edu>

	* tips.texi (Documentation Tips): One can now also write `program'
	in front of a quoted symbol in a docstring to prevent making a
	hyperlink.

2006-03-19  Alan Mackenzie  <acm@muc.de>

	* text.texi (Special Properties): Clarify `fontified' property.

2006-03-16  Richard Stallman  <rms@gnu.org>

	* display.texi (Defining Images): Minor cleanup.

2006-03-16  Bill Wohler  <wohler@newt.com>

	* display.texi (Defining Images): In image-load-path-for-library,
	prefer user's images.

2006-03-15  Stefan Monnier  <monnier@iro.umontreal.ca>

	* modes.texi (Region to Fontify): Remove font-lock-lines-before.

2006-03-15  Bill Wohler  <wohler@newt.com>

	* display.texi (Defining Images): Fix example in
	image-load-path-for-library by not recommending that one binds
	image-load-path.  Just defvar it to placate compiler and only use
	it if previously defined.

2006-03-14  Bill Wohler  <wohler@newt.com>

	* display.texi (Defining Images): In image-load-path-for-library,
	always return list of directories.  Update example.

2006-03-14  Alan Mackenzie  <acm@muc.de>

	* modes.texi: New node, "Region to Fontify" (for Font Lock).
	This describes font-lock-extend-region-function.
	("Other Font Lock Variables"): Move "font-lock-lines-before" to
	the new node "Region to Fontify".

2006-03-13  Richard Stallman  <rms@gnu.org>

	* display.texi (Invisible Text): The impossible position is
	now before the invisible text, not after.
	(Defining Images): Clean up last change.

2006-03-11  Bill Wohler  <wohler@newt.com>

	* display.texi (Defining Images): Add image-load-path-for-library.

2006-03-11  Luc Teirlinck  <teirllm@auburn.edu>

	* text.texi (Adaptive Fill): Fix Texinfo usage.

	* strings.texi (Creating Strings): Fix Texinfo usage.

	* searching.texi (Regexp Special): Use @samp for regular
	expressions that are not in Lisp syntax.

2006-03-08  Luc Teirlinck  <teirllm@auburn.edu>

	* searching.texi (Regexp Special): Put remark between parentheses
	to avoid misreading.

2006-03-07  Luc Teirlinck  <teirllm@auburn.edu>

	* searching.texi (Syntax of Regexps): More accurately describe
	which characters are special in which situations.
	(Regexp Special): Recommend _not_ to quote `]' or `-' when they
	are not special.  Describe in detail when `[' and `]' are special.
	(Regexp Backslash): Plenty of regexps with unbalanced square
	brackets are valid, so reword that statement.

2006-03-02  Kim F. Storm  <storm@cua.dk>

	* keymaps.texi (Tool Bar): Add tool-bar-border.

2006-02-28  Luc Teirlinck  <teirllm@auburn.edu>

	* loading.texi (Load Suffixes): Rephrase last paragraph.  Fix typos.

2006-02-27  Luc Teirlinck  <teirllm@auburn.edu>

	* elisp.texi (Top): Include "Load Suffixes" in the detailed menu.

	* files.texi (Locating Files): Suggest additional values for the
	SUFFIXES arg of `locate-file'.  Update pxref.

	* loading.texi (Loading): Include new node "Load Suffixes" in menu.
	(How Programs Do Loading): Discuss the effects of Auto Compression
	mode on `load'.
	(Load Suffixes): New node.
	(Library Search): Delete description of `load-suffixes'; it was
	moved to "Load Suffixes".
	(Autoload, Named Features): Mention `load-suffixes'.

2006-02-21  Giorgos Keramidas  <keramida@ceid.upatras.gr>  (tiny change)

	* display.texi (Fringe Indicators, Fringe Cursors): Fix typos.

	* windows.texi (Window Tree): Fix typo.

2006-02-20  Kim F. Storm  <storm@cua.dk>

	* display.texi (Fringe Indicators): New section.
	Move indicate-empty-lines, indicate-buffer-boundaries, and
	default-indicate-buffer-boundaries here.
	Add fringe-indicator-alist and default-fringes-indicator-alist.
	Add list of logical fringe indicator symbols.
	Update list of standard bitmap names.
	(Fringe Cursors): New section.
	Move overflow-newline-into-fringe here.
	Add fringe-cursor-alist and default-fringes-cursor-alist.
	Add list of fringe cursor symbols.

2006-02-20  Juanma Barranquero  <lekktu@gmail.com>

	* commands.texi (Using Interactive): Fix reference to node
	"Minibuffers".

2006-02-19  Richard M. Stallman  <rms@gnu.org>

	* minibuf.texi (High-Level Completion):
	Add xref to read-input-method-name.

	* files.texi (Relative File Names): Move file-relative-name here.
	(File Name Expansion): From here.  Minor clarifications.

	* commands.texi (Using Interactive): Add xrefs about reading input.
	Clarify remarks about that moving point and mark.
	Put string case before list case.

2006-02-16  Johan Bockgård  <bojohan@dd.chalmers.se>

	* display.texi (Other Display Specs, Image Descriptors):
	Revert erroneous changes.  The previous description of
	image-descriptors as `(image . PROPS)' was correct.

2006-02-14  Richard M. Stallman  <rms@gnu.org>

	* variables.texi (File Local Variables): Clarifications.

2006-02-14  Juanma Barranquero  <lekktu@gmail.com>

	* variables.texi (File Local Variables): Use @code for a cons
	cell, not @var.

2006-02-13  Chong Yidong  <cyd@stupidchicken.com>

	* variables.texi (File Local Variables): Document new file local
	variable behavior.

2006-02-10  Kim F. Storm  <storm@cua.dk>

	* eval.texi (Function Indirection): Add NOERROR to indirect-function.

2006-02-08  Juanma Barranquero  <lekktu@gmail.com>

	* modes.texi (%-Constructs): Remove obsolete info about
	`global-mode-string'.

2006-02-07  Richard M. Stallman  <rms@gnu.org>

	* commands.texi (Prefix Command Arguments): Minor cleanup.

	* display.texi: "Graphical display", not window system.

	* functions.texi (What Is a Function): Fix xref.

	* keymaps.texi (Key Lookup): Clarify wrt commands vs other functions.
	(Changing Key Bindings): Clarify when remapping is better than
	substitute-key-definition.

2006-02-02  Richard M. Stallman  <rms@gnu.org>

	* minibuf.texi (Basic Completion): Completion alists are risky.

	* keymaps.texi (Active Keymaps): Clarifications.
	(Searching Keymaps): New node.
	(Keymaps): Update menu.

	* frames.texi (Layout Parameters): Minor clarification.
	(Drag and Drop): New node.
	(Frames): Update menu.

2006-01-29  Chong Yidong  <cyd@stupidchicken.com>

	* display.texi (Other Display Specs, Image Descriptors):
	Image description is a list, not a cons cell.

2006-01-28  Luc Teirlinck  <teirllm@auburn.edu>

	* lists.texi (Cons Cells): Minor correction (the cdr of a dotted
	list is not necessarily a list).

2006-01-27  Eli Zaretskii  <eliz@gnu.org>

	* frames.texi (Layout Parameters): border-width and
	internal-border-width belong to the frame, not the window.

2006-01-19  Richard M. Stallman  <rms@gnu.org>

	* nonascii.texi (Translation of Characters): Search cmds use
	translation-table-for-input.  Automatically made local.

	* markers.texi (Overview of Markers): Count insertion type
	as one of a marker's attributes.

	* keymaps.texi (Controlling Active Maps): New node, split out of
	Active Keymaps.
	(Keymaps): Menu updated.
	(Active Keymaps): Give pseudocode to explain how the active
	maps are searched.  current-active-maps and key-binding moved here.
	(Functions for Key Lookup): current-active-maps and key-binding moved.
	Clarifications.
	(Searching the Keymaps): New subnode.

	* elisp.texi (Top): Menu clarification.

	* display.texi (Other Display Specs): Delete duplicate entry for
	just a string as display spec.  Move text about recursive display
	specs on such a string.

	* commands.texi (Key Sequence Input): Clarify.
	Move num-nonmacro-input-events out.
	(Reading One Event): num-nonmacro-input-events moved here.

2006-01-14  Nick Roberts  <nickrob@snap.net.nz>

	* advice.texi (Simple Advice): Update example to fit argument
	change in previous-line.

2006-01-05  Richard M. Stallman  <rms@gnu.org>

	* markers.texi (The Mark): Fix in `mark'.

2006-01-04  Richard M. Stallman  <rms@gnu.org>

	* processes.texi (Misc Network, Make Network): Minor cleanups.

2006-01-04  Kim F. Storm  <storm@cua.dk>

	* processes.texi (Make Network): Add IPv6 addresses and handling.
	(Network Feature Testing): Mention (:family ipv6).
	(Misc Network): Add IPv6 formats to format-network-address.

2005-12-30  Richard M. Stallman  <rms@gnu.org>

	* text.texi (Changing Properties):
	Don't use return value of set-text-properties.

2005-12-29  Luc Teirlinck  <teirllm@auburn.edu>

	* modes.texi (Mode Line Format): Correct typo in menu.

2005-12-29  Richard M. Stallman  <rms@gnu.org>

	* modes.texi (Mode Line Top): New node.
	(Mode Line Data): Some text moved to new node.
	Explain the data structure more concretely.
	(Mode Line Basics): Clarifications.
	(Mode Line Variables): Clarify intro paragraph.
	(%-Constructs): Clarify intro paragraph.
	(Mode Line Format): Update menu.

2005-12-28  Luc Teirlinck  <teirllm@auburn.edu>

	* minibuf.texi (Basic Completion): Update lazy-completion-table
	examples for removal of ARGS argument.

2005-12-23  Richard M. Stallman  <rms@gnu.org>

	* text.texi (Undo): Restore some explanation from the version
	that was deleted.

2005-12-23  Eli Zaretskii  <eliz@gnu.org>

	* text.texi (Undo): Remove duplicate descriptions of `apply
	funname' and `apply delta' elements of the undo list.

2005-12-20  Richard M. Stallman  <rms@gnu.org>

	* help.texi (Help Functions): Update documentation of `apropos'.

2005-12-20  Luc Teirlinck  <teirllm@auburn.edu>

	* customize.texi (Type Keywords): Delete xref to "Text help-echo",
	because it is confusing.  If the :help-echo keyword is a function,
	it is not directly used as the :help-echo overlay property, as the
	xref seems to suggest (it does not take the appropriate args).

2005-12-19  Luc Teirlinck  <teirllm@auburn.edu>

	* customize.texi (Common Keywords): Fix Texinfo usage.
	(Group Definitions, Variable Definitions): Update for new
	conventions for using `*' in docstrings.

	* tips.texi (Documentation Tips): Update for new conventions for
	using `*' in docstrings.

2005-12-16  Richard M. Stallman  <rms@gnu.org>

	* minibuf.texi (Minibuffer Contents): Minor cleanup.

2005-12-16  Juri Linkov  <juri@jurta.org>

	* minibuf.texi (Minibuffer Contents): Add minibuffer-completion-contents.

2005-12-14  Romain Francoise  <romain@orebokech.com>

	* modes.texi (Customizing Keywords): Rename `append' to `how'.
	Fix typo.

2005-12-11  Juri Linkov  <juri@jurta.org>

	* minibuf.texi (Completion Commands): Add mention of read-file-name
	for filename completion keymaps.
	(Reading File Names): Add mention of filename completion keymaps
	for read-file-name and xref to `Completion Commands'.

2005-12-10  Richard M. Stallman  <rms@gnu.org>

	* customize.texi (Common Keywords): State caveats for use of :tag.

2005-12-08  Richard M. Stallman  <rms@gnu.org>

	* minibuf.texi (Intro to Minibuffers): Replace list of local maps
	with xrefs and better explanation.
	(Completion Commands): Add the filename completion maps.

	* objects.texi (Character Type): Clarify that \s is not space
	if a dash follows.

2005-12-05  Richard M. Stallman  <rms@gnu.org>

	* windows.texi (Resizing Windows): Delete preserve-before args.

2005-12-05  Stefan Monnier  <monnier@iro.umontreal.ca>

	* keymaps.texi (Format of Keymaps): Remove mention of a quirk
	in full keymaps, since the quirk has been fixed.

2005-12-03  Eli Zaretskii  <eliz@gnu.org>

	* hooks.texi (Standard Hooks): Add index entries.
	Mention `compilation-finish-functions'.

2005-11-27  Richard M. Stallman  <rms@gnu.org>

	* windows.texi (Resizing Windows): Add adjust-window-trailing-edge.

2005-11-21  Juri Linkov  <juri@jurta.org>

	* customize.texi (Common Keywords): Update links types
	custom-manual and url-link.  Add link types emacs-library-link,
	file-link, function-link, variable-link, custom-group-link.

2005-11-20  Chong Yidong  <cyd@stupidchicken.com>

	* display.texi: Revert 2005-11-20 change.

2005-11-20  Thien-Thi Nguyen  <ttn@gnu.org>

	* processes.texi (Bindat Functions):
	Say "third" to refer to zero-based index "2".

2005-11-18  Luc Teirlinck  <teirllm@auburn.edu>

	* loading.texi (Library Search): Update the default value of
	`load-suffixes'.

2005-11-17  Chong Yidong  <cyd@stupidchicken.com>

	* display.texi (Attribute Functions): Mention :ignore-defface.

2005-11-16  Stefan Monnier  <monnier@iro.umontreal.ca>

	* modes.texi (Minor Mode Conventions): Use custom-set-minor-mode.
	(Minor Mode Conventions): Mention the use of a hook.

2005-11-06  Richard M. Stallman  <rms@gnu.org>

	* files.texi (Magic File Names): find-file-name-handler checks the
	`operations' property of the handler.

2005-11-03  Richard M. Stallman  <rms@gnu.org>

	* variables.texi (Frame-Local Variables): Small clarification.

2005-10-29  Chong Yidong  <cyd@stupidchicken.com>

	* os.texi (Init File): Document ~/.emacs.d/init.el.

2005-10-29  Richard M. Stallman  <rms@gnu.org>

	* internals.texi (Garbage Collection): Document memory-full.

2005-10-28  Bill Wohler  <wohler@newt.com>

	* tips.texi (Documentation Tips): Help mode now creates hyperlinks
	for URLs.

2005-10-28  Richard M. Stallman  <rms@gnu.org>

	* minibuf.texi (Completion Commands): Clean up prev change.

2005-10-26  Kevin Ryde  <user42@zip.com.au>

	* compile.texi (Eval During Compile): Explain recommended uses
	of eval-when-compile and eval-and-compile.

2005-10-27  Masatake YAMATO  <jet@gyve.org>

	* minibuf.texi (Completion Commands):
	Write about new optional argument for `display-completion-list'.

2005-10-23  Richard M. Stallman  <rms@gnu.org>

	* display.texi (Overlay Arrow): Clarify about local bindings of
	overlay-arrow-position.

2005-10-22  Eli Zaretskii  <eliz@gnu.org>

	* internals.texi (Building Emacs): Fix last change.

2005-10-22  Richard M. Stallman  <rms@gnu.org>

	* internals.texi (Building Emacs): Document eval-at-startup.

2005-10-21  Richard M. Stallman  <rms@gnu.org>

	* loading.texi (Where Defined): load-history contains abs file names.
	symbol-file returns abs file names.

2005-10-19  Kim F. Storm  <storm@cua.dk>

	* display.texi (Showing Images): Add max-image-size integer value.

2005-10-18  Chong Yidong  <cyd@stupidchicken.com>

	* display.texi (Showing Images): Document max-image-size.

2005-10-17  Richard M. Stallman  <rms@gnu.org>

	* commands.texi (Quitting): Minor clarification.

	* processes.texi (Sentinels): Clarify about output and quitting.
	(Filter Functions): Mention with-local-quit.

2005-10-17  Juri Linkov  <juri@jurta.org>

	* buffers.texi (Current Buffer):
	* commands.texi (Event Input Misc):
	* compile.texi (Eval During Compile, Compiler Errors):
	* customize.texi (Group Definitions):
	* display.texi (Progress, Defining Faces):
	* files.texi (Writing to Files):
	* modes.texi (Mode Hooks, Defining Minor Modes):
	* streams.texi (Output Functions):
	* syntax.texi (Syntax Table Functions):
	* text.texi (Change Hooks):
	Replace `...' with `@dots{}' in `@defmac' and `@defspec'.

	* commands.texi (Quitting): Replace arg `forms' with `body' in
	`with-local-quit'.

	* positions.texi (Excursions): Replace arg `forms' with `body' in
	`save-excursion'.

2005-10-08  Kim F. Storm  <storm@cua.dk>

	* windows.texi (Window Tree): Rename window-split-tree to window-tree.
	Rename manual section accordingly.

2005-10-04  Kim F. Storm  <storm@cua.dk>

	* windows.texi (Window Split Tree): New section describing
	new function window-split-tree function.

2005-10-03  Nick Roberts  <nickrob@snap.net.nz>

	* display.texi (Fringe Size/Pos): Simplify and add detail.

2005-09-30  Romain Francoise  <romain@orebokech.com>

	* minibuf.texi (High-Level Completion): Explain that the prompt
	given to `read-buffer' should end with a colon and a space.
	Update usage examples.

2005-09-29  Juri Linkov  <juri@jurta.org>

	* display.texi (Displaying Messages): Rename argument name
	`string' to `format-string' in functions `message', `message-box',
	`message-or-box'.

2005-09-26  Chong Yidong  <cyd@stupidchicken.com>

	* errors.texi (Standard Errors): Correct xrefs.

2005-09-18  Chong Yidong  <cyd@stupidchicken.com>

	* display.texi (Defining Images): Update documentation for
	`image-load-path'.

2005-09-17  Richard M. Stallman  <rms@gnu.org>

	* display.texi (Defining Images): Clean up previous change.

2005-09-16  Romain Francoise  <romain@orebokech.com>

	* elisp.texi: Specify GFDL version 1.2.

	* doclicense.texi (GNU Free Documentation License): Update to
	version 1.2.

2005-09-15  Chong Yidong  <cyd@stupidchicken.com>

	* display.texi (Defining Images): Document `image-load-path'.

2005-09-15  Richard M. Stallman  <rms@gnu.org>

	* objects.texi (Printed Representation): Minor cleanup.
	(Box Diagrams): Minor fix.
	(Cons Cell Type): Move (...) index item here.
	(Box Diagrams): From here.
	(Array Type): Minor fix.
	(Type Predicates): Delete index "predicates".
	(Hash Table Type): Clarify xref.
	(Dotted Pair Notation): Minor fix.

2005-09-10  Chong Yidong  <cyd@stupidchicken.com>

	* files.texi (Saving Buffers): Fix typo.

2005-09-08  Richard M. Stallman  <rms@gnu.org>

	* tips.texi (Programming Tips): Correct the "default" prompt spec.

2005-09-08  Chong Yidong  <cyd@stupidchicken.com>

	* locals.texi (Standard Buffer-Local Variables): Don't include
	mode variables for minor modes.
	Fix xrefs for buffer-display-count, buffer-display-table,
	buffer-offer-save, buffer-saved-size, cache-long-line-scans,
	enable-multibyte-characters, fill-column, header-line-format,
	left-fringe-width, left-margin, and right-fringe-width.

	* hooks.texi (Standard Hooks): All hooks should conform to the
	standard naming convention now.
	Fix xref for `echo-area-clear-hook'.

	* display.texi (Usual Display): Note that indicate-empty-lines and
	tab-width are buffer-local.

	* files.texi (Saving Buffers): Add xref to `Killing Buffers'.

	* modes.texi (Mode Help): Note that major-mode is buffer-local.

	* nonascii.texi (Encoding and I/O): Note that
	buffer-file-coding-system is buffer-local.

	* positions.texi (List Motion): Note that defun-prompt-regexp is
	buffer-local.

	* text.texi (Auto Filling): Note that auto-fill-function is
	buffer-local.
	(Undo): Note that buffer-undo-list is buffer-local.

	* windows.texi (Buffers and Windows):
	Document buffer-display-count.

2005-09-06  Richard M. Stallman  <rms@gnu.org>

	* tips.texi (Coding Conventions): Sometimes it is ok to put the
	package prefix elsewhere than at the start of the name.

2005-09-03  Richard M. Stallman  <rms@gnu.org>

	* tips.texi (Programming Tips): Add conventions for minibuffer
	questions and prompts.

2005-09-03  Joshua Varner  <jlvarner@gmail.com>  (tiny change)

	* intro.texi (nil and t): Minor cleanup.
	Delete spurious mention of keyword symbols.
	(Evaluation Notation): Add index entry.
	(A Sample Function Description): Minor cleanup.
	(A Sample Variable Description): Not all vars can be set.

2005-09-03  Thien-Thi Nguyen  <ttn@gnu.org>

	* text.texi (Buffer Contents): Use "\n" in examples' result strings.

	(Insertion): Document precise type of `insert-char' arg COUNT.

2005-09-02  Stefan Monnier  <monnier@iro.umontreal.ca>

	* modes.texi (Other Font Lock Variables): Sync the default of
	font-lock-lines-before.

2005-08-31  Michael Albinus  <michael.albinus@gmx.de>

	* files.texi (Magic File Names): Add `make-auto-save-file-name'.

2005-08-29  Richard M. Stallman  <rms@gnu.org>

	* elisp.texi (Top): Update subnode menu.

	* searching.texi (Searching and Matching): Move node.
	Rearrange contents and add overall explanation.
	(Searching and Case): Move node.
	(Searching and Matching): Update menu.

2005-08-27  Eli Zaretskii  <eliz@gnu.org>

	* os.texi (Startup Summary): Fix the description of the initial
	startup message display.

2005-08-25  Richard M. Stallman  <rms@gnu.org>

	* searching.texi (Search and Replace): Add replace-regexp-in-string.

2005-08-25  Emilio C. Lopes  <eclig@gmx.net>

	* display.texi (Finding Overlays): Fix `find-overlay-prop' in
	`next-overlay-change' example.

2005-08-22  Juri Linkov  <juri@jurta.org>

	* display.texi (Attribute Functions): Add set-face-inverse-video-p.
	Fix invert-face.  Fix args of face-background.

	* display.texi (Standard Faces): Delete node.
	(Faces): Add xref to `(emacs)Standard Faces'.
	(Displaying Faces): Fix xref to `Standard Faces'.

	* modes.texi (Mode Line Data): Fix xref to Standard Faces.

2005-08-20  Alan Mackenzie  <acm@muc.de>

	* buffers.texi (The Buffer List): Clarify the manipulation of the
	buffer list.

2005-08-14  Richard M. Stallman  <rms@gnu.org>

	* modes.texi (Auto Major Mode): interpreter-mode-alist key is not
	a regexp.

2005-08-11  Richard M. Stallman  <rms@gnu.org>

	* elisp.texi (Top): Update subnode lists.

	* display.texi (Inverse Video): Node deleted.

	* tips.texi (Key Binding Conventions, Programming Tips, Warning Tips):
	New nodes split out of Coding Conventions.

	* searching.texi (Regular Expressions): Document re-builder.

	* os.texi (Time Parsing): New node split out of Time Conversion.

	* processes.texi (Misc Network, Network Feature Testing)
	(Network Options, Make Network): New nodes split out of
	Low-Level Network.

2005-08-09  Richard M. Stallman  <rms@gnu.org>

	* frames.texi (Geometry): New node, split from Size and Position.
	(Frame Parameters): Refer to Geometry.

	* buffers.texi (The Buffer List): Fix xrefs.

	* windows.texi (Splitting Windows): Fix xref.

	* frames.texi (Layout Parameters): Add xref.

	* display.texi (Line Height, Scroll Bars): Fix xrefs.

	* keymaps.texi (Menu Bar): Fix xref.

	* locals.texi (Standard Buffer-Local Variables): Fix xref.

	* modes.texi (%-Constructs): Fix xref.

	* frames.texi (Window Frame Parameters): Node split up.
	(Basic Parameters, Position Parameters, Size Parameters)
	(Layout Parameters, Buffer Parameters, Management Parameters)
	(Cursor Parameters, Color Parameters): New subnodes.

2005-08-09  Luc Teirlinck  <teirllm@auburn.edu>

	* positions.texi (Screen Lines): Update xref for previous change
	in minibuf.texi.

	* minibuf.texi (Intro to Minibuffers): Update pxref for previous
	change in minibuf.texi.

2005-08-09  Richard M. Stallman  <rms@gnu.org>

	* tips.texi (Coding Conventions): Minor cleanup.

	* modes.texi (Defining Minor Modes): Explain when init-value
	can be non-nil.

	* elisp.texi (Top): Update submenu for Minibuffer.

	* minibuf.texi (Minibuffer Misc): Node split up.
	(Minibuffer Commands, Minibuffer Windows, Minibuffer Contents)
	(Recursive Mini): New nodes split out from Minibuffer Misc.
	(Minibuffer Misc): Document max-mini-window-height.

	* hash.texi (Defining Hash): Delete stray paren in example.

	* display.texi (Echo Area Customization): Don't define
	max-mini-window-height here; xref instead.

	* commands.texi (Event Input Misc): Update while-no-input.

	* advice.texi (Advising Functions): Explain when to use advice
	and when to use a hook.

2005-07-30  Eli Zaretskii  <eliz@gnu.org>

	* makefile.w32-in (info): Don't run install-info.
	($(infodir)/dir): New target, produced by running install-info.

2005-07-27  Luc Teirlinck  <teirllm@auburn.edu>

	* modes.texi (Defining Minor Modes): The keyword for the initial
	value is :init-value, not :initial-value.

2005-07-23  Eli Zaretskii  <eliz@gnu.org>

	* loading.texi (Autoload): Make the `doctor' example be consistent
	with what's in current loaddefs.el.  Describe the "fn" magic in
	the usage portion of the doc string.

2005-07-22  Richard M. Stallman  <rms@gnu.org>

	* internals.texi (Garbage Collection): Clarify previous change.

2005-07-21  Stefan Monnier  <monnier@iro.umontreal.ca>

	* internals.texi (Garbage Collection): Add gc-cons-percentage.

2005-07-18  Juri Linkov  <juri@jurta.org>

	* commands.texi (Accessing Events):
	* frames.texi (Text Terminal Colors, Resources):
	* markers.texi (The Mark):
	* modes.texi (Defining Minor Modes):
	Delete duplicate duplicate words.

2005-07-16  Richard M. Stallman  <rms@gnu.org>

	* display.texi (Managing Overlays): Clarify make-overlay
	args for insertion types.

2005-07-13  Luc Teirlinck  <teirllm@auburn.edu>

	* customize.texi (Variable Definitions):
	Add `custom-initialize-safe-set' and `custom-initialize-safe-default'.
	`standard-value' is a list too.
	(Defining New Types): Use @key{RET} instead of @key{ret}.

2005-07-13  Francis Litterio  <franl@world.std.com>  (tiny change)

	* os.texi (Translating Input): Fix typo.

2005-07-08  Richard M. Stallman  <rms@gnu.org>

	* README: Update edition number and size estimate.

	* elisp.texi (VERSION): Set to 2.9.

2005-07-07  Richard M. Stallman  <rms@gnu.org>

	* book-spine.texinfo: Update Emacs version.

	* display.texi (Inverse Video): Delete mode-line-inverse-video.

2005-07-06  Richard M. Stallman  <rms@gnu.org>

	* searching.texi (Regexp Search): Clarify what re-search-forward
	does when the search fails.

2005-07-05  Lute Kamstra  <lute@gnu.org>

	* Update FSF's address in GPL notices.

	* doclicense.texi (GNU Free Documentation License):
	* gpl.texi (GPL):
	* tips.texi (Coding Conventions, Library Headers):
	* vol1.texi:
	* vol2.texi: Update FSF's address.

2005-07-04  Richard M. Stallman  <rms@gnu.org>

	* hooks.texi (Standard Hooks): Add occur-hook.

2005-07-03  Luc Teirlinck  <teirllm@auburn.edu>

	* display.texi (The Echo Area): Correct menu.

2005-07-03  Richard M. Stallman  <rms@gnu.org>

	* elisp.texi (Top): Update subnode menu for Display.

	* display.texi (Displaying Messages): New node, with most
	of what was in The Echo Area.
	(Progress): Move under The Echo Area.
	(Logging Messages): New node with new text.
	(Echo Area Customization): New node, the rest of what was
	in The Echo Area.  Document message-truncate-lines with @defvar.
	(Display): Update menu.

	* windows.texi (Textual Scrolling): Doc 3 values for
	scroll-preserve-screen-position.

	* text.texi (Special Properties): Change hook functions
	should bind inhibit-modification-hooks around altering buffer text.

	* keymaps.texi (Key Binding Commands): Call binding BINDING
	rather than DEFINITION.

2005-06-29  Juanma Barranquero  <lekktu@gmail.com>

	* variables.texi (Defining Variables): `user-variable-p' returns t
	for aliases of user options, nil for alias loops.

2005-06-28  Richard M. Stallman  <rms@gnu.org>

	* keymaps.texi (Creating Keymaps): Put make-sparse-keymap before
	make-keymap.

2005-06-27  Luc Teirlinck  <teirllm@auburn.edu>

	* variables.texi (Setting Variables): Correct and clarify
	description of `add-to-ordered-list'.

2005-06-26  Richard M. Stallman  <rms@gnu.org>

	* display.texi (Faces): Minor cleanup.

2005-06-25  Luc Teirlinck  <teirllm@auburn.edu>

	* display.texi (Faces): `facep' returns t for strings that are
	face names.

2005-06-25  Richard M. Stallman  <rms@gnu.org>

	* objects.texi (Equality Predicates): Clarify meaning of equal.

	* windows.texi (Selecting Windows): save-selected-window
	and with-selected-window save and restore the current buffer.

2005-06-24  Richard M. Stallman  <rms@gnu.org>

	* numbers.texi (Float Basics): Explain how to test for NaN,
	and printing the sign of NaNs.

2005-06-24  Eli Zaretskii  <eliz@gnu.org>

	* makefile.w32-in (MAKEINFO): Use --force.

2005-06-23  Richard M. Stallman  <rms@gnu.org>

	* display.texi (Face Functions): Correct Texinfo usage.

2005-06-23  Luc Teirlinck  <teirllm@auburn.edu>

	* lists.texi (Rings): `ring-elements' now returns the elements of
	RING in order.

2005-06-23  Juanma Barranquero  <lekktu@gmail.com>

	* markers.texi (The Mark): Texinfo usage fix.

2005-06-23  Kim F. Storm  <storm@cua.dk>

	* searching.texi (Entire Match Data): Remove evaporate option for
	match-data.  Do not mention evaporate option for set-match-data.

2005-06-22  Glenn Morris  <gmorris@ast.cam.ac.uk>

	* display.texi (Face Functions): Mention face aliases.

2005-06-21  Richard M. Stallman  <rms@gnu.org>

	* anti.texi (Antinews): Texinfo usage fix.

2005-06-21  Karl Berry  <karl@gnu.org>

	* elisp.texi: Use @copying.

	* elisp.texi: Put @summarycontents and @contents before the Top
	node, instead of the end of the file, so that the contents appear
	in the right place in the dvi/pdf output.

2005-06-21  Juri Linkov  <juri@jurta.org>

	* display.texi (Defining Faces): Add `customized-face'.

2005-06-20  Kim F. Storm  <storm@cua.dk>

	* variables.texi (Setting Variables): Any type of element can be
	given order in add-to-ordered-list.  Compare elements with eq.

	* lists.texi (Rearrangement): Sort predicate may just return non-nil.

2005-06-20  Karl Berry  <karl@gnu.org>

	* syntax.texi (Syntax Flags): Make last column very slightly wider
	to avoid "generic comment" breaking on two lines and causing an
	underfull box.

2005-06-19  Luc Teirlinck  <teirllm@auburn.edu>

	* lists.texi (Rings): Various minor clarifications and corrections.

2005-06-18  Richard M. Stallman  <rms@gnu.org>

	* functions.texi (Obsolete Functions): Simplify.

	* variables.texi (Variable Aliases): Simplify.

	* anti.texi, backups.texi, compile.texi, customize.texi:
	* debugging.texi, display.texi, edebug.texi, errors.texi, frames.texi:
	* functions.texi, help.texi, keymaps.texi, modes.texi, nonascii.texi:
	* os.texi, processes.texi, searching.texi, strings.texi, text.texi:
	* variables.texi: Fix formatting ugliness.

	* elisp.texi: Add links to Rings and Byte Packing.
	Update version and copyright years.

	* minibuf.texi: Fix formatting ugliness.
	(Completion Commands): Move keymap vars to the end
	and vars completing-read binds to the top.

2005-06-17  Luc Teirlinck  <teirllm@auburn.edu>

	* processes.texi: Fix typos.
	(Bindat Spec): Correct Texinfo error.
	(Byte Packing): Fix ungrammatical sentence.

2005-06-17  Thien-Thi Nguyen  <ttn@gnu.org>

	* lists.texi (Rings): New node.
	(Lists): Add it to menu.

	* processes.texi (Byte Packing): New node.
	(Processes): Add it to menu.

2005-06-17  Richard M. Stallman  <rms@gnu.org>

	* syntax.texi (Parsing Expressions): Fix texinfo usage.

	* help.texi (Documentation Basics): Explain the xref to
	Documentation Tips.

	* debugging.texi (Debugger Commands): Minor fix.

2005-06-16  Luc Teirlinck  <teirllm@auburn.edu>

	* edebug.texi (Instrumenting): Eliminate duplicate link.
	(Specification List): Replace references to "below", referring to
	a later node, with one @ref to that node.

	* os.texi (Timers): Timers should save and restore the match data
	if they change it.

	* debugging.texi (Debugger Commands): Mention that the Lisp
	debugger can not step through primitive functions.

2005-06-16  Juanma Barranquero  <lekktu@gmail.com>

	* functions.texi (Obsolete Functions): Update argument names of
	`make-obsolete' and `define-obsolete-function-alias'.

	* variables.texi (Variable Aliases): Update argument names of
	`defvaralias', `make-obsolete-variable' and
	`define-obsolete-variable-alias'.

2005-06-15  Kim F. Storm  <storm@cua.dk>

	* searching.texi (Entire Match Data): Rephrase warnings about
	evaporate arg to match-data and set-match-data.

2005-06-14  Luc Teirlinck  <teirllm@auburn.edu>

	* elisp.texi (Top): Update detailed menu.

	* edebug.texi (Edebug): Update menu.
	(Instrumenting): Update xrefs.
	(Edebug Execution Modes): Correct xref.
	(Jumping): Clarify description of `h' command.
	Eliminate redundant @ref.
	(Breaks): New node.
	(Breakpoints): Is now a subsubsection.
	(Global Break Condition): Mention `C-x X X'.
	(Edebug Views): Clarify `v' and `p'.  Mention `C-x X w'.
	(Trace Buffer): Clarify STRING arg of `edebug-tracing'.
	(Edebug Display Update): Correct pxref.
	(Edebug and Macros): New node.
	(Instrumenting Macro Calls): Is now a subsubsection.
	Neither arg of `def-edebug-spec' is evaluated.
	(Instrumenting Macro Calls): Mention `edebug-eval-macro-args'.
	(Specification Examples): Fix typo.

2005-06-14  Lute Kamstra  <lute@gnu.org>

	* debugging.texi (Function Debugging): Primitives can break on
	entry too.

2005-06-14  Kim F. Storm  <storm@cua.dk>

	* variables.texi (Setting Variables): Add add-to-ordered-list.

2005-06-13  Stefan Monnier  <monnier@iro.umontreal.ca>

	* syntax.texi (Parsing Expressions): Document aux functions and vars of
	syntax-ppss: syntax-ppss-flush-cache and syntax-begin-function.

2005-06-13  Lute Kamstra  <lute@gnu.org>

	* text.texi (Special Properties): Fix cross reference.

2005-06-11  Luc Teirlinck  <teirllm@auburn.edu>

	* debugging.texi (Function Debugging): Delete mention of empty
	string argument to `cancel-debug-on-entry'.  Delete inaccurate
	description of the return value of that command.

2005-06-11  Alan Mackenzie  <acm@muc.de>

	* text.texi (Adaptive Fill): Amplify the description of
	fill-context-prefix.

2005-06-10  Luc Teirlinck  <teirllm@auburn.edu>

	* syntax.texi (Parsing Expressions): Fix Texinfo error.

2005-06-10  Stefan Monnier  <monnier@iro.umontreal.ca>

	* syntax.texi (Parsing Expressions): Document syntax-ppss.

2005-06-10  Luc Teirlinck  <teirllm@auburn.edu>

	* debugging.texi (Error Debugging): Minor rewording.
	(Function Debugging): FUNCTION-NAME arg to `cancel-debug-on-entry'
	is optional.

2005-06-10  Lute Kamstra  <lute@gnu.org>

	* elisp.texi: Use EMACSVER to refer to the current version of Emacs.
	(Top): Give it a title.  Correct version number.  Give the
	detailed node listing a more prominent header.
	* intro.texi: Don't set VERSION here a second time.
	Mention Emacs's version too.
	* anti.texi (Antinews): Use EMACSVER to refer to the current
	version of Emacs.

2005-06-09  Kim F. Storm  <storm@cua.dk>

	* searching.texi (Entire Match Data): Explain new `reseat' argument to
	match-data and set-match-data.

2005-06-08  Richard M. Stallman  <rms@gnu.org>

	* searching.texi (Entire Match Data): Clarify when match-data
	returns markers and when integers.

	* display.texi (Defining Faces): Explain that face name should not
	end in `-face'.

	* modes.texi (Mode Line Data): Minor cleanup.
	(Customizing Keywords): Node split out of Search-based Fontification.
	Add example of using font-lock-add-keywords from a hook.
	Clarify when MODE should be non-nil, and when nil.

2005-06-06  Richard M. Stallman  <rms@gnu.org>

	* modes.texi (Mode Line Data): Explain what happens when the car
	of a list is a void symbol.
	(Search-based Fontification): Explain MODE arg to
	font-lock-add-keywords and warn about calls from major modes.

2005-06-08  Juri Linkov  <juri@jurta.org>

	* display.texi (Standard Faces): Add `shadow' face.

2005-05-29  Luc Teirlinck  <teirllm@auburn.edu>

	* modes.texi (Major Mode Conventions): A derived mode only needs
	to put the call to the parent mode inside `delay-mode-hooks'.

2005-05-29  Richard M. Stallman  <rms@gnu.org>

	* modes.texi (Mode Hooks): Explain that after-change-major-mode-hook is
	new, and what that implies.  Clarify.

	* files.texi (Locating Files): Clean up the text.

	* frames.texi (Window Frame Parameters): Document user-size.
	Shorten entry for top by referring to left.

2005-05-26  Richard M. Stallman  <rms@gnu.org>

	* modes.texi (Mode Hooks): Explain that after-change-major-mode-hook
	is new, and what the implications are.  Other clarifications.

2005-05-24  Richard M. Stallman  <rms@gnu.org>

	* frames.texi (Dialog Boxes): Minor fixes.

2005-05-25  Masatake YAMATO  <jet@gyve.org>

	* display.texi (Standard Faces): Write about `mode-line-highlight'.

2005-05-24  Luc Teirlinck  <teirllm@auburn.edu>

	* frames.texi (Dialog Boxes): HEADER argument to `x-popup-dialog'
	is optional.

2005-05-24  Nick Roberts  <nickrob@snap.net.nz>

	* frames.texi (Dialog Boxes): Describe new optional argument.

2005-05-23  Lute Kamstra  <lute@gnu.org>

	* modes.texi (Font Lock Basics, Syntactic Font Lock): Recommend
	syntax-begin-function over font-lock-beginning-of-syntax-function.

2005-05-21  Luc Teirlinck  <teirllm@auburn.edu>

	* minibuf.texi (Reading File Names): Update description of
	`read-directory-name'.

	* modes.texi (Derived Modes): Clarify :group keyword.

2005-05-21  Eli Zaretskii  <eliz@gnu.org>

	* files.texi (Locating Files): New subsection.
	Describe locate-file and executable-find.

2005-05-21  Kevin Ryde  <user42@zip.com.au>

	* frames.texi (Initial Parameters): Update cross reference to
	"Emacs Invocation".

2005-05-19  Luc Teirlinck  <teirllm@auburn.edu>

	* keymaps.texi (Active Keymaps): Add anchor.

	* modes.texi (Hooks): Delete confusing and unnecessary sentence.
	(Major Mode Conventions): Refer to `Auto Major Mode' in more
	appropriate place.
	(Derived Modes): Small clarifications.
	(Minor Mode Conventions, Keymaps and Minor Modes):
	Replace references to nodes with references to anchors.
	(Mode Line Data): Warn that `(:eval FORM)' should not load any files.
	Clarify description of lists whose first element is an integer.
	(Mode Line Variables): Add anchor.
	(%-Constructs): Clarify description of integer after %.
	(Emulating Mode Line): Describe nil value for FACE.

2005-05-18  Luc Teirlinck  <teirllm@auburn.edu>

	* modes.texi (Derived Modes): Correct references to non-existing
	variable standard-syntax-table.

2005-05-17  Lute Kamstra  <lute@gnu.org>

	* modes.texi (Defining Minor Modes): Mention the mode hook.

2005-05-15  Kim F. Storm  <storm@cua.dk>

	* processes.texi (Network): Remove open-network-stream-nowait.
	(Network Servers): Remove open-network-stream-server.

2005-05-15  Luc Teirlinck  <teirllm@auburn.edu>

	* elisp.texi (Top): Update detailed menu.

	* variables.texi: Reorder nodes.
	(Variables): Update menu.
	(File Local Variables): Do not refer to the `-*-' line as
	a "local variables list".  Add pxref.

2005-05-14  Luc Teirlinck  <teirllm@auburn.edu>

	* elisp.texi (Top): Update detailed menu for node changes.

	* modes.texi (Modes): Update Menu.
	(Hooks): Move to beginning of chapter.
	Most minor modes run mode hooks too.
	`add-hook' can handle void hooks or hooks whose value is a single
	function.
	(Major Modes): Update Menu.
	(Major Mode Basics): New node, split off from `Major Modes'.
	(Major Mode Conventions): Correct xref.  Explain how to handle
	auto-mode-alist if the major mode command has an autoload cookie.
	(Auto Major Mode): Major update.  Add magic-mode-alist.
	(Derived Modes): Major update.
	(Mode Line Format): Update Menu.
	(Mode Line Basics): New node, split off from `Mode Line Format'.

	* loading.texi (Autoload): Mention `autoload cookie' as synonym
	for `magic autoload comment'.  Add index entries and anchor.

2005-05-14  Richard M. Stallman  <rms@gnu.org>

	* tips.texi (Coding Conventions): Explain how important it is
	that just loading certain files not change Emacs behavior.

	* modes.texi (Defining Minor Modes): Define define-global-minor-mode.

2005-05-12  Lute Kamstra  <lute@gnu.org>

	* modes.texi (Generic Modes): Update.
	(Major Modes): Refer to node "Generic Modes".

	* elisp.texi (Top): Update to the current structure of the manual.
	* processes.texi (Processes): Add menu description.
	* customize.texi (Customization): Add menu descriptions.

2005-05-11  Thien-Thi Nguyen  <ttn@gnu.org>

	* processes.texi (Signals to Processes)
	(Low-Level Network): Fix typos.

2005-05-11  Lute Kamstra  <lute@gnu.org>

	* elisp.texi (Top): Add some nodes from the chapter "Major and
	Minor Modes" to the detailed node listing.

2005-05-10  Richard M. Stallman  <rms@gnu.org>

	* keymaps.texi (Extended Menu Items): Menu item filter functions
	can be called at any time.

2005-05-08  Luc Teirlinck  <teirllm@auburn.edu>

	* variables.texi (File Local Variables): `(hack-local-variables t)'
	now also checks whether a mode is specified in the local variables
	list.

2005-05-05  Kevin Ryde  <user42@zip.com.au>

	* display.texi (The Echo Area): Correct format function cross
	reference.

2005-05-05  Luc Teirlinck  <teirllm@auburn.edu>

	* variables.texi (Variable Aliases): Change description of
	`define-obsolete-variable-alias'.

	* functions.texi (Functions): Add "Obsolete Functions" to menu.
	(Defining Functions): Add xref.
	(Obsolete Functions): New node.
	(Function Safety): Standardize capitalization of section title.

	* frames.texi (Pop-Up Menus): Complete description of `x-popup-menu'.
	(Dialog Boxes): Complete description of `x-popup-dialog'.

2005-05-04  Richard M. Stallman  <rms@gnu.org>

	* commands.texi (Interactive Codes): Fix Texinfo usage.
	Document U more clearly.

2005-05-01  Luc Teirlinck  <teirllm@auburn.edu>

	* variables.texi (Variable Aliases): `make-obsolete-variable' is a
	function and not a macro.

	* frames.texi (Pop-Up Menus): Correct and clarify description of
	`x-popup-menu'.
	(Dialog Boxes): Clarify description of `x-popup-dialog'.

2005-05-01  Richard M. Stallman  <rms@gnu.org>

	* edebug.texi (Checking Whether to Stop): Fix previous change.

2005-05-01  Luc Teirlinck  <teirllm@auburn.edu>

	* display.texi: Fix typos and Texinfo usage.

	* edebug.texi (Checking Whether to Stop): executing-macro ->
	executing-kbd-macro.

2005-05-01  Richard M. Stallman  <rms@gnu.org>

	* display.texi (Invisible Text): Correct add-to-invisibility-spec.

2005-04-30  Richard M. Stallman  <rms@gnu.org>

	* files.texi (Magic File Names): Document `operations' property.

2005-04-29  Lute Kamstra  <lute@gnu.org>

	* modes.texi (Generic Modes): New node.
	(Major Modes): Add it to the menu.
	(Derived Modes): Add "derived mode" to concept index.

2005-04-28  Lute Kamstra  <lute@gnu.org>

	* modes.texi (Defining Minor Modes): Fix previous change.
	(Font Lock Mode): Simplify.
	(Font Lock Basics): Say that font-lock-defaults is buffer-local
	when set and that some parts are optional.  Add cross references.
	(Search-based Fontification): Say how to specify font-lock-keywords.
	Add cross references.  Add font-lock-multiline to index.
	Move font-lock-keywords-case-fold-search here from node "Other Font
	Lock Variables".  Document font-lock-add-keywords and
	font-lock-remove-keywords.
	(Other Font Lock Variables): Move font-lock-keywords-only,
	font-lock-syntax-table, font-lock-beginning-of-syntax-function,
	and font-lock-syntactic-face-function to node "Syntactic Font
	Lock".  Move font-lock-keywords-case-fold-search to node
	"Search-based Fontification".  Document font-lock-inhibit-thing-lock
	and font-lock-{,un}fontify-{buffer,region}-function.
	(Precalculated Fontification): Remove reference to deleted variable
	font-lock-core-only.
	(Faces for Font Lock): Add font-lock-comment-delimiter-face.
	(Syntactic Font Lock): Add intro.  Move font-lock-keywords-only,
	font-lock-syntax-table, font-lock-beginning-of-syntax-function,
	and font-lock-syntactic-face-function here from node "Other Font
	Lock Variables".  Move font-lock-syntactic-keywords to "Setting
	Syntax Properties".  Add cross references.
	(Setting Syntax Properties): New node.
	Move font-lock-syntactic-keywords here from "Syntactic Font Lock".
	* syntax.texi (Syntax Properties): Add cross reference.
	* hooks.texi (Standard Hooks): Add Font-Lock hooks.

2005-04-26  Richard M. Stallman  <rms@gnu.org>

	* display.texi (Defining Faces):
	Document `default' elements of defface spec.

	* modes.texi (Major Mode Conventions): Explain customizing ElDoc mode.

	* variables.texi (Variable Aliases): Clarify text.

2005-04-25  Chong Yidong  <cyd@stupidchicken.com>

	* windows.texi (Window Hooks): Remove reference to obsolete Lazy Lock.

2005-04-25  Luc Teirlinck  <teirllm@auburn.edu>

	* hooks.texi (Standard Hooks): Most minor modes have mode hooks too.

2005-04-24  Eli Zaretskii  <eliz@gnu.org>

	* syntax.texi (Syntax Table Internals): Elaborate documentation of
	syntax-after and syntax-class.

	* files.texi (Changing Files): Fix last change's cross-reference.
	(Unique File Names): Don't mention "numbers" in the documentation
	of make-temp-file and make-temp-name.

2005-04-23  Richard M. Stallman  <rms@gnu.org>

	* files.texi (Changing Files): Document MUSTBENEW arg in copy-file.

2005-04-22  Nick Roberts  <nickrob@snap.net.nz>

	* windows.texi (Cyclic Window Ordering): Clarify window-list.

2005-04-22  Nick Roberts  <nickrob@snap.net.nz>

	* variables.texi (Variable Aliases): Describe make-obsolete-variable
	and define-obsolete-variable-alias.

2005-04-22  Kim F. Storm  <storm@cua.dk>

	* symbols.texi (Symbol Plists): Remove safe-get, as get is now safe.
	(Other Plists): Remove safe-plist-get, as plist-get is now safe.

2005-04-21  Lute Kamstra  <lute@gnu.org>

	* lists.texi (Association Lists): Document rassq-delete-all.

2005-04-19  Richard M. Stallman  <rms@gnu.org>

	* modes.texi (Search-based Fontification): Explain that
	facespec is an expression to be evaluated.

2005-04-19  Kevin Ryde  <user42@zip.com.au>

	* streams.texi (Output Functions): Fix xref.
	* strings.texi (String Conversion): Fix xref.

2005-04-19  Kim F. Storm  <storm@cua.dk>

	* symbols.texi (Symbol Plists): Add safe-get.
	Mention that `get' may signal an error.

2005-04-18  Nick Roberts  <nickrob@snap.net.nz>

	* customize.texi (Variable Definitions): Replace tooltip-mode
	example with save-place.

2005-04-17  Richard M. Stallman  <rms@gnu.org>

	* buffers.texi (Indirect Buffers): Clarify.

	* positions.texi (Positions): Clarify converting marker to integer.

	* strings.texi (String Basics): Mention string-match; clarify.

2005-04-08  Lute Kamstra  <lute@gnu.org>

	* modes.texi (Search-based Fontification): Fix cross references.
	Use consistent terminology.  Document anchored highlighting.

2005-04-05  Lute Kamstra  <lute@gnu.org>

	* modes.texi (Defining Minor Modes): Document :group keyword
	argument and its default value.

2005-04-03  Lute Kamstra  <lute@gnu.org>

	* hooks.texi (Standard Hooks): Add some hooks.  Add cross
	references and/or descriptions.  Delete major mode hooks; mention
	them as a category instead.  Rename or delete obsolete hooks.

2005-04-02  Richard M. Stallman  <rms@gnu.org>

	* nonascii.texi (Coding System Basics): Another wording cleanup.

2005-04-01  Richard M. Stallman  <rms@gnu.org>

	* nonascii.texi (Coding System Basics): Clarify previous change.

2005-04-01  Kenichi Handa  <handa@m17n.org>

	* nonascii.texi (Coding System Basics): Describe about roundtrip
	identity of coding systems.

2005-03-29  Chong Yidong  <cyd@stupidchicken.com>

	* text.texi (Buffer Contents): Add filter-buffer-substring and
	buffer-substring-filters.

2005-03-26  Chong Yidong  <cyd@stupidchicken.com>

	* anti.texi (Antinews): Mention `G' interactive code.

	* tips.texi (Compilation Tips): Mention benchmark.el.

2005-03-27  Luc Teirlinck  <teirllm@auburn.edu>

	* modes.texi (Other Font Lock Variables): `font-lock-fontify-block'
	is now bound to M-o M-o.

	* keymaps.texi (Prefix Keys): `facemenu-keymap' is now on M-o.

2005-03-26  Glenn Morris  <gmorris@ast.cam.ac.uk>

	* calendar.texi: Delete file (and move contents to emacs-xtra.texi
	in the Emacs Manual).
	* Makefile.in (srcs): Remove calendar.texi.
	* makefile.w32-in (srcs): Remove calendar.texi.
	* display.texi (Display): Change name of next node.
	* os.texi (System In): Change name of previous node.
	* elisp.texi (Top): Remove Calendar references.
	* vol1.texi (Top): Remove Calendar references.
	* vol2.texi (Top): Remove Calendar references.

2005-03-25  Richard M. Stallman  <rms@gnu.org>

	* display.texi (Standard Faces, Fringe Bitmaps, Customizing Bitmaps):
	Cleanup previous change.

2005-03-25  Chong Yidong  <cyd@stupidchicken.com>

	* display.texi (Face Attributes): Faces earlier in an :inherit
	list take precedence.
	(Scroll Bars): Fix description of vertical-scroll-bars.
	Document frame-current-scroll-bars and window-current-scroll-bars.

	* markers.texi (The Mark): Document temporary Transient Mark mode.

	* minibuf.texi (Reading File Names):
	Document read-file-name-completion-ignore-case.

	* positions.texi (Screen Lines): Document nil for width argument
	to compute-motion.

2005-03-23  Kim F. Storm  <storm@cua.dk>

	* display.texi (Standard Faces): Other faces used in the fringe
	implicitly inherits from the fringe face.
	(Fringe Bitmaps): FACE in right-fringe and left-fringe display
	properties implicitly inherits from fringe face.
	(Customizing Bitmaps): Likewise for set-fringe-bitmap-face.

2005-03-20  Chong Yidong  <cyd@stupidchicken.com>

	* display.texi (Invisible Text): State default value of
	line-move-ignore-invisible.
	(Managing Overlays): Document remove-overlays.
	(Standard Faces): Document escape-glyph face.

	* minibuf.texi (Reading File Names): Document read-file-name-function.

	* modes.texi (Other Font Lock Variables):
	Document font-lock-lines-before.

	* positions.texi (Skipping Characters): skip-chars-forward allows
	character classes.

2005-03-18  Lute Kamstra  <lute@gnu.org>

	* edebug.texi (Instrumenting Macro Calls): Fix another typo.

2005-03-17  Richard M. Stallman  <rms@gnu.org>

	* text.texi (Undo): Document extensible undo entries.

	* searching.texi (String Search, Regexp Search): Cleanups.

	* nonascii.texi (Character Codes): Minor fix.

	* display.texi (Display Property): Explain the significance
	of having text properties that are eq.
	(Other Display Specs): Explain string as display spec.

	* commands.texi (Interactive Codes): Document G option.

2005-03-17  Chong Yidong  <cyd@stupidchicken.com>

	* text.texi (Filling): Add sentence-end-without-period and
	sentence-end-without-space.
	(Changing Properties): Minor fix.

	* anti.texi: Total rewrite.

2005-03-15  Lute Kamstra  <lute@gnu.org>

	* edebug.texi (Instrumenting Macro Calls): Fix typos.

2005-03-08  Kim F. Storm  <storm@cua.dk>

	* display.texi (Specified Space): Property :width is support on
	non-graphic terminals, :height is not.

2005-03-07  Richard M. Stallman  <rms@gnu.org>

	* display.texi (Overlay Arrow, Fringe Bitmaps, Customizing Bitmaps):
	Now subnodes of Fringes.
	(Overlay Arrow): Document overlay-arrow-variable-list.
	(Fringe Size/Pos): New node, broken out of Fringes.
	(Display): Explain clearing vs redisplay better.
	(Truncation): Clarify use of bitmaps.
	(The Echo Area): Clarify the uses of the echo area.
	Add max-mini-window-height.
	(Progress): Clarify.
	(Invisible Text): Explain that main loop moves point out.
	(Selective Display): Say "hidden", not "invisible".
	(Managing Overlays): Move up.  Describe relation to Undo here.
	(Overlay Properties): Clarify intro.
	(Finding Overlays): Explain return values when nothing found.
	(Width): truncate-string-to-width has added arg.
	(Displaying Faces): Clarify and update mode line face handling.
	(Face Functions): Minor cleanup.
	(Conditional Display): Merge into Other Display Specs.
	(Pixel Specification, Other Display Specs): Minor cleanups.
	(Images, Image Descriptors): Minor cleanups.
	(GIF Images): Patents have expired.
	(Showing Images): Explain default text for insert-image.
	(Manipulating Button Types): Merge into Manipulating Buttons.
	(Making Buttons): Explain return values.
	(Button Buffer Commands): Add xref.
	(Inverse Video): Update mode-line-inverse-video.
	(Display Table Format): Clarify.
	(Active Display Table): Give defaults for window-display-table.

	* calendar.texi (Calendar Customizing): calendar-holiday-marker
	and calendar-today-marker are strings, not chars.
	(Holiday Customizing): Minor fix.

	* internals.texi (Writing Emacs Primitives): Update `or' example.
	Update limit on # args of subr.

	* edebug.texi (Using Edebug): Arrow is in fringe.
	(Instrumenting): Arg to eval-defun works without loading edebug.
	(Edebug Execution Modes): Add xref.

	* customize.texi (Common Keywords): Clarify :require.
	Mention :version here.
	(Variable Definitions, Group Definitions): Not here.
	(Variable Definitions): Clarify symbol arg to :initialize and :set fns.

2005-03-07  Chong Yidong  <cyd@stupidchicken.com>
	* nonascii.texi (Text Representations): Clarify position-bytes.
	(Character Sets): Add list-charset-chars.
	(Scanning Charsets): Add charset-after.
	(Encoding and I/O): Minor fix.

2005-03-06  Richard M. Stallman  <rms@gnu.org>

	* windows.texi (Vertical Scrolling): Get rid of "Emacs 21".
	(Resizing Windows): Likewise.

	* text.texi (Change Hooks): Get rid of "Emacs 21".

	* strings.texi (Formatting Strings): Get rid of "Emacs 21".

	* streams.texi (Output Variables): Get rid of "Emacs 21".

	* searching.texi (Regexp Special, Char Classes): Get rid of "Emacs 21".

	* os.texi (Translating Input): Replace flow-control example
	with a less obsolete example that uses `keyboard-translate'.

	* objects.texi (Hash Table Type, Circular Objects):
	Get rid of "Emacs 21".

	* modes.texi (Mode Line Format): Get rid of "Emacs 21".
	(Mode Line Data, Properties in Mode, Header Lines): Likewise.

	* minibuf.texi (Minibuffer Misc): Get rid of "Emacs 21".

	* lists.texi (List Elements, Building Lists): Get rid of "Emacs 21".

	* keymaps.texi (Menu Separators, Tool Bar): Get rid of "Emacs 21".
	(Menu Bar): Fix when menu-bar-update-hook is called.

	* hash.texi (Hash Tables): Get rid of "Emacs 21".

	* frames.texi (Text Terminal Colors): Get rid of "Emacs 21",
	and make it read better.

	* files.texi (Writing to Files): Get rid of "Emacs 21".
	(Unique File Names): Likewise.

	* elisp.texi: Update Emacs version to 22.

	* display.texi (Forcing Redisplay): Get rid of "Emacs 21".
	(Overlay Properties, Face Attributes): Likewise.
	(Managing Overlays): Fix punctuation.
	(Attribute Functions): Clarify set-face-font; get rid of
	info about old Emacs versions.
	(Auto Faces, Font Lookup, Display Property, Images):
	Get rid of "Emacs 21".

	* calendar.texi (Calendar Customizing): Get rid of "Emacs 21".

2005-03-05  Richard M. Stallman  <rms@gnu.org>

	* debugging.texi (Error Debugging): Remove stack-trace-on-error.

2005-03-04  Lute Kamstra  <lute@gnu.org>

	* debugging.texi (Error Debugging): Document stack-trace-on-error.

2005-03-03  Lute Kamstra  <lute@gnu.org>

	* edebug.texi (Instrumenting Macro Calls): Fix typo.

2005-03-01  Lute Kamstra  <lute@gnu.org>

	* debugging.texi (Debugger Commands): Update `j'.

2005-02-28  Lute Kamstra  <lute@gnu.org>

	* debugging.texi (Debugging): Fix typo.
	(Error Debugging): Document eval-expression-debug-on-error.
	(Function Debugging): Update example.
	(Using Debugger): Mention starred stack frames.
	(Debugger Commands): Document `j' and `l'.
	(Invoking the Debugger): `d' and `j' exit recursive edit too.
	Update the messages that the debugger displays.
	(Internals of Debugger): Add cross reference.  Update example.
	(Excess Open): Minor improvement.
	(Excess Close): Minor improvement.

2005-02-26  Richard M. Stallman  <rms@gnu.org>

	* tips.texi (Coding Conventions): Clarify.
	Put all the major mode key reservations together.
	Mention the Mouse-1 => Mouse-2 conventions.

	* syntax.texi (Syntax Class Table): Clarify.
	(Syntax Table Functions): syntax-after moved from here.
	(Syntax Table Internals): syntax-after moved to here.
	(Parsing Expressions): Update info on number of values
	and what's meaningful in the STATE argument.
	(Categories): Fix typo.

	* sequences.texi (Arrays): Cleanup.
	(Char-Tables): Clarify.

	* processes.texi (Deleting Processes): Cleanups, add xref.
	(Subprocess Creation): Explain nil in exec-path.  Cleanup.
	(Process Information): set-process-coding-system, some args optional.
	(Input to Processes): Explain various types for PROCESS args.
	Rename them from PROCESS-NAME to PROCESS.
	(Signals to Processes): Likewise.
	(Decoding Output): Cleanup.
	(Query Before Exit): Clarify.

	* os.texi (Startup Summary): Correct the options; add missing ones.
	(Terminal Output, Batch Mode): Clarify.
	(Flow Control): Node deleted.

	* markers.texi (The Mark): Clarify.

	* macros.texi (Expansion): Cleanup.
	(Indenting Macros): indent-spec allows ints, not floats.

	* keymaps.texi (Keymaps): Clarify.
	(Format of Keymaps): Update lisp-mode-map example.
	(Active Keymaps, Key Lookup): Clarify.
	(Changing Key Bindings): Add xref to `kbd'.
	(Key Binding Commands, Simple Menu Items): Clarify.
	(Mouse Menus, Menu Bar): Clarify.
	(Menu Example): Replace print example with menu-bar-replace-menu.

	* help.texi (Documentation Basics): Add function-documentation prop.

	* elisp.texi (Top): Don't refer to Flow Control node.

	* commands.texi (Command Overview): Improve xrefs.
	(Adjusting Point): Adjusting point applies to intangible and invis.
	(Key Sequence Input): Doc extra read-key-sequence args.
	Likewise for read-key-sequence-vector.

	* backups.texi (Rename or Copy): Minor fix.
	(Numbered Backups): For version-control, say the default.
	(Auto-Saving): make-auto-save-file-name example is simplified.

	* advice.texi (Advising Functions): Don't imply one part of Emacs
	should advise another part.  Markup changes.
	(Defining Advice): Move transitional para.
	(Activation of Advice): Cleanup.
	Explain if COMPILE is nil or negative.

	* abbrevs.texi (Abbrev Expansion): Clarify, fix typo.

2005-02-24  Lute Kamstra  <lute@gnu.org>

	* modes.texi (Defining Minor Modes): Explain that INIT-VALUE,
	LIGHTER, and KEYMAP can be omitted when KEYWORD-ARGS are used.

2005-02-23  Lute Kamstra  <lute@gnu.org>

	* modes.texi (Defining Minor Modes): define-minor-mode can be used
	to define global minor modes as well.

	* display.texi (Managing Overlays): overlay-buffer returns nil for
	deleted overlays.

2005-02-22  Kim F. Storm  <storm@cua.dk>

	* minibuf.texi (Basic Completion): Allow symbols in addition to
	strings in try-completion and all-completions.

2005-02-14  Lute Kamstra  <lute@gnu.org>

	* elisp.texi (Top): Remove reference to deleted node.

	* lists.texi (Lists): Remove reference to deleted node.
	(Cons Cells): Fix typo.

	* loading.texi (Where Defined): Fix typo.

2005-02-14  Richard M. Stallman  <rms@gnu.org>

	* variables.texi (Creating Buffer-Local): change-major-mode-hook
	is useful for discarding some minor modes.

	* symbols.texi (Symbol Components): Reorder examples.

	* streams.texi (Input Functions): State standard-input default.
	(Output Variables): State standard-output default.

	* objects.texi (Printed Representation): Clarify read syntax vs print.
	(Floating Point Type): Explain meaning better.
	(Symbol Type): Explain uniqueness better.
	(Cons Cell Type): Explain empty list sooner.  CAR and CDR later.
	List examples sooner.
	(Box Diagrams): New subnode broken out.
	Some examples moved from old Lists as Boxes node.
	(Dotted Pair Notation): Clarify intro.
	(Array Type): Clarify.
	(Type Predicates): Add hash-table-p.

	* numbers.texi (Integer Basics): Clarify radix explanation.
	(Predicates on Numbers): Minor clarification.
	(Comparison of Numbers): Minor clarification.  Clarify eql.
	Typos in min, max.
	(Math Functions): Clarify overflow in expt.

	* minibuf.texi (Text from Minibuffer): Minor clarification.
	Mention arrow keys.

	* loading.texi (Autoload): defun's doc string overrides autoload's
	doc string.
	(Repeated Loading): Modernize "add to list" examples.
	(Where Defined): Finish updating table of load-history elts.

	* lists.texi (List-related Predicates): Minor wording improvement.
	(Lists as Boxes): Node deleted.
	(Building Lists): Explain trivial cases of number-sequence.

	* hash.texi (Hash Tables): Add desc to menu items.
	(Creating Hash): Explain "full" means "make larger".
	(Hash Access): Any object can be a key.
	State value of maphash.

	* functions.texi (What Is a Function): Wording cleanup.
	(Function Documentation): Minor cleanup.
	Explain purpose of calling convention at end of doc string.
	(Function Names): Wording cleanup.
	(Calling Functions): Wording cleanup.
	Explain better how funcall calls the function.
	(Function Cells): Delete example of saving and redefining function.

	* control.texi (Combining Conditions): Wording cleanup.
	(Iteration): dolist and dotimes bind VAR locally.
	(Cleanups): Xref to Atomic Changes.

	* compile.texi (Byte Compilation): Delete 19.29 info.
	(Compilation Functions): Macros' difficulties don't affect defsubst.
	(Docs and Compilation): Delete 19.29 info.

2005-02-10  Richard M. Stallman  <rms@gnu.org>

	* objects.texi (Symbol Type): Minor correction.

2005-02-06  Lute Kamstra  <lute@gnu.org>

	* modes.texi (Example Major Modes): Fix typos.

2005-02-06  Richard M. Stallman  <rms@gnu.org>

	* text.texi (Margins): fill-nobreak-predicate can be one function.

	* strings.texi (Modifying Strings): clear-string can make unibyte.
	(Formatting Strings): format gives error if values missing.

	* positions.texi (Character Motion): Mention default arg
	for forward-char.  backward-char refers to forward-char.
	(Word Motion): Mention default arg for forward-word.
	(Buffer End Motion): Mention default arg for beginning-of-buffer.
	Simplify end-of-buffer.
	(Text Lines): Mention default arg for forward-line.
	(List Motion): Mention default arg for beginning/end-of-defun.
	(Skipping Characters): Minor fixes in explaining character-set.

	* modes.texi (Major Mode Conventions): Mention "system abbrevs".
	Mode inheritance applies only when default-major-mode is nil.
	Clarifications.
	(Example Major Modes): Update Text mode and Lisp mode examples.
	(Minor Mode Conventions): Mention define-minor-mode at top.
	(Defining Minor Modes): In Hungry example, don't define C-M-DEL.
	(Mode Line Format): Update mode line face display info.
	(Properties in Mode): Mention effect of risky vars.
	(Imenu): Define imenu-add-to-menubar.
	(Font Lock Mode): Add descriptions to menu lines.
	(Faces for Font Lock): Add font-lock-doc-face.

2005-02-05  Lute Kamstra  <lute@gnu.org>

	* text.texi (Maintaining Undo): Remove obsolete function.

2005-02-05  Eli Zaretskii  <eliz@gnu.org>

	* frames.texi (Color Names): Add pointer to the X docs about RGB
	color specifications.  Improve indexing.
	(Text Terminal Colors): Replace the description of RGB values by
	an xref to "Color Names".

2005-02-03  Richard M. Stallman  <rms@gnu.org>

	* windows.texi (Basic Windows): Add cursor-in-non-selected-windows.
	Clarify.
	(Selecting Windows): Clarify save-selected-window.
	(Cyclic Window Ordering): Clarify walk-windows.
	(Window Point): Clarify.
	(Window Start): Add comment to example.
	(Resizing Windows): Add `interactive' specs in examples.
	Document fit-window-to-buffer.

	* text.texi (User-Level Deletion): just-one-space takes numeric arg.
	(Undo, Maintaining Undo): Clarify last change.
	(Sorting): In sort-numeric-fields, explain about octal and hex.
	Mention sort-numeric-base.
	(Format Properties): Add xref for hard newlines.

	* frames.texi (Window Frame Parameters): Explain pixel=char on tty.
	(Pop-Up Menus): Fix typo.
	(Color Names): Explain all types of color names.
	Explain color-values on B&W terminal.
	(Text Terminal Colors): Explain "rgb values" are lists.  Fix arg names.

	* files.texi (File Locks): Not supported on MS systems.
	(Testing Accessibility): Clarify.

	* edebug.texi (Printing in Edebug): Fix edebug-print-circle.
	(Coverage Testing): Fix typo.

	* commands.texi (Misc Events): Remove stray space.

	* buffers.texi (Buffer Names): Clarify generate-new-buffer-name.
	(Modification Time): Clarify when visited-file-modtime returns 0.
	(The Buffer List): Clarify bury-buffer.
	(Killing Buffers): Clarify.
	(Indirect Buffers): Add clone-indirect-buffer.

2005-02-02  Matt Hodges  <MPHodges@member.fsf.org>

	* edebug.texi (Printing in Edebug): Fix default value of
	edebug-print-circle.
	(Coverage Testing): Fix displayed frequency count data.

2005-02-02  Luc Teirlinck  <teirllm@auburn.edu>

	* text.texi (Maintaining Undo): Add `undo-outer-limit'.

2005-02-02  Kim F. Storm  <storm@cua.dk>

	* text.texi (Undo) <buffer-undo-list>: Describe `apply' elements.

2005-01-29  Eli Zaretskii  <eliz@gnu.org>

	* commands.texi (Misc Events): Describe the help-echo event.

	* text.texi (Special Properties) <help-echo>: Use `pos'
	consistently in description of the help-echo property.
	Use @code{nil} instead of @var{nil}.

	* display.texi (Overlay Properties): Fix the index entry for
	help-echo overlay property.

	* customize.texi (Type Keywords): Uncomment the xref to the
	help-echo property documentation.

2005-01-23  Kim F. Storm  <storm@cua.dk>

	* windows.texi (Window Start): Fix `pos-visible-in-window-p'
	return value.  Third element FULLY replaced by PARTIAL which
	specifies number of invisible pixels if row is only partially visible.
	(Textual Scrolling): Mention auto-window-vscroll.
	(Vertical Scrolling): New defvar auto-window-vscroll.

2005-01-16  Luc Teirlinck  <teirllm@auburn.edu>

	* keymaps.texi (Changing Key Bindings): `suppress-keymap' now uses
	command remapping.

2005-01-15  Richard M. Stallman  <rms@gnu.org>

	* display.texi (Defining Images): Mention DATA-P arg of create-image.

2005-01-14  Kim F. Storm  <storm@cua.dk>

	* commands.texi (Accessing Events): Add WHOLE arg to posn-at-x-y.

	* text.texi (Links and Mouse-1): Fix string and vector item.

2005-01-13  Richard M. Stallman  <rms@gnu.org>

	* keymaps.texi (Active Keymaps): Rewrite the text, and update the
	descriptions of overriding-local-map and overriding-terminal-local-map.

	* text.texi (Links and Mouse-1): Clarify text.

2005-01-13  Kim F. Storm  <storm@cua.dk>

	* modes.texi (Emulating Mode Line): Update format-mode-line entry.

2005-01-13  Francis Litterio  <franl@world.std.com>  (tiny change)

	* keymaps.texi (Active Keymaps): Fix overriding-local-map description.

2005-01-12  Kim F. Storm  <storm@cua.dk>

	* text.texi (Links and Mouse-1): Rename section from Enabling
	Mouse-1 to Following Links.  Change xrefs.
	Add examples for define-button-type and define-widget.

	* display.texi (Button Properties, Button Buffer Commands):
	Clarify mouse-1 and follow-link functionality.

2005-01-12  Richard M. Stallman  <rms@gnu.org>

	* text.texi (Enabling Mouse-1 to Follow Links): Redo prev. change.

	* display.texi (Beeping): Fix Texinfo usage.

	* modes.texi (Emulating Mode Line): Doc FACE arg in format-header-line.

2005-01-11  Kim F. Storm  <storm@cua.dk>

	* display.texi (Button Properties, Button Buffer Commands):
	Mention mouse-1 binding.  Add follow-link keyword.

	* text.texi (Text Properties): Add "Enable Mouse-1" to submenu.
	(Enabling Mouse-1 to Follow Links): New subsection.

2005-01-06  Richard M. Stallman  <rms@gnu.org>

	* text.texi (Special Properties): Minor change.

	* os.texi (Timers): Clarify previous change.

	* modes.texi (Emulating Mode Line): format-mode-line requires 1 arg.

2005-01-01  Luc Teirlinck  <teirllm@auburn.edu>

	* display.texi (Face Attributes): Correct xref to renamed node.

2005-01-01  Richard M. Stallman  <rms@gnu.org>

	* display.texi (Face Attributes): Describe hex color specs.

2004-12-31  Richard M. Stallman  <rms@gnu.org>

	* os.texi (Timers): Update previous change.

2004-12-30  Kim F. Storm  <storm@cua.dk>

	* display.texi (Line Height): Total line-height is now specified
	in line-height property of form (HEIGHT TOTAL).  Swap (FACE . RATIO)
	in cons cells.  (nil . RATIO) is relative to actual line height.
	Use line-height `t' instead of `0' to get minimum height.

2004-12-29  Richard M. Stallman  <rms@gnu.org>

	* os.texi (Timers): Discuss timers vs editing the buffer and undo.

2004-12-28  Richard M. Stallman  <rms@gnu.org>

	* commands.texi (Quitting): Clarify value of with-local-quit.

	* elisp.texi (Top): Fix previous change.

	* loading.texi (Loading): Fix previous change.

2004-12-27  Richard M. Stallman  <rms@gnu.org>

	* Makefile.in (MAKEINFO): Specify --force.

	* buffers.texi (Killing Buffers): Add buffer-save-without-query.

	* modes.texi (Emulating Mode Line): Document format's BUFFER arg.

	* display.texi (Line Height): Further clarify.

	* elisp.texi (Top): Update Loading submenu.

	* loading.texi (Where Defined): New node.
	(Unloading): load-history moved to Where Defined.

2004-12-21  Richard M. Stallman  <rms@gnu.org>

	* commands.texi (Event Input Misc): Add while-no-input.

2004-12-11  Richard M. Stallman  <rms@gnu.org>

	* display.texi (Line Height): Rewrite text for clarity.

2004-12-11  Kim F. Storm  <storm@cua.dk>

	* display.texi (Display): Add node "Line Height" to menu.
	(Line Height): New node.  Move full description of line-spacing
	and line-height text properties here from text.texi.
	(Scroll Bars): Add vertical-scroll-bar variable.

	* frames.texi (Window Frame Parameters): Remove line-height defvar.

	* locals.texi (Standard Buffer-Local Variables): Fix xref for
	line-spacing and vertical-scroll-bar.

	* text.texi (Special Properties): Just mention line-spacing and
	line-height here, add xref to new "Line Height" node.

2004-12-09  Thien-Thi Nguyen  <ttn@gnu.org>

	* frames.texi (Window Frame Parameters): New @defvar for `line-spacing'.

	* locals.texi (Standard Buffer-Local Variables):
	Add @xref for `line-spacing'.

2004-12-05  Richard M. Stallman  <rms@gnu.org>

	* Makefile.in (maintainer-clean): Remove the info files
	in $(infodir) where they are created.

2004-12-03  Richard M. Stallman  <rms@gnu.org>

	* windows.texi (Selecting Windows): get-lru-window and
	get-largest-window don't consider dedicated windows.

	* text.texi (Undo): Document undo-in-progress.

2004-11-26  Richard M. Stallman  <rms@gnu.org>

	* locals.texi (Standard Buffer-Local Variables): Undo prev change.
	Remove a few vars that are not always buffer-local.

2004-11-24  Luc Teirlinck  <teirllm@auburn.edu>

	* locals.texi (Standard Buffer-Local Variables): Comment out
	xref's to non-existent node `Yet to be written'.

2004-11-24  Richard M. Stallman  <rms@gnu.org>

	* processes.texi (Synchronous Processes): Grammar fix.

	* numbers.texi (Comparison of Numbers): Add eql.

	* locals.texi (Standard Buffer-Local Variables): Add many vars.

	* intro.texi (Printing Notation): Fix previous change.

	* display.texi (Customizing Bitmaps): Move indicate-buffer-boundaries
	and default-indicate-buffer-boundaries from here.
	(Usual Display): To here.
	(Scroll Bars): Add scroll-bar-mode and scroll-bar-width.
	(Usual Display): Move tab-width up.

	* customize.texi (Variable Definitions):
	Replace show-paren-mode example with tooltip-mode.
	(Simple Types, Composite Types, Defining New Types):
	Minor cleanups.

2004-11-21  Jesper Harder  <harder@ifa.au.dk>

	* processes.texi (Synchronous Processes, Output from Processes):
	Markup fix.

2004-11-20  Richard M. Stallman  <rms@gnu.org>

	* positions.texi (Skipping Characters): skip-chars-forward
	now handles char classes.

	* intro.texi (Printing Notation): Avoid confusion of `print'
	when explaining @print.

	* macros.texi (Argument Evaluation): Fix 1st `for' expansion example.

	* display.texi (Display Table Format): Minor fix.

	* streams.texi (Output Functions): Fix print example.

	* Makefile.in (elisp): New target.
	(dist): Depend on $(infodir)/elisp, not elisp.
	Copy the info files from $(infodir).

	* minibuf.texi (Text from Minibuffer): Document KEEP-ALL arg in
	read-from-minibuffer.

	* searching.texi (Regexp Search): Rename that to search-spaces-regexp.

2004-11-19  Richard M. Stallman  <rms@gnu.org>

	* searching.texi (Regexp Search): Add search-whitespace-regexp.

2004-11-19  CHENG Gao  <chenggao@gmail.com>  (tiny change)

	* tips.texi (Coding Conventions): Fix typo.

2004-11-16  Richard M. Stallman  <rms@gnu.org>

	* tips.texi (Coding Conventions): Separate defvar and require
	methods to avoid warnings.  Use require only when there are many
	functions and variables from that package.

	* minibuf.texi (Minibuffer Completion): When ignoring case,
	predicate must not be case-sensitive.

	* debugging.texi (Function Debugging, Explicit Debug): Clarified.
	(Test Coverage): Don't talk about "splotches".  Clarified.

2004-11-16  Thien-Thi Nguyen  <ttn@gnu.org>

	* frames.texi (Window Frame Parameters): Fix typo.

2004-11-15  Kim F. Storm  <storm@cua.dk>

	* symbols.texi (Other Plists): Note that plist-get may signal error.
	Add safe-plist-get.

2004-11-15  Thien-Thi Nguyen  <ttn@gnu.org>

	* modes.texi (Font Lock Basics): Fix typo.

2004-11-08  Richard M. Stallman  <rms@gnu.org>

	* syntax.texi (Syntax Table Functions): Add syntax-after.

2004-11-06  Lars Brinkhoff  <lars@nocrew.org>

	* os.texi (Processor Run Time): New section documenting
	get-internal-run-time.

2004-11-06  Eli Zaretskii  <eliz@gnu.org>

	* Makefile.in (install, maintainer-clean): Don't use "elisp-*" as
	it nukes elisp-cover.texi.
	(dist): Change elisp-[0-9] to elisp-[1-9], as there could be no
	elisp-0 etc.

2004-11-05  Luc Teirlinck  <teirllm@auburn.edu>

	* commands.texi (Keyboard Macros): Document `append' return value
	of `defining-kbd-macro'.

2004-11-01  Richard M. Stallman  <rms@gnu.org>

	* commands.texi (Interactive Call): Add called-interactively-p.

2004-10-29  Simon Josefsson  <jas@extundo.com>

	* minibuf.texi (Reading a Password): Revert.

2004-10-28  Richard M. Stallman  <rms@gnu.org>

	* frames.texi (Display Feature Testing): Explain about "vendor".

2004-10-27  Richard M. Stallman  <rms@gnu.org>

	* commands.texi (Interactive Codes): `N' uses numeric prefix,
	not raw.  Clarify `n'.
	(Interactive Call): Rewrite interactive-p, focusing on when
	and how to use it.
	(Misc Events): Clarify previous change.

	* advice.texi (Simple Advice): Clarify what job the example does.
	(Around-Advice): Clarify ad-do-it.
	(Activation of Advice): An option of ad-default-compilation-action
	is `never', not `nil'.

2004-10-26  Kim F. Storm  <storm@cua.dk>

	* commands.texi (Interactive Codes): Add U code letter.

2004-10-25  Simon Josefsson  <jas@extundo.com>

	* minibuf.texi (Reading a Password): Add.

2004-10-24  Jason Rumney  <jasonr@gnu.org>

	* commands.texi (Misc Events): Remove mouse-wheel.  Add wheel-up
	and wheel-down.

2004-10-24  Kai Grossjohann  <kai.grossjohann@gmx.net>

	* processes.texi (Synchronous Processes): Document process-file.

2004-10-22  Kenichi Handa  <handa@m17n.org>

	* text.texi (translate-region): Document that it accepts also a
	char-table.

2004-10-22  David Ponce  <david@dponce.com>

	* windows.texi (Resizing Windows): Document the `preserve-before'
	argument of the functions `enlarge-window' and `shrink-window'.

2004-10-19  Jason Rumney  <jasonr@gnu.org>

	* makefile.w32-in (elisp): Change order of arguments to makeinfo.

2004-10-09  Luc Teirlinck  <teirllm@auburn.edu>

	* text.texi (Filling): Add anchor for definition of
	`sentence-end-double-space'.

	* searching.texi (Regexp Example): Update description of how
	Emacs currently recognizes the end of a sentence.
	(Standard Regexps): Update definition of the variable
	`sentence-end'.  Add definition of the function `sentence-end'.

2004-10-08  Paul Pogonyshev  <pogonyshev@gmx.net>

	* display.texi (Progress): New node.

2004-10-05  Kim F. Storm  <storm@cua.dk>

	* display.texi (Fringe Bitmaps): Update fringe-bitmaps-at-pos.

2004-09-29  Kim F. Storm  <storm@cua.dk>

	* display.texi (Fringe Bitmaps): Use symbols rather than numbers
	to identify bitmaps.  Remove -fringe-bitmap suffix for standard
	fringe bitmap symbols, as they now have their own namespace.
	(Customizing Bitmaps) <define-fringe-bitmap>: Clarify bit ordering
	vs. pixels.  Signal error if no free bitmap slots.
	(Pixel Specification): Change IMAGE to @var{image}.

2004-09-28  Richard M. Stallman  <rms@gnu.org>

	* text.texi (Special Properties): Clarify line-spacing and line-height.

	* searching.texi (Regexp Search): Add looking-back.

2004-09-25  Luc Teirlinck  <teirllm@auburn.edu>

	* display.texi: Correct typos.
	(Image Descriptors): Correct xref's.

2004-09-25  Richard M. Stallman  <rms@gnu.org>

	* text.texi (Special Properties): Cleanups in `cursor'.
	Rewrites in `line-height' and `line-spacing'; exchange them.

	* display.texi (Fringes): Rewrite previous change.
	(Fringe Bitmaps): Merge text from Display Fringe Bitmaps.  Rewrite.
	(Display Fringe Bitmaps): Node deleted, text moved.
	(Customizing Bitmaps): Split off from Fringe Bitmaps.  Rewrite.
	(Scroll Bars): Clarify set-window-scroll-bars.
	(Pointer Shape): Rewrite.
	(Specified Space): Clarify :align-to, etc.
	(Pixel Specification): Use @var.  Clarify new text.
	(Other Display Specs): Clarify `slice'.
	(Image Descriptors): Cleanups.
	(Showing Images): Cleanups.

2004-09-24  Luc Teirlinck  <teirllm@auburn.edu>

	* hooks.texi (Standard Hooks): Add `after-change-major-mode-hook'.

	* modes.texi: Various minor changes in addition to:
	(Major Mode Conventions): Final call to `run-mode-hooks' should
	not be inside the `delay-mode-hooks' form.
	(Mode Hooks): New node.
	(Hooks): Delete obsolete example.
	Move definitions of `run-mode-hooks' and `delay-mode-hooks' to new
	node "Mode Hooks".

2004-09-22  Luc Teirlinck  <teirllm@auburn.edu>

	* display.texi: Correct various typos.
	(Display): Rename node "Pointer Shapes" to "Pointer
	Shape".  (There is already a node called "Pointer Shapes" in
	frames.texi.)
	(Images): Remove non-existent node "Image Slices" from menu.

2004-09-23  Kim F. Storm  <storm@cua.dk>

	* text.texi (Special Properties): Add `cursor', `pointer',
	`line-height', and `line-spacing' properties.

	* display.texi (Display): Add 'Fringe Bitmaps' and 'Pointer
	Shapes' to menu.
	(Standard Faces): Doc fix for fringe face.
	(Fringes): Add `overflow-newline-into-fringe' and
	'indicate-buffer-boundaries'.
	(Fringe Bitmaps, Pointer Shapes): New nodes.
	(Display Property): Add 'Pixel Specification' and 'Display Fringe
	Bitmaps' to menu.
	(Specified Space): Describe pixel width and height.
	(Pixel Specification): New node.
	(Other Display Specs): Add `slice' property.
	(Display Fringe Bitmaps): New node.
	(Images): Add 'Image Slices' to menu.
	(Image Descriptors): Add `:pointer' and `:map' properties.
	(Showing Images): Add slice arg to `insert-image'.
	Add 'insert-sliced-image'.

2004-09-20  Richard M. Stallman  <rms@gnu.org>

	* commands.texi (Key Sequence Input):
	Clarify downcasing in read-key-sequence.

2004-09-08  Juri Linkov  <juri@jurta.org>

	* minibuf.texi (Minibuffer History): Add `history-delete-duplicates'.

2004-09-07  Luc Teirlinck  <teirllm@auburn.edu>

	* locals.texi (Standard Buffer-Local Variables):
	Add `buffer-auto-save-file-format'.
	* internals.texi (Buffer Internals): Describe new
	auto_save_file_format field of the buffer structure.
	* files.texi (Format Conversion): `auto-save-file-format' has been
	renamed `buffer-auto-save-file-format'.

2004-08-27  Luc Teirlinck  <teirllm@auburn.edu>

	* abbrevs.texi (Abbrev Expansion): `abbrev-start-location' can be
	an integer or a marker.
	(Abbrev Expansion): Replace example for `pre-abbrev-expand-hook'.

2004-08-22  Richard M. Stallman  <rms@gnu.org>

	* modes.texi (Major Mode Conventions): Discuss rebinding of
	standard key bindings.

2004-08-18  Kim F. Storm  <storm@cua.dk>

	* processes.texi (Accepting Output): Add `just-this-one' arg to
	`accept-process-output'.
	(Output from Processes): New var `process-adaptive-read-buffering'.

2004-08-10  Luc Teirlinck  <teirllm@auburn.edu>

	* keymaps.texi: Various changes in addition to:
	(Keymap Terminology): `kbd' uses same syntax as Edit Macro mode.
	Give more varied examples for `kbd'.
	(Creating Keymaps): Char tables have slots for all characters
	without modifiers.
	(Active Keymaps): `overriding-local-map' and
	`overriding-terminal-local-map' also override text property and
	overlay keymaps.
	(Functions for Key Lookup): Mention OLP arg to `current-active-maps'.
	(Scanning Keymaps): `accessible-keymaps' uses `[]' instead of `""'
	to denote a prefix of no events.
	`map-keymap' includes parent's bindings _recursively_.
	Clarify and correct description of `where-is-internal'.
	Mention BUFFER-OR-NAME arg to `describe-bindings'.
	(Menu Example): For menus intended for use with the keyboard, the
	menu items should be bound to characters or real function keys.

2004-08-08  Luc Teirlinck  <teirllm@auburn.edu>

	* objects.texi (Character Type): Reposition `@anchor' to prevent
	double space inside sentence in Info.

	* hooks.texi (Standard Hooks): `disabled-command-hook' has been
	renamed to `disabled-command-function'.
	* commands.texi (Key Sequence Input): Remove unnecessary anchor.
	(Command Loop Info): Replace reference to it.
	(Disabling Commands): `disabled-command-hook' has been renamed to
	`disabled-command-function'.

2004-08-07  Luc Teirlinck  <teirllm@auburn.edu>

	* os.texi (Translating Input): Only non-prefix bindings in
	`key-translation-map' override actual key bindings.  Warn about
	possible indirect effect of actual key bindings on non-prefix
	bindings in `key-translation-map'.

2004-08-06  Luc Teirlinck  <teirllm@auburn.edu>

	* minibuf.texi (High-Level Completion): Add anchor for definition
	of `read-variable'.

	* commands.texi: Various changes in addition to:
	(Using Interactive): Clarify description of `interactive-form'.
	(Interactive Call): Mention default for KEYS argument to
	`call-interactively'.
	(Command Loop Info): Clarify description of `this-command-keys'.
	Mention KEEP-RECORD argument to `clear-this-command-keys'.
	Value of `last-event-frame' can be `macro'.
	(Repeat Events): `double-click-fuzz' is also used to distinguish
	clicks and drags.
	(Classifying Events): Clarify descriptions of `event-modifiers'
	`event-basic-type' and `event-convert-list'.
	(Accessing Events): `posn-timestamp' takes POSITION argument.
	(Quoted Character Input): Clarify description of
	`read-quoted-char' and fix example.
	(Quitting): Add `with-local-quit'.
	(Disabling Commands): Correct and clarify descriptions of
	`enable-command' and `disable-command'.
	Mention what happens if `disabled-command-hook' is nil.
	(Keyboard Macros): Mention LOOPFUNC arg to `execute-kbd-macro'.
	Describe `executing-kbd-macro' instead of obsolete `executing-macro'.

2004-07-24  Luc Teirlinck  <teirllm@auburn.edu>

	* frames.texi: Various changes in addition to:
	(Creating Frames): Expand and clarify description of `make-frame'.
	(Window Frame Parameters): Either none or both of the `icon-left'
	and `icon-top' parameters must be specified.  Put descriptions of
	`menu-bar-lines' and `toolbar-lines' closer together and change
	them accordingly.
	(Frame Titles): `multiple-frames' is not guaranteed to be accurate
	except while processing `frame-title-format' or `icon-title-format'.
	(Deleting Frames): Correct description of `delete-frame'.
	Non-nil return values of `frame-live-p' are like those of `framep'.
	(Frames and Windows): Mention return value of
	`set-frame-selected-window'.
	(Visibility of Frames): Mention `force' argument to
	`make-frame-invisible'.  `frame-visible-p' returns t for all
	frames on text-only terminals.
	(Frame Configurations): Restoring a frame configuration does not
	restore deleted frames.
	(Window System Selections): `x-set-selection' returns DATA.
	(Resources): Add example.
	(Display Feature Testing): Clarify descriptions of
	`display-pixel-height', `display-pixel-width', `x-server-version'
	and `x-server-vendor'.

	* windows.texi (Choosing Window): Add anchor.
	* minibuf.texi (Minibuffer Misc): Add anchor.

2004-07-23  John Paul Wallington  <jpw@gnu.org>

	* macros.texi (Defining Macros): Declaration keyword for setting
	Edebug spec is `debug' not `edebug'.

2004-07-19  Luc Teirlinck  <teirllm@auburn.edu>

	* windows.texi: Various small changes in addition to:
	(Window Point): Mention return value of `set-window-point'.
	(Window Start): `pos-visible-in-window-p' disregards horizontal
	scrolling.  Explain return value if PARTIALLY is non-nil.
	(Vertical Scrolling): Mention PIXELS-P argument to `window-vscroll'
	and `set-window-vscroll'.
	(Size of Window): The argument WINDOW to `window-inside-edges',
	`window-pixel-edges' and `window-inside-pixel-edges' is optional.
	(Resizing Windows): Explain return value of
	`shrink-window-if-larger-than-buffer'.
	`window-size-fixed' automatically becomes buffer local when set.
	(Window Configurations): Explain return value of
	`set-window-configuration'.

	* minibuf.texi (Minibuffer Misc): Add anchor for
	`minibuffer-scroll-window'.

	* positions.texi (Text Lines): Add anchor for `count-lines'.

2004-07-17  Richard M. Stallman  <rms@gnu.org>

	* display.texi (Overlay Properties): Adding `evaporate' prop
	deletes empty overlay immediately.

	* abbrevs.texi (Abbrev Expansion): Clarify pre-abbrev-expand-hook,
	fix example.

2004-07-16  Jim Blandy  <jimb@redhat.com>

	* searching.texi (Regexp Backslash): Document new \_< and \_>
	operators.

2004-07-16  Juanma Barranquero  <lektu@terra.es>

	* display.texi (Images): Fix Texinfo usage.

2004-07-14  Luc Teirlinck  <teirllm@auburn.edu>

	* buffers.texi (Modification Time): `visited-file-modtime' now
	returns a list of two integers, instead of a cons.

2004-07-13  Luc Teirlinck  <teirllm@auburn.edu>

	* windows.texi: Various changes in addition to:
	(Splitting Windows): Add `split-window-keep-point'.

2004-07-09  Richard M. Stallman  <rms@gnu.org>

	* frames.texi (Input Focus): Minor fix.

2004-07-07  Luc Teirlinck  <teirllm@auburn.edu>

	* frames.texi (Input Focus): Clarify descriptions of
	`select-frame-set-input-focus' and `select-frame'.

2004-07-06  Luc Teirlinck  <teirllm@auburn.edu>

	* os.texi: Various small changes in addition to:
	(Killing Emacs): Expand and clarify description of
	`kill-emacs-query-functions' and `kill-emacs-hook'.
	(System Environment): Expand and clarify description of `getenv'
	and `setenv'.
	(Timers): Clarify description of `run-at-time'.
	(Translating Input): Correct description of
	`extra-keyboard-modifiers'.
	(Flow Control): Correct description of `enable-flow-control'.

2004-07-06  Thien-Thi Nguyen  <ttn@gnu.org>

	* os.texi: Update copyright.
	(Session Management): Grammar fix.
	Clarify which Emacs does the restarting.
	Use @samp for *scratch* buffer.

2004-07-04  Alan Mackenzie  <acm@muc.de>

	* frames.texi (Input Focus): Add documentation for
	`select-frame-set-input-focus'.  Replace refs to non-existent
	`switch-frame' with `select-frame'.  Minor corrections and tidying
	up of text-only terminal stuff.

2004-07-02  Richard M. Stallman  <rms@gnu.org>

	* files.texi (Saving Buffers): Cleanup write-contents-function.
	(Magic File Names): Cleanup file-remote-p.

2004-07-02  Kai Großjohann  <kai@emptydomain.de>

	* files.texi (Magic File Names): `file-remote-p' returns an
	identifier of the remote system, not just t.

2004-07-02  David Kastrup  <dak@gnu.org>

	* searching.texi (Entire Match Data): Add explanation about new
	match-data behavior when @var{integers} is non-nil.

2004-06-24  Richard M. Stallman  <rms@gnu.org>

	* commands.texi (Misc Events): Describe usr1-signal, usr2-signal event.

	* customize.texi (Variable Definitions): Note about doc strings
	and :set.

	* keymaps.texi (Keymap Terminology): Document `kbd'.
	(Changing Key Bindings, Key Binding Commands): Use kbd in examples.

	* display.texi (Invisible Text): Setting buffer-invisibility-spec
	makes it buffer-local.

	* files.texi (Saving Buffers): Correct previous change.

	* commands.texi (Accessing Events):
	Clarify posn-col-row and posn-actual-col-row.

2004-06-24  David Ponce  <david.ponce@wanadoo.fr>

	* commands.texi (Accessing Events): New functions
	posn-at-point and posn-at-x-y.  Add example to posn-x-y.

2004-06-23  Luc Teirlinck  <teirllm@auburn.edu>

	* lists.texi, files.texi, processes.texi, macros.texi, hash.texi:
	* frames.texi, buffers.texi, backups.texi, variables.texi:
	* loading.texi, eval.texi, functions.texi, control.texi:
	* symbols.texi, minibuf.texi: Reposition @anchor's.

	* help.texi: Various small changes in addition to the following.
	(Describing Characters): Describe PREFIX argument to
	`key-description'.  Correct and clarify definition of
	`text-char-description'.  Describe NEED-VECTOR argument to
	`read-kbd-macro'.
	(Help Functions): Clarify definition of `apropos'.

2004-06-23  Lars Hansen  <larsh@math.ku.dk>

	* files.texi (Saving Buffers): Correct description of
	`write-contents-functions'.

2004-06-21  Juanma Barranquero  <lektu@terra.es>

	* display.texi (Images): Remove redundant @vindex directives.
	Rewrite `image-library-alist' doc in active voice.

2004-06-14  Juanma Barranquero  <lektu@terra.es>

	* display.texi (Images): Document new delayed library loading,
	variable `image-library-alist' and (existing but undocumented)
	function `image-type-available-p'.

2004-06-05  Richard M. Stallman  <rms@gnu.org>

	* minibuf.texi (Minibuffer Completion): For INITIAL arg,
	refer the user to the Initial Input node.
	(Text from Minibuffer): Likewise.
	(Initial Input): New node.  Document this feature
	and say it is mostly deprecated.

2004-05-30  Richard M. Stallman  <rms@gnu.org>

	* loading.texi (Named Features): Clarify return value
	and meaning of NOERROR.

	* variables.texi (File Local Variables): Minor cleanup.

2004-05-30  Michael Albinus  <michael.albinus@gmx.de>

	* files.texi (Magic File Names): Add `file-remote-p' as operation
	of file name handlers.

2004-05-29  Richard M. Stallman  <rms@gnu.org>

	* modes.texi (Minor Mode Conventions): (-) has no special meaning
	as arg to a minor mode command.

2004-05-22  Richard M. Stallman  <rms@gnu.org>

	* syntax.texi (Syntax Class Table): Word syntax not just for English.

	* streams.texi (Output Variables): Doc float-output-format.

	* searching.texi (Regexp Special): Nested repetition can be infloop.

	* eval.texi (Eval): Increasing max-lisp-eval-depth can cause
	real stack overflow.

	* compile.texi: Minor cleanups.

2004-05-22  Luc Teirlinck  <teirllm@dms.auburn.edu>

	* lists.texi (Cons Cells): Explain dotted lists, true lists,
	circular lists.
	(List Elements): Explain handling of circular and dotted lists.

2004-05-19  Thien-Thi Nguyen  <ttn@gnu.org>

	* modes.texi (Search-based Fontification): Fix typo.

2004-05-10  Juanma Barranquero  <lektu@terra.es>

	* modes.texi (Mode Line Variables): Fix description of
	global-mode-string, which is now after which-func-mode, not the
	buffer name.

2004-05-07  Lars Hansen  <larsh@math.ku.dk>

	* modes.texi (Desktop Save Mode): Add.
	(Modes): Add menu entry Desktop Save Mode.

	* hooks.texi: Add desktop-after-read-hook,
	desktop-no-desktop-file-hook and desktop-save-hook.

	* locals.texi: Add desktop-save-buffer.

2004-04-30  Jesper Harder  <harder@ifa.au.dk>

	* display.texi: emacs -> Emacs.

2004-04-27  Matthew Mundell  <matt@mundell.ukfsn.org>

	* files.texi (Changing Files): Document set-file-times.

2004-04-23  Juanma Barranquero  <lektu@terra.es>

	* makefile.w32-in: Add "-*- makefile -*-" mode tag.

2004-04-18  Jesper Harder  <harder@ifa.au.dk>

	* tips.texi (Coding Conventions): defopt -> defcustom.

2004-04-16  Luc Teirlinck  <teirllm@auburn.edu>

	* sequences.texi: Various clarifications.

2004-04-14  Luc Teirlinck  <teirllm@auburn.edu>

	* buffers.texi (Read Only Buffers): Mention optional ARG to
	`toggle-read-only'.

2004-04-14  Nick Roberts  <nick@nick.uklinux.net>

	* windows.texi (Selecting Windows): Note that get-lru-window
	returns a full-width window if possible.

2004-04-13  Luc Teirlinck  <teirllm@auburn.edu>

	* buffers.texi: Various changes in addition to:
	(Buffer File Name): Add `find-buffer-visiting'.
	(Buffer Modification): Mention optional ARG to `not-modified'.
	(Indirect Buffers): Mention optional CLONE argument to
	`make-indirect-buffer'.

	* files.texi: Various changes in addition to:
	(Visiting Functions): `find-file-hook' is now a normal hook.
	(File Name Expansion): Explain difference between the way that
	`expand-file-name' and `file-truename' treat `..'.
	(Contents of Directories): Mention optional ID-FORMAT argument to
	`directory-files-and-attributes'.
	(Format Conversion): Mention new optional CONFIRM argument to
	`format-write-file'.

2004-04-12  Miles Bader  <miles@gnu.org>

	* macros.texi (Expansion): Add description of `macroexpand-all'.

2004-04-05  Jesper Harder  <harder@ifa.au.dk>

	* variables.texi (Variable Aliases):
	Mention cyclic-variable-indirection.

	* errors.texi (Standard Errors): Ditto.

2004-04-04  Luc Teirlinck  <teirllm@auburn.edu>

	* backups.texi: Various small changes in addition to:
	(Making Backups): Mention return value of `backup-buffer'.
	(Auto-Saving): Mention optional FORCE argument to
	`delete-auto-save-file-if-necessary'.
	(Reverting): Mention optional PRESERVE-MODES argument to
	`revert-buffer'.  Correct description of `revert-buffer-function'.

2004-03-22  Juri Linkov  <juri@jurta.org>

	* sequences.texi (Sequence Functions): Replace xref to `Vectors'
	with `Vector Functions'.

	* text.texi (Sorting): Add missing quote.

2004-03-14  Luc Teirlinck  <teirllm@auburn.edu>

	* intro.texi (Lisp History): Replace xref to `cl' manual with
	inforef.

2004-03-12  Richard M. Stallman  <rms@gnu.org>

	* intro.texi (Version Info): Add arg to emacs-version.
	(Lisp History): Change xref to CL manual.

2004-03-09  Luc Teirlinck  <teirllm@auburn.edu>

	* minibuf.texi (Completion Commands): Add xref to Emacs manual
	for Partial Completion mode.

2004-03-07  Thien-Thi Nguyen  <ttn@gnu.org>

	* customize.texi: Fix typo.  Remove eol whitespace.

2004-03-04  Richard M. Stallman  <rms@gnu.org>

	* processes.texi: Fix typos.

	* lists.texi (Building Lists): Minor clarification.

	* hash.texi (Creating Hash): Correct the meaning of t for WEAK
	in make-hash-table.

2004-02-29  Juanma Barranquero  <lektu@terra.es>

	* makefile.w32-in (clean, maintainer-clean): Use $(DEL) instead of
	rm, and ignore exit code.

2004-02-27  Dan Nicolaescu  <dann@ics.uci.edu>

	* display.texi (Defining Faces): Add description for min-colors.
	Update example.

2004-02-23  Luc Teirlinck  <teirllm@auburn.edu>

	* abbrevs.texi: Various corrections and clarifications in addition
	to the following:
	(Abbrev Tables): Delete add-abbrev (as suggested by RMS).

2004-02-22  Matthew Mundell  <matt@mundell.ukfsn.org>  (tiny change)

	* calendar.texi (Holiday Customizing): Quote arg of holiday-sexp.

2004-02-21  Luc Teirlinck  <teirllm@auburn.edu>

	* text.texi: Various small changes in addition to the following:
	(User-Level Deletion): Mention optional BACKWARD-ONLY argument
	to delete-horizontal-space.
	(Kill Functions, Yanking, Low-Level Kill Ring): Clarify and correct
	description of yank-handler text property at various places.

	* frames.texi (Window System Selections): Add anchor.

	* syntax.texi (Syntax Table Functions): Clarify and correct
	descriptions of make-syntax-table and copy-syntax-table.
	(Motion and Syntax): Clarify SYNTAXES argument to
	skip-syntax-forward.
	(Parsing Expressions): Mention that the return value of
	parse-partial-sexp is currently a list of ten rather than nine
	elements.
	(Categories): Various corrections and clarifications.

2004-02-17  Luc Teirlinck  <teirllm@auburn.edu>

	* markers.texi (Marker Insertion Types): Minor change.

	* locals.texi (Standard Buffer-Local Variables):
	* commands.texi (Interactive Codes, Using Interactive):
	* functions.texi (Related Topics): Fix xrefs.

2004-02-16  Luc Teirlinck  <teirllm@auburn.edu>

	* lists.texi (Sets And Lists): Update description of delete-dups.

2004-02-16  Jesper Harder  <harder@ifa.au.dk>  (tiny change)

	* keymaps.texi (Tool Bar): tool-bar-item => tool-bar-button.

2004-02-16  Jan Djärv  <jan.h.d@swipnet.se>

	* frames.texi (Parameter Access): frame-parameters arg is optional.
	modify-frame-parameters handles nil for FRAME.
	(Window Frame Parameters): menu-bar-lines and tool-bar-lines
	are all-or-nothing for certain toolkits.
	Mention parameter wait-for-wm.
	(Frames and Windows): In frame-first-window and frame-selected-window
	the arg is optional.
	(Input Focus): In redirect-frame-focus the second arg is optional.
	(Window System Selections): Mention selection type CLIPBOARD.
	Mention data-type UTF8_STRING.
	Mention numbering of cut buffers.
	(Resources): Describe x-resource-name.

2004-02-16  Richard M. Stallman  <rms@gnu.org>

	* windows.texi (Buffers and Windows): Delete false table
	about all-frames.

	* syntax.texi (Parsing Expressions): Delete old caveat
	about parse-sexp-ignore-comments.

	* streams.texi (Output Variables): Add print-quoted.

	* lists.texi (Building Lists): Minor cleanup.

	* hash.texi (Creating Hash): Correct and clarify doc of WEAK values.

	* display.texi (Overlays): Explain overlays use markers.
	(Managing Overlays): Explain front-advance and rear-advance
	in more detail.

	* loading.texi (Unloading): Document unload-feature-special-hooks.
	Get rid of fns-NNN.el file.

2004-02-16  Matthew Mundell  <matt@mundell.ukfsn.org>  (tiny change)

	* help.texi (Describing Characters): Fix text-char-description
	example output.

	* edebug.texi (Using Edebug): Fix example.

	* debugging.texi (Internals of Debugger): Fix return value.

	* files.texi (Changing Files): Fix argname.

	* calendar.texi: Fix parens, and default values.

	* display.texi, frames.texi, internals.texi, modes.texi: Minor fixes.
	* nonascii.texi, objects.texi, os.texi: Minor fixes.
	* searching.texi, text.texi, tips.texi, windows.texi: Minor fixes.

	* positions.texi (Text Lines): Don't add -1 in current-line.

2004-02-16  Richard M. Stallman  <rms@gnu.org>

	* compile.texi (Compiler Errors): if-boundp feature applies to cond.

2004-02-16  Jesper Harder  <harder@ifa.au.dk>  (tiny change)

	* processes.texi (Low-Level Network): Fix a typo.

2004-02-12  Kim F. Storm  <storm@cua.dk>

	* display.texi (Fringes): Use consistent wording.
	Note that window-fringe's window arg is optional.
	(Scroll Bars): Use consistent wording.

2004-02-11  Luc Teirlinck  <teirllm@auburn.edu>

	* tips.texi (Comment Tips): Document the new conventions for
	commenting out code.

2004-02-07  Jan Djärv  <jan.h.d@swipnet.se>

	* positions.texi (Text Lines): Add missing end defun.

2004-02-07  Kim F. Storm  <storm@cua.dk>

	* positions.texi (Text Lines): Add line-number-at-pos.

2004-02-06  John Paul Wallington  <jpw@gnu.org>

	* display.texi (Button Properties, Button Buffer Commands):
	mouse-2 invokes button, not down-mouse-1.

2004-02-04  Jason Rumney  <jasonr@gnu.org>

	* makefile.w32-in: Sync with Makefile.in changes.

2004-02-03  Luc Teirlinck  <teirllm@auburn.edu>

	* minibuf.texi (Text from Minibuffer): Various corrections and
	clarifications.
	(Object from Minibuffer): Correct Lisp description of
	read-minibuffer.
	(Minibuffer History): Clarify description of cons values for
	HISTORY arguments.
	(Basic Completion): Various corrections and clarifications.
	Add completion-regexp-list.
	(Minibuffer Completion): Correct and clarify description of
	completing-read.
	(Completion Commands): Mention Partial Completion mode.
	Various other minor changes.
	(High-Level Completion): Various corrections and clarifications.
	(Reading File Names): Ditto.
	(Minibuffer Misc): Ditto.

2004-01-26  Luc Teirlinck  <teirllm@auburn.edu>

	* strings.texi (Text Comparison): assoc-string also matches
	elements of alists that are strings instead of conses.
	(Formatting Strings): Standardize Texinfo usage.  Update index
	entries.

2004-01-20  Luc Teirlinck  <teirllm@auburn.edu>

	* lists.texi (Sets And Lists): Add delete-dups.

2004-01-15  Luc Teirlinck  <teirllm@auburn.edu>

	* edebug.texi (Instrumenting Macro Calls): `declare' is not a
	special form.
	* macros.texi (Defining Macros): Update description of `declare',
	which now is a macro.
	(Wrong Time): Fix typos.

2004-01-14  Luc Teirlinck  <teirllm@auburn.edu>

	* compile.texi (Compilation Functions): Expand descriptions of
	`compile-defun', `byte-compile-file', `byte-recompile-directory'
	and `batch-byte-compile'.  In particular, mention and describe
	all optional arguments.
	(Disassembly): Correct and clarify the description of `disassemble'.

2004-01-11  Luc Teirlinck  <teirllm@auburn.edu>

	* searching.texi: Various small changes in addition to the
	following.
	(Regexp Example): Adapt to new value of `sentence-end'.
	(Regexp Functions): The PAREN argument to `regexp-opt' can be
	`words'.
	(Search and Replace): Add usage note for `perform-replace'.
	(Entire Match Data): Mention INTEGERS and REUSE arguments to
	`match-data'.
	(Standard Regexps): Update for new values of `paragraph-start'
	and `sentence-end'.

2004-01-07  Luc Teirlinck  <teirllm@auburn.edu>

	* files.texi (Saving Buffers): Clarify descriptions of
	`write-contents-functions' and `before-save-hook'.
	Make the defvar's for `before-save-hook' and `after-save-hook'
	into defopt's.

2004-01-07  Kim F. Storm  <storm@cua.dk>

	* commands.texi (Click Events): Describe new image and
	width/height elements of click events.
	(Accessing Events): Add posn-string, posn-image, and
	posn-object-width-height.  Change posn-object to return either
	image or string object.

2004-01-01  Simon Josefsson  <jas@extundo.com>

	* hooks.texi (Standard Hooks): Add before-save-hook.
	* files.texi (Saving Buffers): Likewise.

2004-01-03  Richard M. Stallman  <rms@gnu.org>

	* frames.texi (Frames and Windows): Delete frame-root-window.

2004-01-03  Luc Teirlinck  <teirllm@auburn.edu>

	* eval.texi, hash.texi, help.texi, symbols.texi: Add anchors.

	* functions.texi: Various small changes in addition to the
	following.
	(What Is a Function): `functionp' returns nil for macros.
	Clarify behavior of this and following functions for symbol arguments.
	(Function Documentation): Add `\' in front of (fn @var{arglist})
	and explain why.
	(Defining Functions): Mention DOCSTRING argument to `defalias'.
	Add anchor.
	(Mapping Functions): Add anchor.  Unquote nil in mapcar* example.

2004-01-01  Miles Bader  <miles@gnu.org>

	* display.texi (Buttons): New section.

2003-12-31  Andreas Schwab  <schwab@suse.de>

	* numbers.texi (Math Functions): sqrt reports a domain-error
	error.
	(Float Basics): Use `(/ 0.0 0.0)' instead of `(sqrt -1.0)'.

2003-12-30  Luc Teirlinck  <teirllm@auburn.edu>

	* tips.texi (Documentation Tips): Update item on hyperlinks in
	documentation strings.

	* errors.texi (Standard Errors): Various small corrections and
	additions.

	* control.texi: Various small changes in addition to the
	following.
	(Signaling Errors): Provide some more details on how `signal'
	constructs the error message.  Add anchor to the definition of
	`signal'.
	(Error Symbols): Describe special treatment of `quit'.
	(Cleanups): Rename BODY argument of `unwind-protect' to BODY-FORM
	to emphasize that it has to be a single form.

	* buffers.texi: Add anchor.

2003-12-29  Richard M. Stallman  <rms@gnu.org>

	* windows.texi (Choosing Window): Add same-window-p, special-display-p.
	(Window Configurations): Add window-configuration-frame.

	* variables.texi (Creating Buffer-Local): Add local-variable-if-set-p.

	* text.texi (Examining Properties): Add get-char-property-and-overlay.
	Change arg name in get-char-property.
	(Special Properties): Update handling of keymap property.

	* strings.texi (Modifying Strings): Add clear-string.
	(Text Comparison): Add assoc-string and remove
	assoc-ignore-case, assoc-ignore-representation.

	* os.texi (Time of Day): Add set-time-zone-rule.

	* numbers.texi (Math Functions): asin, acos, log, log10
	report domain-error errors.

	* nonascii.texi (Converting Representations):
	Add multibyte-char-to-unibyte and unibyte-char-to-multibyte.
	(Encoding and I/O): Add file-name-coding-system.

	* modes.texi (Search-based Fontification): Explain that
	face specs are symbols with face names as values.

	* minibuf.texi (Minibuffer Misc): Add set-minibuffer-window.

	* lists.texi (Building Lists): remq moved elsewhere.
	(Sets And Lists): remq moved here.
	(Association Lists): Refer to assoc-string.

	* internals.texi (Garbage Collection): Add memory-use-counts.

	* frames.texi (Frames and Windows): Add set-frame-selected-window
	and frame-root-window.

	* files.texi (Contents of Directories):
	Add directory-files-and-attributes.

	* display.texi (Refresh Screen): Add force-window-update.
	(Invisible Text): Explain about moving point out of invis text.
	(Overlay Properties): Add overlay-properties.
	(Managing Overlays): Add overlayp.
	(GIF Images): Invalid image number displays a hollow box.

	* buffers.texi (Buffer Modification): Add restore-buffer-modified-p.
	(Killing Buffers): Add buffer-live-p.

2003-12-25  Markus Rost  <rost@mathematik.uni-bielefeld.de>

	* display.texi (Fringes): Fix typo "set-buffer-window".

2003-12-24  Luc Teirlinck  <teirllm@auburn.edu>

	* display.texi, eval.texi, help.texi, internals.texi, loading.texi:
	* nonascii.texi, processes.texi, tips.texi, variables.texi:
	Add or change various xrefs and anchors.

	* commands.texi: Replace all occurrences of @acronym{CAR} with
	@sc{car}, for consistency with the rest of the Elisp manual.
	`car' and `cdr' are historically acronyms, but are no longer
	widely thought of as such.

	* internals.texi (Pure Storage): Mention that `purecopy' does not
	copy text properties.
	(Object Internals): Now 29 bits are used (in most implementations)
	to address Lisp objects.

	* variables.texi (Variables with Restricted Values): New node.

	* objects.texi (Lisp Data Types): Mention that certain variables
	can only take on a restricted set of values and add an xref to
	the new node "Variables with Restricted Values".

	* eval.texi (Function Indirection): Describe the errors that
	`indirect-function' can signal.
	(Eval): Clarify the descriptions of `eval-region' and `values'.
	Describe `eval-buffer' instead of `eval-current-buffer' and
	mention `eval-current-buffer' as an alias for `current-buffer'.
	Correct the description and mention all optional arguments.

	* nonascii.texi: Various small changes in addition to the
	following.
	(Converting Representations): Clarify behavior of
	`string-make-multibyte' and `string-to-multibyte' for unibyte all
	ASCII arguments.
	(Character Sets): Document the variable `charset-list' and adapt
	the definition of the function `charset-list' accordingly.
	(Translation of Characters): Clarify use of generic characters in
	`make-translation-table'.  Clarify and correct the description of
	the use of translation tables in encoding and decoding.
	(User-Chosen Coding Systems): Correct and clarify the description
	of `select-safe-coding-system'.
	(Default Coding Systems): Clarify description of
	`file-coding-system-alist'.

2003-11-30  Luc Teirlinck  <teirllm@auburn.edu>

	* strings.texi (Text Comparison): Correctly describe when two
	strings are `equal'.  Combine and clarify descriptions of
	`assoc-ignore-case' and `assoc-ignore-representation'.

	* objects.texi (Non-ASCII in Strings): Clarify description of
	when a string is unibyte or multibyte.
	(Bool-Vector Type): Update examples.
	(Equality Predicates): Correctly describe when two strings are
	`equal'.

2003-11-29  Luc Teirlinck  <teirllm@auburn.edu>

	* lists.texi (Building Lists): `append' no longer accepts integer
	arguments.  Update the description of `number-sequence' to reflect
	recent changes.
	(Sets And Lists): Describe `member-ignore-case' after `member'.

2003-11-27  Kim F. Storm  <storm@cua.dk>

	* commands.texi (Click Events): Click object may be an images.
	Describe (dx . dy) element of click positions.
	(Accessing Events): Remove duplicate posn-timestamp.
	New functions posn-object and posn-object-x-y.

2003-11-23  Kim F. Storm  <storm@cua.dk>

	* commands.texi (Click Events): Describe enhancements to event
	position lists, including new text-pos and (col . row) items.
	Mention left-fringe and right-fringe area events.
	(Accessing Events): New functions posn-area and
	posn-actual-col-row.  Mention posn-timestamp.  Mention that
	posn-point in non-text area still returns buffer position.
	Clarify posn-col-row.

2003-11-21  Lars Hansen  <larsh@math.ku.dk>

	* files.texi (File Attributes): Describe new parameter ID-FORMAT.
	* anti.texi (File Attributes): Describe removed parameter
	ID-FORMAT.

2003-11-20  Luc Teirlinck  <teirllm@auburn.edu>

	* positions.texi (Positions): Mention that, if a marker is used as
	a position, its buffer is ignored.

	* markers.texi (Overview of Markers): Mention it here too.

2003-11-12  Luc Teirlinck  <teirllm@auburn.edu>

	* numbers.texi (Numeric Conversions): Not just `floor', but also
	`truncate', `ceiling' and `round' accept optional argument DIVISOR.

2003-11-10  Luc Teirlinck  <teirllm@auburn.edu>

	* markers.texi (Creating Markers): Specify insertion type of
	created markers.  Add xref to `Marker Insertion Types'.
	Second argument to `copy-marker' is optional.
	(Marker Insertion Types): Mention that most markers are created
	with insertion type nil.
	(The Mark): Correctly describe when `mark' signals an error.
	(The Region): Correctly describe when `region-beginning' and
	`region-end' signal an error.

2003-11-08  Luc Teirlinck  <teirllm@auburn.edu>

	* hash.texi (Creating Hash): Clarify description of `eql'.
	`makehash' is obsolete.
	(Hash Access): Add Common Lisp notes for `remhash' and `clrhash'.

	* positions.texi (Point): Change description of `buffer-end', so
	that it is also correct for floating point arguments.
	(List Motion): Correct argument lists of `beginning-of-defun' and
	`end-of-defun'.
	(Excursions): Add xref to `Marker Insertion Types'.
	(Narrowing): Argument to `narrow-to-page' is optional.

2003-11-06  Luc Teirlinck  <teirllm@auburn.edu>

	* streams.texi (Output Streams): Clarify behavior of point for
	marker output streams.

2003-11-04  Luc Teirlinck  <teirllm@auburn.edu>

	* variables.texi (Defining Variables): Second argument to
	`defconst' is not optional.
	(Setting Variables): Mention optional argument APPEND to
	`add-to-list'.
	(Creating Buffer-Local): Expand description of
	`make-variable-buffer-local'.
	(Frame-Local Variables): Expand description of
	`make-variable-frame-local'.
	(Variable Aliases): Correct description of optional argument
	DOCSTRING to `defvaralias'.  Mention return value of
	`defvaralias'.
	(File Local Variables): Add xref to `File variables' in Emacs
	Manual.  Correct description of `hack-local-variables'.  Mention
	`safe-local-variable' property.  Mention optional second argument
	to `risky-local-variable-p'.

2003-11-03  Luc Teirlinck  <teirllm@auburn.edu>

	* symbols.texi (Symbol Plists): Mention return value of `setplist'.

2003-11-02  Jesper Harder  <harder@ifa.au.dk>  (tiny change)

	* anti.texi, backups.texi, commands.texi, customize.texi:
	* display.texi, files.texi, internals.texi, keymaps.texi:
	* loading.texi, modes.texi, nonascii.texi, numbers.texi:
	* objects.texi, os.texi, positions.texi, processes.texi:
	* searching.texi, sequences.texi, streams.texi, strings.texi:
	* syntax.texi, text.texi: Replace @sc{foo} with @acronym{FOO}.

2003-10-27  Luc Teirlinck  <teirllm@auburn.edu>

	* strings.texi (Creating Strings): Argument START to `substring'
	can not be `nil'.  Expand description of
	`substring-no-properties'.  Correct description of `split-string',
	especially with respect to empty matches.  Prevent very bad line
	break in definition of `split-string-default-separators'.
	(Text Comparison): `string=' and `string<' also accept symbols as
	arguments.
	(String Conversion): More completely describe argument BASE in
	`string-to-number'.
	(Formatting Strings): `%s' and `%S' in `format' do require
	corresponding object.  Clarify behavior of numeric prefix after
	`%' in `format'.
	(Case Conversion): The argument to `upcase-initials' can be a
	character.

2003-10-27  Kenichi Handa  <handa@m17n.org>

	* display.texi (Fontsets): Fix texinfo usage.

2003-10-25  Kenichi Handa  <handa@m17n.org>

	* display.texi (Fontsets): Add description of the function
	set-fontset-font.

2003-10-23  Luc Teirlinck  <teirllm@auburn.edu>

	* display.texi (Temporary Displays): Add xref to `Documentation
	Tips'.

	* functions.texi (Function Safety): Use inforef instead of pxref
	for SES.

2003-10-23  Andreas Schwab  <schwab@suse.de>

	* Makefile.in (TEX, texinputdir): Don't define.
	(TEXI2DVI): Define.
	(srcs): Remove $(srcdir)/index.perm and $(srcdir)/index.unperm,
	add $(srcdir)/index.texi.
	($(infodir)/elisp): Remove index.texi dependency.
	(elisp.dvi): Likewise.  Use $(TEXI2DVI).
	(index.texi): Remove target.
	(dist): Don't link $(srcdir)/permute-index.
	(clean): Don't remove index.texi.

	* permute-index, index.perm: Remove.
	* index.texi: Rename from index.unperm.

2003-10-22  Luc Teirlinck  <teirllm@auburn.edu>

	* tips.texi (Documentation Tips): Document new behavior for face
	and variable hyperlinks in Help mode.

2003-10-21  Luc Teirlinck  <teirllm@auburn.edu>

	* objects.texi (Integer Type): Update for extra bit of integer range.
	(Character Type): Ditto.

2003-10-16  Eli Zaretskii  <eliz@gnu.org>

	* numbers.texi (Integer Basics): Add index entries for reading
	numbers in hex, octal, and binary.

2003-10-16  Lute Kamstra  <lute@gnu.org>

	* modes.texi (Mode Line Format): Mention force-mode-line-update's
	argument.

2003-10-13  Luc Teirlinck  <teirllm@auburn.edu>

	* windows.texi (Choosing Window): Fix typo.
	* edebug.texi (Edebug Execution Modes): Fix typo.

2003-10-13  Richard M. Stallman  <rms@gnu.org>

	* windows.texi (Basic Windows): A window has fringe settings,
	display margins and scroll-bar settings.
	(Splitting Windows): Doc split-window return value.
	Clean up one-window-p.
	(Selecting Windows): Fix typo.
	(Cyclic Window Ordering): Explain frame as ALL-FRAMES in next-window.
	(Buffers and Windows): In set-window-buffer, explain effect
	on fringe settings and scroll bar settings.
	(Displaying Buffers): In pop-to-buffer, explain nil as buffer arg.
	(Choosing Window): Use defopt for pop-up-frame-function.
	For special-display-buffer-names, explain same-window and same-frame.
	Clarify window-dedicated-p return value.
	(Textual Scrolling): scroll-up and scroll-down can get an error.
	(Horizontal Scrolling): Clarify auto-hscroll-mode.
	Clarify set-window-hscroll.
	(Size of Window): Don't mention tool bar in window-height.
	(Coordinates and Windows): Explain what coordinates-in-window-p
	returns for fringes and display margins.
	(Window Configurations): Explain saving fringes, etc.

	* tips.texi (Library Headers): Clean up Documentation.

	* syntax.texi (Parsing Expressions): Clean up forward-comment
	and parse-sexp-lookup-properties.

	* sequences.texi (Sequence Functions): sequencep accepts bool-vectors.

	* os.texi (System Environment): Clean up text for load-average errors.

	* modes.texi (Hooks): Don't explain local hook details at front.
	Clarify run-hooks and run-hook-with-args a little.
	Clean up add-hook and remove-hook.

	* edebug.texi (Edebug Execution Modes): Clarify t.
	Document edebug-sit-for-seconds.
	(Coverage Testing): Document C-x X = and =.
	(Instrumenting Macro Calls): Fix typo.
	(Specification List): Don't index the specification keywords.

2003-10-10  Kim F. Storm  <storm@cua.dk>

	* processes.texi (Network): Introduce make-network-process.

2003-10-09  Luc Teirlinck  <teirllm@auburn.edu>

	* tips.texi (Library Headers): Fix typo.

2003-10-07  Juri Linkov  <juri@jurta.org>

	* modes.texi (Imenu): Mention imenu-create-index-function's
	default value.  Explain submenus better.

2003-10-07  Lute Kamstra  <lute@gnu.org>

	* modes.texi (Faces for Font Lock): Fix typo.
	(Hooks): Explain how buffer-local hook variables can refer to
	global hook variables.
	Various minor clarifications.

2003-10-06  Lute Kamstra  <lute@gnu.org>

	* tips.texi (Coding Conventions): Mention naming conventions for
	hooks.

2003-10-05  Luc Teirlinck  <teirllm@auburn.edu>

	* loading.texi (Library Search): Correct default value of
	load-suffixes.
	(Named Features): Fix typo.

2003-10-05  Richard M. Stallman  <rms@gnu.org>

	* loading.texi (Named Features): In `provide',
	say how to test for subfeatures.
	(Unloading): In unload-feature, use new var name
	unload-feature-special-hooks.

2003-10-03  Lute Kamstra  <lute@gnu.org>

	* modes.texi (Major Mode Conventions): Mention third way to set up
	Imenu.
	(Imenu): A number of small fixes.
	Delete documentation of internal variable imenu--index-alist.
	Document the return value format of imenu-create-index-function
	functions.

2003-09-30  Richard M. Stallman  <rms@gnu.org>

	* processes.texi (Network): Say what stopped datagram connections do.

	* lists.texi (Association Lists): Clarify `assq-delete-all'.

	* display.texi (Overlay Properties): Clarify `evaporate' property.

2003-09-29  Lute Kamstra  <lute@gnu.org>

	* modes.texi (Mode Line Data): Explain when symbols in mode-line
	constructs should be marked as risky.
	Change cons cell into proper list.
	(Mode Line Variables): Change cons cell into proper list.

2003-09-26  Lute Kamstra  <lute@gnu.org>

	* modes.texi (Mode Line Data): Document the :propertize construct.
	(Mode Line Variables): Reorder the descriptions of the variables
	to match their order in the default mode-line-format.
	Describe the new variables mode-line-position and mode-line-modes.
	Update the default values of mode-line-frame-identification,
	minor-mode-alist, and default-mode-line-format.
	(Properties in Mode): Mention the :propertize construct.

2003-09-26  Richard M. Stallman  <rms@gnu.org>

	* buffers.texi, commands.texi, debugging.texi, eval.texi:
	* loading.texi, minibuf.texi, text.texi, variables.texi:
	Avoid @strong{Note:}.

2003-09-26  Richard M. Stallman  <rms@gnu.org>

	* keymaps.texi (Remapping Commands): Fix typo.

2003-09-23  Luc Teirlinck  <teirllm@mail.auburn.edu>

	* processes.texi (Low-Level Network): Fix typo.

2003-09-23  Kim F. Storm  <storm@cua.dk>

	* processes.texi (Network, Network Servers): Fix typos.
	(Low-Level Network): Add timeout value for :server keyword.
	Add new option keywords to make-network-process.
	Add set-network-process-options.
	Explain how to test availability of network options.

2003-09-19  Richard M. Stallman  <rms@gnu.org>

	* text.texi (Motion by Indent): Arg to
	backward-to-indentation and forward-to-indentation is optional.

	* strings.texi (Creating Strings): Add substring-no-properties.

	* processes.texi
	(Process Information): Add list-processes arg QUERY-ONLY.
	Delete process-contact from here.
	Add new status values for process-status.
	Add process-get, process-put, process-plist, set-process-plist.
	(Synchronous Processes): Add call-process-shell-command.
	(Signals to Processes): signal-process allows process objects.
	(Network): Complete rewrite.
	(Network Servers, Datagrams, Low-Level Network): New nodes.

	* positions.texi (Word Motion): forward-word, backward-word
	arg is optional.  Reword.

	* abbrevs.texi (Defining Abbrevs): Index no-self-insert.

	* variables.texi (Creating Buffer-Local):
	Delete duplicate definition of buffer-local-value.
	(File Local Variables): Explain about discarding text props.

2003-09-11  Richard M. Stallman  <rms@gnu.org>

	* minibuf.texi (Intro to Minibuffers): Explain that the minibuffer
	changes variables that record input events.
	(Minibuffer Misc): Add minibuffer-selected-window.

	* lists.texi (Building Lists): Add copy-tree.

	* display.texi (Fontsets): Add char-displayable-p.
	(Scroll Bars): New node.

2003-09-08  Lute Kamstra  <lute@gnu.org>

	* modes.texi (%-Constructs): Document new `%i' and `%I'
	constructs.

2003-09-03  Peter Runestig  <peter@runestig.com>

	* makefile.w32-in: New file.

2003-08-29  Richard M. Stallman  <rms@gnu.org>

	* display.texi (Overlay Properties): Clarify how priorities
	affect use of the properties.

2003-08-19  Luc Teirlinck  <teirllm@mail.auburn.edu>

	* customize.texi (Type Keywords): Correct the description of
	`:help-echo' in the case where `motion-doc' is a function.

2003-08-14  John Paul Wallington  <jpw@gnu.org>

	* modes.texi (Emulating Mode Line): Subsection, not section.

2003-08-13  Richard M. Stallman  <rms@gnu.org>

	* elisp.texi (Top): Update subnode lists in menu.

	* text.texi (Insertion): Add insert-buffer-substring-no-properties.
	(Kill Functions): kill-region has new arg yank-handler.
	(Yanking): New node.
	(Yank Commands): Add yank-undo-function.
	(Low-Level Kill Ring):
	kill-new and kill-append have new arg yank-handler.
	(Changing Properties): Add remove-list-of-text-properties.
	(Atomic Changes): New node.

	* symbols.texi (Other Plists): Add lax-plist-get, lax-plist-put.

	* streams.texi (Output Variables): Add eval-expression-print-length
	and eval-expression-print-level.

	* os.texi (Time Conversion): For encode-time, explain limits on year.

	* objects.texi (Character Type): Define anchor "modifier bits".

	* modes.texi (Emulating Mode Line): New node.
	(Search-based Fontification): Font Lock uses font-lock-face property.
	(Other Font Lock Variables): Likewise.

	* keymaps.texi (Format of Keymaps): Keymaps contain char tables,
	not vectors.
	(Active Keymaps): Add emulation-mode-map-alists.
	(Functions for Key Lookup): key-binding has new arg no-remap.
	(Remapping Commands): New node.
	(Scanning Keymaps): where-is-internal has new arg no-remap.
	(Tool Bar): Add tool-bar-local-item-from-menu.
	Clarify when to use tool-bar-add-item-from-menu.

	* commands.texi (Interactive Call): commandp has new arg.
	(Command Loop Info): Add this-original-command.

2003-08-06  John Paul Wallington  <jpw@gnu.org>

	* compile.texi (Compiler Errors): Say `@end defmac' after `@defmac'.

	* display.texi (Warning Basics): Fix typo.
	(Fringes): Add closing curly bracket and fix typo.

	* elisp.texi (Top): Fix typo.

2003-08-05  Richard M. Stallman  <rms@gnu.org>

	* elisp.texi: Update lists of subnodes.

	* windows.texi (Buffers and Windows): set-window-buffer has new arg.

	* variables.texi (Local Variables): Use lc for example variable names.

	* tips.texi (Library Headers): Explain where to put -*-.

	* strings.texi (Creating Strings): Fix xref for vconcat.

	* sequences.texi (Vector Functions):
	vconcat no longer allows integer args.

	* minibuf.texi (Reading File Names): read-file-name has new
	arg PREDICATE.  New function read-directory-name.

	* macros.texi (Defining Macros): Give definition of `declare'.
	(Indenting Macros): New node.

	* frames.texi (Parameter Access): Add modify-all-frames-parameters.
	(Window Frame Parameters): Make separate table of parameters
	that are coupled with specific face attributes.
	(Deleting Frames): delete-frame-hooks renamed to
	delete-frame-functions.

	* files.texi (Magic File Names): Add file-remote-p.
	Clarify file-local-copy.

	* edebug.texi (Instrumenting Macro Calls): Don't define `declare'
	here; instead xref Defining Macros.

	* display.texi (Warnings): New node, and subnodes.
	(Fringes): New node.

	* debugging.texi (Test Coverage): New node.

	* compile.texi (Compiler Errors): Explain with-no-warnings
	and other ways to suppress warnings.

	* commands.texi (Interactive Call): Minor clarification.

	* buffers.texi (Buffer File Name): set-visited-file-name
	renames the buffer too.

	* abbrevs.texi (Abbrev Tables): Add copy-abbrev-table.

2003-07-24  Markus Rost  <rost@math.ohio-state.edu>

	* abbrevs.texi (Abbrev Expansion): Use \s syntax in example.

2003-07-22  Markus Rost  <rost@math.ohio-state.edu>

	* internals.texi (Garbage Collection): Fix previous change.

2003-07-22  Richard M. Stallman  <rms@gnu.org>

	* files.texi (Truenames): Add LIMIT arg to file-chase-links.

	* display.texi (Width): Use \s syntax in example.
	(Font Selection): Add face-font-rescale-alist.

	* modes.texi (Imenu): Add xref to Emacs Manual node on Imenu.
	Remove spurious indent in example.

	* lists.texi (Building Lists): Add number-sequence.

	* internals.texi (Garbage Collection): Add gcs-done, gc-elapsed.

	* functions.texi (Function Documentation): Explain how to
	show calling convention explicitly in the doc string.

	* windows.texi (Selecting Windows): save-selected-window saves
	selected window of each frame.
	(Window Configurations): Minor change.

	* syntax.texi (Syntax Table Functions): Use \s syntax in examples.

	* streams.texi (Output Variables): Add print-continuous-numbering
	and print-number-table.

	* processes.texi (Decoding Output): New node.

	* os.texi (Time Conversion): decode-time arg is optional.

	* objects.texi (Character Type): Don't use space as example for \.
	Make list of char names and \-sequences correspond.
	Explain that \s is not used in strings.  `\ ' needs space after.

	* nonascii.texi (Converting Representations): Add string-to-multibyte.
	(Translation of Characters): Add translation-table-for-input.
	(Default Coding Systems): Add auto-coding-functions.
	(Explicit Encoding): Add decode-coding-inserted-region.
	(Locales): Add locale-info.

	* minibuf.texi (Basic Completion): Describe test-completion.
	Collections can be lists of strings.
	Clean up lazy-completion-table.
	(Programmed Completion): Mention test-completion.
	Clarify why lambda expressions are not accepted.
	(Minibuffer Misc): Describe minibufferp.

2003-07-14  Richard M. Stallman  <rms@gnu.org>

	* buffers.texi (Killing Buffers): kill-buffer-hook is perm local.

	* windows.texi (Selecting Windows): New arg to select-window.
	(Selecting Windows): Add with-selected-window.
	(Size of Window): Add window-inside-edges, etc.

	* internals.texi (Garbage Collection): Add post-gc-hook.

	* processes.texi (Subprocess Creation): Add exec-suffixes.

	* keymaps.texi (Functions for Key Lookup): Add current-active-maps.
	(Scanning Keymaps): Add map-keymaps.
	(Defining Menus): Add keymap-prompt.

	* numbers.texi (Integer Basics): Add most-positive-fixnum,
	most-negative-fixnum.

	* compile.texi (Byte Compilation): Explain no-byte-compile.
	(Compiler Errors): New node.

	* os.texi (User Identification): user-uid, user-real-uid
	can return float.

	* modes.texi (Major Mode Conventions): Explain about run-mode-hooks
	and about derived modes.
	(Minor Modes): Add minor-mode-list.
	(Defining Minor Modes): Keyword args for define-minor-mode.
	(Search-based Fontification): Explain managing other properties.
	(Other Font Lock Variables): Add font-lock-extra-managed-props.
	(Faces for Font Lock): Add font-lock-preprocessor-face.
	(Hooks): Add run-mode-hooks and delay-mode-hooks.

	* variables.texi (Creating Buffer-Local): Add buffer-local-value.
	(Variable Aliases): Clarify defvaralias.

	* loading.texi (Library Search): Add load-suffixes.

	* minibuf.texi (Basic Completion): Add lazy-completion-table.
	(Programmed Completion): Add dynamic-completion-table.

	* files.texi (Changing Files): copy-file allows dir as NEWNAME.
	(Magic File Names): Specify precedence order of handlers.

	* commands.texi (Command Overview): Emacs server runs pre-command-hook
	and post-command-hook.
	(Waiting): New calling convention for sit-for.

	* text.texi (Special Properties): local-map and keymap properties
	apply based on their stickiness.

2003-07-07  Richard M. Stallman  <rms@gnu.org>

	* modes.texi (Minor Mode Conventions): Specify only some kinds
	of list values as args to minor modes.

	* files.texi (File Name Expansion): Warn about iterative use
	of substitute-in-file-name.

	* advice.texi (Activation of Advice): Clean up previous change.

2003-07-06  Markus Rost  <rost@math.ohio-state.edu>

	* advice.texi (Activation of Advice): Note that ad-start-advice is
	turned on by default.

2003-06-30  Richard M. Stallman  <rms@gnu.org>

	* text.texi (Buffer Contents): Document current-word.
	(Change Hooks): Not called for *Messages*.

	* functions.texi (Defining Functions): Explain about redefining
	primitives.
	(Function Safety): Rename.  Minor changes.
	Comment out the detailed criteria for what is safe.

2003-06-22  Andreas Schwab  <schwab@suse.de>

	* objects.texi (Symbol Type): Fix description of examples.

2003-06-16  Andreas Schwab  <schwab@suse.de>

	* hash.texi (Creating Hash): Fix description of :weakness.

2003-06-13  Kai Großjohann  <kai.grossjohann@gmx.net>

	* files.texi (Changing Files): copy-file copies file modes, too.

2003-05-28  Richard M. Stallman  <rms@gnu.org>

	* strings.texi (Creating Strings): Clarify split-string.

2003-05-22  Stephen J. Turnbull  <stephen@xemacs.org>

	* strings.texi (Creating Strings): Update split-string specification
	and examples.

2003-05-19  Richard M. Stallman  <rms@gnu.org>

	* elisp.texi: Correct invariant section names.

2003-04-20  Richard M. Stallman  <rms@gnu.org>

	* os.texi (Timers): Explain about timers and quitting.

2003-04-19  Richard M. Stallman  <rms@gnu.org>

	* internals.texi (Writing Emacs Primitives): Strings are
	no longer special for GCPROs.  Mention GCPRO5, GCPRO6.
	Explain GCPRO convention for varargs function args.

2003-04-16  Richard M. Stallman  <rms@gnu.org>

	* minibuf.texi (Minibuffer Misc): Document fn minibuffer-message.

2003-04-08  Richard M. Stallman  <rms@gnu.org>

	* files.texi (Kinds of Files): Correct return value of file-symlink-p.

2003-02-13  Kim F. Storm  <storm@cua.dk>

	* objects.texi (Character Type): New \s escape for space.

2003-01-31  Joe Buehler  <jhpb@draco.hekimian.com>

	* os.texi (System Environment): Add cygwin system-type.

2003-01-25  Richard M. Stallman  <rms@gnu.org>

	* keymaps.texi: Document that a symbol can act as a keymap.

2003-01-13  Richard M. Stallman  <rms@gnu.org>

	* text.texi (Changing Properties): Say string indices are origin-0.

	* positions.texi (Screen Lines) <compute-motion>:
	Correct order of elts in return value.

	* keymaps.texi (Changing Key Bindings) <define-key>: Mention
	how to define a default binding.

2002-12-07  Markus Rost  <rost@math.ohio-state.edu>

	* loading.texi (Unloading): Fix recent change for load-history.

	* customize.texi (Simple Types): Clarify description of custom
	type 'number.  Describe new custom type 'float.

2002-12-04  Markus Rost  <rost@math.ohio-state.edu>

	* variables.texi (File Local Variables): Fix typo.

2002-10-23  Kai Großjohann  <kai.grossjohann@uni-duisburg.de>

	From Michael Albinus <Michael.Albinus@alcatel.de>.

	* README: Target for Info file is `make info'.

	* files.texi (File Name Components): Fix typos in
	`file-name-sans-extension'.
	(Magic File Names): Complete list of operations for magic file
	name handlers.

2002-09-16  Jonathan Yavner  <jyavner@engineer.com>

	* variables.texi (File Local Variables): New function
	risky-local-variable-p.

2002-09-15  Jonathan Yavner  <jyavner@engineer.com>

	* functions.texi (Function safety): New node about unsafep.

2002-08-05  Per Abrahamsen  <abraham@dina.kvl.dk>

	* customize.texi (Splicing into Lists): Fix example.
	Reported by Fabrice Bauzac <fabrice.bauzac@wanadoo.fr>.

2002-06-17  Juanma Barranquero  <lektu@terra.es>

	* frames.texi (Display Feature Testing): Fix typo.

2002-06-12  Andreas Schwab  <schwab@suse.de>

	* frames.texi (Initial Parameters, Resources): Fix references to
	the Emacs manual.

2002-05-13  Kim F. Storm  <storm@cua.dk>

	* variables.texi (Intro to Buffer-Local): Update warning and
	example relating to changing buffer inside let.

2002-03-10  Jan Djärv  <jan.h.d@swipnet.se>

	* os.texi (Session Management): New node about X Session management.

2002-01-18  Eli Zaretskii  <eliz@is.elta.co.il>

	* elisp.texi (VERSION): Set to 2.9.  Update the version of Emacs
	to which the manual corresponds, and the copyright years.

	* Makefile.in (VERSION): Set to 2.9.

2001-11-29  Eli Zaretskii  <eliz@is.elta.co.il>

	* elisp.texi: Change the category in @dircategory to "Emacs", to
	make it consistent with info/dir.

2001-11-25  Miles Bader  <miles@gnu.org>

	* text.texi (Fields): Describe new `limit' arg in
	field-beginning/field-end.

2001-11-17  Eli Zaretskii  <eliz@is.elta.co.il>

	* permute-index: Don't depend on csh-specific features.
	Replace the interpreter name with /bin/sh.

	* two-volume-cross-refs.txt: New file.
	* two.el: New file.
	* spellfile: New file.

2001-11-16  Eli Zaretskii  <eliz@is.elta.co.il>

	* permute-index: New file.

	* vol1.texi, vol2.texi: Renamed from elisp-vol1.texi and
	elisp-vol2.texi, respectively, to avoid file-name clashes in DOS
	8+3 restricted namespace.

	* Makefile.in (infodir): Define relative to $(srcdir).
	($(infodir)/elisp): Don't chdir into $(srcdir), but add it to the
	include directories list via -I switch to makeinfo.
	(index.texi): Use cp if both hard and symbolic links fail.

2001-11-10  Eli Zaretskii  <eliz@is.elta.co.il>

	* Makefile.in (distclean): Add.

	The following changes make ELisp manual part of the Emacs
	distribution:

	* Makefile.in: Add Copyright notice.
	(prefix): Remove.
	(infodir): Change value to "../info".
	(VPATH): New variable.
	(MAKE): Don't define.
	(texmacrodir): Don't define.
	(texinputdir): Append the existing value of TEXINPUTS.
	($(infodir)/elisp): Instead of just "elisp".  Reformat the
	command to be compatible with man/Makefile.in, and to put the
	output into ../info.
	(info): Add target.
	(installall): Target removed.

2001-10-31  Pavel Janík  <Pavel@Janik.cz>

	* tips.texi (Coding Conventions): Fix typo.

2001-10-23  Gerd Moellmann  <gerd@gnu.org>

	* Makefile.in (srcs): Add gpl.texi and doclicense.texi.

2001-10-22  Eli Zaretskii  <eliz@is.elta.co.il>

	* files.texi (File Name Components): Update the description of
	file-name-sans-extension and file-name-extension, as they now
	ignore leading dots.

2001-10-20  Gerd Moellmann  <gerd@gnu.org>

	* (Version 21.1 released.)

2001-10-19  Miles Bader  <miles@gnu.org>

	* positions.texi (Text Lines): Describe behavior of
	`beginning-of-line'/`end-of-line' in the presence of field properties.

2001-10-17  Gerd Moellmann  <gerd@gnu.org>

	* Makefile.in (VERSION): Set to 2.8.
	(manual): Use `manual-21'.

	* elisp.texi (VERSION): Add and use it where the version
	number was used.  Set it to 2.8.

	* intro.texi: Likewise.

2001-10-13  Eli Zaretskii  <eliz@is.elta.co.il>

	* files.texi (File Name Completion): Document the significance of
	a trailing slash in elements of completion-ignored-extensions.

2001-10-06  Miles Bader  <miles@gnu.org>

	* variables.texi (Variable Aliases): It's `@defmac', not `@defmacro'.

2001-10-04  Gerd Moellmann  <gerd@gnu.org>

	* variables.texi (Variable Aliases): New node.

2001-10-04  Gerd Moellmann  <gerd@gnu.org>

	* Branch for 21.1.

2001-10-02  Miles Bader  <miles@gnu.org>

	* minibuf.texi (Minibuffer Misc): Add entries for
	`minibuffer-contents', `minibuffer-contents-no-properties', and
	`delete-minibuffer-contents'.
	Correct description for `minibuffer-prompt-end'.

	* text.texi (Property Search): Correct descriptions of
	`next-char-property-change' and `previous-char-property-change'.
	Add entries for `next-single-char-property-change' and
	`previous-single-char-property-change'.
	Make operand names a bit more consistent.

2001-09-30  Eli Zaretskii  <eliz@is.elta.co.il>

	* frames.texi (Finding All Frames): Document that next-frame and
	previous-frame are local to current terminal.

2001-09-26  Eli Zaretskii  <eliz@is.elta.co.il>

	* keymaps.texi (Creating Keymaps): Fix the description of the
	result of make-keymap.

2001-09-23  Eli Zaretskii  <eliz@is.elta.co.il>

	* display.texi (Font Lookup, Attribute Functions)
	(Image Descriptors): Add cross-references to the definition of
	selected frame.

	* buffers.texi (The Buffer List): Add cross-references to the
	definition of selected frame.

	* frames.texi (Input Focus): Clarify which frame is _the_ selected
	frame at any given time.
	(Multiple Displays, Size and Position): Add a cross-reference to
	the definition of the selected frame.

2001-09-08  Eli Zaretskii  <eliz@is.elta.co.il>

	* strings.texi (String Conversion) <string-to-number>: Document
	that a float is returned for integers that are too large.

	* frames.texi (Mouse Position): Document mouse-position-function.
	(Display Feature Testing): Document display-images-p.
	(Window Frame Parameters): Document the cursor-type variable.

	* numbers.texi (Integer Basics): Document CL style read syntax for
	integers in bases other than 10.

	* positions.texi (List Motion):
	Document open-paren-in-column-0-is-defun-start.

	* lists.texi (Sets And Lists): Document member-ignore-case.

	* internals.texi (Garbage Collection): Document the used and free
	strings report.
	(Memory Usage): Document strings-consed.

	* os.texi (Time of Day): Document float-time.
	(Recording Input): Document that clear-this-command-keys clears
	the vector to be returned by recent-keys.

	* keymaps.texi (Scanning Keymaps) <where-is-internal>:
	The argument keymap can be a list.

	* nonascii.texi (User-Chosen Coding Systems)
	<select-safe-coding-system>: Document the new argument
	accept-default-p and the variable
	select-safe-coding-system-accept-default-p.  Tell what happens if
	buffer-file-coding-system is undecided.
	(Default Coding Systems): Document auto-coding-regexp-alist.

	* display.texi (The Echo Area) <message>: Document
	message-truncate-lines.
	(Glyphs): Document that the glyph table is unused on windowed
	displays.

	* help.texi (Describing Characters) <single-key-description>:
	Document the new argument no-angles.
	(Accessing Documentation) <documentation-property>: Document that
	a non-string property is evaluated.
	<documentation>: Document that the function-documentation property
	is looked for.

	* windows.texi (Selecting Windows): Document some-window.

	* text.texi (MD5 Checksum): New node, documents the md5 primitive.

	* hooks.texi (Standard Hooks): Add kbd-macro-termination-hook and
	apropos-mode-hook.

	* commands.texi (Using Interactive): Document interactive-form.
	(Keyboard Macros): Document kbd-macro-termination-hook.
	(Command Loop Info): Document that clear-this-command-keys clears
	the vector to be returned by recent-keys.

2001-09-04  Werner LEMBERG  <wl@gnu.org>

	* Makefile.in (srcdir, texinputdir): New variables.
	(srcs, index.texi, install): Use $(srcdir).
	(.PHONY): Remove elisp.dvi.
	(elisp): Use -I switch for makeinfo.
	(elisp.dvi): Use $(srcdir) and $(texinputdir).
	(installall, dist): Use $(srcdir).
	Fix path to texinfo.tex.
	(maintainer-clean): Add elisp.dvi and elisp.oaux.

2001-08-30  Gerd Moellmann  <gerd@gnu.org>

	* display.texi (Conditional Display): Adjust to API change.

	* configure: New file.

2001-07-30  Gerd Moellmann  <gerd@gnu.org>

	* commands.texi (Repeat Events): Add description of
	double-click-fuzz.

2001-05-08  Stefan Monnier  <monnier@cs.yale.edu>

	* syntax.texi (Syntax Class Table): Add the missing designator for
	comment and string fences.
	(Syntax Properties): Add a xref to syntax table internals.
	(Syntax Table Internals): Document string-to-syntax.

2001-05-07  Gerd Moellmann  <gerd@gnu.org>

	* Makefile.in (install): Use install-info command line options
	like in Emacs' Makefile.in.

2000-12-09  Miles Bader  <miles@gnu.org>

	* windows.texi (Window Start): Update documentation for
	`pos-visible-in-window-p'.

2000-11-12  Stefan Monnier  <monnier@cs.yale.edu>

	* lists.texi (Building Lists): Add footnote to explain how to add
	to the end of a list.

2000-10-25  Gerd Moellmann  <gerd@gnu.org>

	* files.texi (Visiting Functions): Typos.

2000-10-25  Kenichi Handa  <handa@etl.go.jp>

	* files.texi (Visiting Functions): Return value of
	find-file-noselect may be a list of buffers if wildcards are used.

2000-10-24  Miles Bader  <miles@lsi.nec.co.jp>

	* display.texi (Defining Faces): Document `graphic' display type
	in face specs.

2000-10-18  Kai Großjohann  <Kai.Grossjohann@CS.Uni-Dortmund.DE>

	* hooks.texi (Standard Hooks): Replace obsolete
	`after-make-frame-hook' with `after-make-frame-functions'.

	* frames.texi (Creating Frames): Ditto.

	* variables.texi (Future Local Variables): Ditto.

2000-10-16  Gerd Moellmann  <gerd@gnu.org>

	* display.texi (Other Image Types): Add description of :foreground
	and :background properties of mono PBM images.

2000-08-17  Werner LEMBERG  <wl@gnu.org>

	* .cvsignore: New file.

2000-01-05  Gerd Moellmann  <gerd@gnu.org>

	* tindex.pl: New script.

1999-12-03  Dave Love  <fx@gnu.org>

	* Makefile.in (MAKEINFO): New parameter.

1999-09-17  Richard Stallman  <rms@gnu.org>

	* Makefile.in (srcs): Add hash.texi.
	(VERSION): Update to 20.6.

1999-09-13  Richard Stallman  <rms@gnu.org>

	* Makefile.in (index.texi): If cannot make a symlink, make a hard link.

1998-08-29  Karl Heuer  <kwzh@gnu.org>

	* configure.in: New file.
	* Makefile.in: Renamed from Makefile.
	(prefix, infodir): Use value obtained from configure.
	(emacslibdir): Obsolete variable deleted.
	(dist): Distribute configure.in, configure, Makefile.in.

1998-06-12  Richard Stallman  <rms@psilocin.ai.mit.edu>

	* Makefile (INSTALL_INFO): New variable.
	(install): Run install-info.

1998-05-09  Richard Stallman  <rms@psilocin.ai.mit.edu>

	* Makefile (elisp.dvi): Add missing backslash.

1998-05-02  Richard Stallman  <rms@psilocin.gnu.org>

	* Makefile (elisp.dvi): Don't depend on texindex or on elisp.tps.
	Run texindex without `./'.  Always run texindex on elisp.tp.
	(elisp.tps): Target deleted.

1998-04-05  Richard Stallman  <rms@psilocin.gnu.org>

	* Makefile (srcs): Add nonascii.texi and customize.texi.
	(dist): Start by deleting `temp'.

1998-02-17  Richard Stallman  <rms@psilocin.gnu.org>

	* Makefile (makeinfo, texindex): Targets deleted.
	(makeinfo.o, texindex.o): Targets deleted.
	(clean, dist): Don't do anything with them or with getopt*.

1998-01-30  Richard Stallman  <rms@psilocin.gnu.org>

	* Makefile (SHELL): Defined.

1998-01-27  Richard Stallman  <rms@psilocin.gnu.org>

	* Makefile (elisp.tps): New target.
	(elisp.dvi): Depend on elisp.tps.

1996-04-03  Karl Heuer  <kwzh@gnu.ai.mit.edu>

	* README: Update phone number.

	* Makefile (elisp): Make this be the default target.
	Depend on makeinfo.c instead of makeinfo.
	(install): Don't depend on elisp.dvi, since we don't install that.
	Use mkinstalldirs.
	(dist): Add mkinstalldirs.

1995-06-19  Richard Stallman  <rms@mole.gnu.ai.mit.edu>

	* Makefile (VERSION): Update version number.
	(maintainer-clean): Rename from realclean.

1995-06-07  Karl Heuer  <kwzh@nutrimat.gnu.ai.mit.edu>

	* Makefile (realclean): New target.
	(elisp): Remove any old elisp-* files first.

1993-11-23  Noah Friedman  (friedman@nutrimat.gnu.ai.mit.edu)

	* Makefile (VERSION): New variable.
	(dist): Make packaged directory name `elisp-manual-19-$(VERSION)'.
	Compressed file suffix should be `.gz', not `.z'.

1993-11-22  Richard Stallman  (rms@mole.gnu.ai.mit.edu)

	* Makefile (elisp): Depend on makeinfo.

1993-11-19  Noah Friedman  (friedman@gnu.ai.mit.edu)

	* Makefile (srcs): Add anti.texi.

1993-05-28  Richard Stallman  (rms@mole.gnu.ai.mit.edu)

	* Makefile (infodir, prefix): New vars.
	(install): Use infodir.
	(emacsinfodir): Delete.

1993-05-27  Richard Stallman  (rms@mole.gnu.ai.mit.edu)

	* Makefile (srcs): Add calendar.texi.

	* Makefile (dist): Copy texindex.c and makeinfo.c.
	Limit elisp-* files to those with one or two digits.

1993-05-16  Jim Blandy  (jimb@wookumz.gnu.ai.mit.edu)

	* Makefile (dist): Change to use Gzip instead of compress.

1993-04-23  Eric S. Raymond  (eric@mole.gnu.ai.mit.edu)

	* loading.texi (Unloading): define-function changed back to
	defalias.  It may not stay this way, but at least it's
	consistent with the known-good version of the code patch.

1993-03-26  Eric S. Raymond  (eric@geech.gnu.ai.mit.edu)

	* modes.texi (Hooks): Document new optional arg of add-hook.

1993-03-17  Eric S. Raymond  (eric@mole.gnu.ai.mit.edu)

	* variables.texi: Document nil initial value of buffer-local variables.

	* tips.texi: Add new section on standard library headers.

1993-02-27  Jim Blandy  (jimb@wookumz.gnu.ai.mit.edu)

	* Makefile (srcs): Add frame.texi to the list of sources.

1993-02-23  Jim Blandy  (jimb@wookumz.gnu.ai.mit.edu)

	* Makefile (dist): Don't bother excluding autosave files; they'll
	never make it into the temp directory anyway, and the hash marks
	in the name are problematic for make and the Bourne shell.
	(srcs): ???

1993-02-12  Jim Blandy  (jimb@wookumz.gnu.ai.mit.edu)

	* Makefile (dist): Don't include backup files or autosave files in
	the distribution tar file.

1991-11-26  Richard Stallman  (rms@mole.gnu.ai.mit.edu)

	* Makefile (srcs): Add index.perm.
	(elisp.dvi): Remove erroneous shell comment.
	Expect output of permute-index in permuted.fns.
	Save old elisp.aux in elisp.oaux.
	(clean): Add index.texi to be deleted.

1990-08-11  Richard Stallman  (rms@sugar-bombs.ai.mit.edu)

	* Makefile (elisp.dvi, index.texi): Use shell if instead of ifdef.

1990-06-26  David Lawrence  (tale@geech)

	* files.texi: Noted that completion-ignored-extensions is ignored
	when making *Completions*.

1990-06-08  Jay Fenlason  (hack@ai.mit.edu)

	* Makefile  make dist now depends on elisp.dvi, since it tries
	to include it in the dist file.

1990-03-28  Jim Kingdon  (kingdon@mole.ai.mit.edu)

	* functions.texinfo (Mapping Functions): Add missing quote.

1989-06-19  Richard Stallman  (rms@sugar-bombs.ai.mit.edu)

	* texinfo.tex (frenchspacing): Use decimal codes for char to be set.
	(defunargs): Turn off \hyphenchar of \sl font temporarily.

1989-05-10  Robert J. Chassell  (bob@rice-chex.ai.mit.edu)

	* @result{}, @expansion{}, @print{}, @quiv{}, @point{},
	and @error{} are the terms now being used.  The files in the
	directory have been changed to reflect this.

	* All instances of @indentedresultt{} have been changed to
	`     @result{}', using 5 spaces at the beginning of the line.

1989-04-24  Robert J. Chassell  (bob@rice-chex.ai.mit.edu)

	* @result{}, @expandsto{}, @prints{}, @quiv{}, @error{}, and the
	experimental @indentedresult{}, @indentedexpandsto{} are part of
	the texinfo.tex in this directory.  These TeX macros are not
	stable yet.

1989-04-17  Robert J. Chassell  (bob@rice-chex.ai.mit.edu)

	* texinfo.tex: Temporarily added
		\let\result=\dblarrow
		\def\error{{\it ERROR} \longdblarrow}
	We need to do this better soon.

1989-04-11  Robert J. Chassell  (bob@rice-chex.ai.mit.edu)

	* Applied Karl Berry's patches to *.texinfo files, but not to
	texinfo.tex; those diffs are in `berry-texinfo-tex-diffs'.  (Karl's
	new title page format is also not applied, since it requires
	texinfo.tex changes.)

	* Cleaned up `Makefile' and defined the `emacslibdir' directory
	for the Project GNU development environment.

;; Local Variables:
;; coding: utf-8
;; End:

  Copyright (C) 1998-2014 Free Software Foundation, Inc.

  This file is part of GNU Emacs.

  GNU Emacs is free software: you can redistribute it and/or modify
  it under the terms of the GNU General Public License as published by
  the Free Software Foundation, either version 3 of the License, or
  (at your option) any later version.

  GNU Emacs is distributed in the hope that it will be useful,
  but WITHOUT ANY WARRANTY; without even the implied warranty of
  MERCHANTABILITY or FITNESS FOR A PARTICULAR PURPOSE.  See the
  GNU General Public License for more details.

  You should have received a copy of the GNU General Public License
  along with GNU Emacs.  If not, see <http://www.gnu.org/licenses/>.<|MERGE_RESOLUTION|>--- conflicted
+++ resolved
@@ -1,4 +1,8 @@
-<<<<<<< HEAD
+2014-08-28  Eli Zaretskii  <eliz@gnu.org>
+
+	* display.texi (Bidirectional Display): Update the Emacs's class
+	of bidirectional conformance.
+
 2014-08-27  Dmitry Antipov  <dmantipov@yandex.ru>
 
 	* eval.texi (Eval): Mention possible recovery from stack overflow.
@@ -18,14 +22,6 @@
 	the exclusion list.  Mention `read-hide-char'.  (Bug#17839)
 
 2014-07-09  Stefan Monnier  <monnier@iro.umontreal.ca>
-=======
-2014-08-19  Eli Zaretskii  <eliz@gnu.org>
-
-	* display.texi (Bidirectional Display): Update the Emacs's class
-	of bidirectional conformance.
-
-2014-07-08  Stefan Monnier  <monnier@iro.umontreal.ca>
->>>>>>> b62da77c
 
 	* debugging.texi (Function Debugging, Debugger Commands):
 	Update debug-on-entry w.r.t behavior after redefinitions (bug#17902).
