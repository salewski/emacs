;;; rcirc.el --- default, simple IRC client.

;; Copyright (C) 2005, 2006, 2007, 2008, 2009, 2010
;;   Free Software Foundation, Inc.

;; Author: Ryan Yeske
;; URL: http://www.nongnu.org/rcirc
;; Keywords: comm

;; This file is part of GNU Emacs.

;; GNU Emacs is free software: you can redistribute it and/or modify
;; it under the terms of the GNU General Public License as published by
;; the Free Software Foundation, either version 3 of the License, or
;; (at your option) any later version.

;; GNU Emacs is distributed in the hope that it will be useful,
;; but WITHOUT ANY WARRANTY; without even the implied warranty of
;; MERCHANTABILITY or FITNESS FOR A PARTICULAR PURPOSE.  See the
;; GNU General Public License for more details.

;; You should have received a copy of the GNU General Public License
;; along with GNU Emacs.  If not, see <http://www.gnu.org/licenses/>.

;;; Commentary:

;; Internet Relay Chat (IRC) is a form of instant communication over
;; the Internet. It is mainly designed for group (many-to-many)
;; communication in discussion forums called channels, but also allows
;; one-to-one communication.

;; Rcirc has simple defaults and clear and consistent behavior.
;; Message arrival timestamps, activity notification on the modeline,
;; message filling, nick completion, and keepalive pings are all
;; enabled by default, but can easily be adjusted or turned off.  Each
;; discussion takes place in its own buffer and there is a single
;; server buffer per connection.

;; Open a new irc connection with:
;; M-x irc RET

;;; Todo:

;;; Code:

(require 'ring)
(require 'time-date)
(eval-when-compile (require 'cl))

(defgroup rcirc nil
  "Simple IRC client."
  :version "22.1"
  :prefix "rcirc-"
  :link '(custom-manual "(rcirc)")
  :group 'applications)

(defcustom rcirc-server-alist
  '(("irc.freenode.net" :channels ("#rcirc")))
  "An alist of IRC connections to establish when running `rcirc'.
Each element looks like (SERVER-NAME PARAMETERS).

SERVER-NAME is a string describing the server to connect
to.

The optional PARAMETERS come in pairs PARAMETER VALUE.

The following parameters are recognized:

`:nick'

VALUE must be a string.  If absent, `rcirc-default-nick' is used
for this connection.

`:port'

VALUE must be a number or string.  If absent,
`rcirc-default-port' is used.

`:user-name'

VALUE must be a string.  If absent, `rcirc-default-user-name' is
used.

`:password'

VALUE must be a string.  If absent, no PASS command will be sent
to the server.

`:full-name'

VALUE must be a string.  If absent, `rcirc-default-full-name' is
used.

`:pass'

VALUE must be a string.

`:channels'

VALUE must be a list of strings describing which channels to join
when connecting to this server.  If absent, no channels will be
connected to automatically."
  :type '(alist :key-type string
		:value-type (plist :options ((:nick string)
					     (:port integer)
					     (:user-name string)
					     (:password string)
					     (:full-name string)
					     (:pass string)
					     (:channels (repeat string)))))
  :group 'rcirc)

(defcustom rcirc-default-port 6667
  "The default port to connect to."
  :type 'integer
  :group 'rcirc)

(defcustom rcirc-default-nick (user-login-name)
  "Your nick."
  :type 'string
  :group 'rcirc)

(defcustom rcirc-default-user-name "user"
  "Your user name sent to the server when connecting."
  :version "24.1"                       ; changed default
  :type 'string
  :group 'rcirc)

(defcustom rcirc-default-full-name "unknown"
  "The full name sent to the server when connecting."
  :version "24.1"                       ; changed default
  :type 'string
  :group 'rcirc)

(defcustom rcirc-fill-flag t
  "*Non-nil means line-wrap messages printed in channel buffers."
  :type 'boolean
  :group 'rcirc)

(defcustom rcirc-fill-column nil
  "*Column beyond which automatic line-wrapping should happen.
If nil, use value of `fill-column'.  If 'frame-width, use the
maximum frame width."
  :type '(choice (const :tag "Value of `fill-column'")
		 (const :tag "Full frame width" frame-width)
		 (integer :tag "Number of columns"))
  :group 'rcirc)

(defcustom rcirc-fill-prefix nil
  "*Text to insert before filled lines.
If nil, calculate the prefix dynamically to line up text
underneath each nick."
  :type '(choice (const :tag "Dynamic" nil)
		 (string :tag "Prefix text"))
  :group 'rcirc)

(defvar rcirc-ignore-buffer-activity-flag nil
  "If non-nil, ignore activity in this buffer.")
(make-variable-buffer-local 'rcirc-ignore-buffer-activity-flag)

(defvar rcirc-low-priority-flag nil
  "If non-nil, activity in this buffer is considered low priority.")
(make-variable-buffer-local 'rcirc-low-priority-flag)

(defvar rcirc-omit-mode nil
  "Non-nil if Rcirc-Omit mode is enabled.
Use the command `rcirc-omit-mode' to change this variable.")
(make-variable-buffer-local 'rcirc-omit-mode)

(defcustom rcirc-time-format "%H:%M "
  "*Describes how timestamps are printed.
Used as the first arg to `format-time-string'."
  :type 'string
  :group 'rcirc)

(defcustom rcirc-input-ring-size 1024
  "*Size of input history ring."
  :type 'integer
  :group 'rcirc)

(defcustom rcirc-read-only-flag t
  "*Non-nil means make text in IRC buffers read-only."
  :type 'boolean
  :group 'rcirc)

(defcustom rcirc-buffer-maximum-lines nil
  "*The maximum size in lines for rcirc buffers.
Channel buffers are truncated from the top to be no greater than this
number.  If zero or nil, no truncating is done."
  :type '(choice (const :tag "No truncation" nil)
		 (integer :tag "Number of lines"))
  :group 'rcirc)

(defcustom rcirc-scroll-show-maximum-output t
  "*If non-nil, scroll buffer to keep the point at the bottom of
the window."
  :type 'boolean
  :group 'rcirc)

(defcustom rcirc-authinfo nil
  "List of authentication passwords.
Each element of the list is a list with a SERVER-REGEXP string
and a method symbol followed by method specific arguments.

The valid METHOD symbols are `nickserv', `chanserv' and
`bitlbee'.

The ARGUMENTS for each METHOD symbol are:
  `nickserv': NICK PASSWORD [NICKSERV-NICK]
  `chanserv': NICK CHANNEL PASSWORD
  `bitlbee': NICK PASSWORD

Examples:
 ((\"freenode\" nickserv \"bob\" \"p455w0rd\")
  (\"freenode\" chanserv \"bob\" \"#bobland\" \"passwd99\")
  (\"bitlbee\" bitlbee \"robert\" \"sekrit\")
  (\"dal.net\" nickserv \"bob\" \"sekrit\" \"NickServ@services.dal.net\"))"
  :type '(alist :key-type (string :tag "Server")
		:value-type (choice (list :tag "NickServ"
					  (const nickserv)
					  (string :tag "Nick")
					  (string :tag "Password"))
				    (list :tag "ChanServ"
					  (const chanserv)
					  (string :tag "Nick")
					  (string :tag "Channel")
					  (string :tag "Password"))
				    (list :tag "BitlBee"
					  (const bitlbee)
					  (string :tag "Nick")
					  (string :tag "Password"))))
  :group 'rcirc)

(defcustom rcirc-auto-authenticate-flag t
  "*Non-nil means automatically send authentication string to server.
See also `rcirc-authinfo'."
  :type 'boolean
  :group 'rcirc)

(defcustom rcirc-prompt "> "
  "Prompt string to use in IRC buffers.

The following replacements are made:
%n is your nick.
%s is the server.
%t is the buffer target, a channel or a user.

Setting this alone will not affect the prompt;
use either M-x customize or also call `rcirc-update-prompt'."
  :type 'string
  :set 'rcirc-set-changed
  :initialize 'custom-initialize-default
  :group 'rcirc)

(defcustom rcirc-keywords nil
  "List of keywords to highlight in message text."
  :type '(repeat string)
  :group 'rcirc)

(defcustom rcirc-ignore-list ()
  "List of ignored nicks.
Use /ignore to list them, use /ignore NICK to add or remove a nick."
  :type '(repeat string)
  :group 'rcirc)

(defvar rcirc-ignore-list-automatic ()
  "List of ignored nicks added to `rcirc-ignore-list' because of renaming.
When an ignored person renames, their nick is added to both lists.
Nicks will be removed from the automatic list on follow-up renamings or
parts.")

(defcustom rcirc-bright-nicks nil
  "List of nicks to be emphasized.
See `rcirc-bright-nick' face."
  :type '(repeat string)
  :group 'rcirc)

(defcustom rcirc-dim-nicks nil
  "List of nicks to be deemphasized.
See `rcirc-dim-nick' face."
  :type '(repeat string)
  :group 'rcirc)

(defcustom rcirc-print-hooks nil
  "Hook run after text is printed.
Called with 5 arguments, PROCESS, SENDER, RESPONSE, TARGET and TEXT."
  :type 'hook
  :group 'rcirc)

(defcustom rcirc-always-use-server-buffer-flag nil
  "Non-nil means messages without a channel target will go to the server buffer."
  :type 'boolean
  :group 'rcirc)

(defcustom rcirc-decode-coding-system 'utf-8
  "Coding system used to decode incoming irc messages."
  :type 'coding-system
  :group 'rcirc)

(defcustom rcirc-encode-coding-system 'utf-8
  "Coding system used to encode outgoing irc messages."
  :type 'coding-system
  :group 'rcirc)

(defcustom rcirc-coding-system-alist nil
  "Alist to decide a coding system to use for a channel I/O operation.
The format is ((PATTERN . VAL) ...).
PATTERN is either a string or a cons of strings.
If PATTERN is a string, it is used to match a target.
If PATTERN is a cons of strings, the car part is used to match a
target, and the cdr part is used to match a server.
VAL is either a coding system or a cons of coding systems.
If VAL is a coding system, it is used for both decoding and encoding
messages.
If VAL is a cons of coding systems, the car part is used for decoding,
and the cdr part is used for encoding."
  :type '(alist :key-type (choice (string :tag "Channel Regexp")
					  (cons (string :tag "Channel Regexp")
						(string :tag "Server Regexp")))
		:value-type (choice coding-system
				    (cons (coding-system :tag "Decode")
					  (coding-system :tag "Encode"))))
  :group 'rcirc)

(defcustom rcirc-multiline-major-mode 'fundamental-mode
  "Major-mode function to use in multiline edit buffers."
  :type 'function
  :group 'rcirc)

(defvar rcirc-nick nil)

(defvar rcirc-prompt-start-marker nil)
(defvar rcirc-prompt-end-marker nil)

(defvar rcirc-nick-table nil)

(defvar rcirc-recent-quit-alist nil
  "Alist of nicks that have recently quit or parted the channel.")

(defvar rcirc-nick-syntax-table
  (let ((table (make-syntax-table text-mode-syntax-table)))
    (mapc (lambda (c) (modify-syntax-entry c "w" table))
          "[]\\`_^{|}-")
    (modify-syntax-entry ?' "_" table)
    table)
  "Syntax table which includes all nick characters as word constituents.")

;; each process has an alist of (target . buffer) pairs
(defvar rcirc-buffer-alist nil)

(defvar rcirc-activity nil
  "List of buffers with unviewed activity.")

(defvar rcirc-activity-string ""
  "String displayed in modeline representing `rcirc-activity'.")
(put 'rcirc-activity-string 'risky-local-variable t)

(defvar rcirc-server-buffer nil
  "The server buffer associated with this channel buffer.")

(defvar rcirc-target nil
  "The channel or user associated with this buffer.")

(defvar rcirc-urls nil
  "List of urls seen in the current buffer.")
(put 'rcirc-urls 'permanent-local t)

(defvar rcirc-timeout-seconds 600
  "Kill connection after this many seconds if there is no activity.")

(defconst rcirc-id-string (concat "rcirc on GNU Emacs " emacs-version))

(defvar rcirc-startup-channels nil)

(defvar rcirc-server-name-history nil
  "History variable for \\[rcirc] call.")

(defvar rcirc-server-port-history nil
  "History variable for \\[rcirc] call.")

(defvar rcirc-nick-name-history nil
  "History variable for \\[rcirc] call.")

(defvar rcirc-user-name-history nil
  "History variable for \\[rcirc] call.")

;;;###autoload
(defun rcirc (arg)
  "Connect to all servers in `rcirc-server-alist'.

Do not connect to a server if it is already connected.

If ARG is non-nil, instead prompt for connection parameters."
  (interactive "P")
  (if arg
      (let* ((server (completing-read "IRC Server: "
				      rcirc-server-alist
				      nil nil
				      (caar rcirc-server-alist)
				      'rcirc-server-name-history))
	     (server-plist (cdr (assoc-string server rcirc-server-alist)))
	     (port (read-string "IRC Port: "
				(number-to-string
				 (or (plist-get server-plist :port)
				     rcirc-default-port))
				'rcirc-server-port-history))
	     (nick (read-string "IRC Nick: "
				(or (plist-get server-plist :nick)
				    rcirc-default-nick)
				'rcirc-nick-name-history))
<<<<<<< HEAD
	     (user-name (read-string "IRC Username: "
                                     (or (plist-get server-plist :user-name)
                                         rcirc-default-user-name)
                                     'rcirc-user-name-history))
	     (pass (read-passwd "IRC Password: " nil
				(plist-get server-plist :pass)))
=======
             (password (read-passwd "IRC Password: "
                                    (plist-get server-plist 'password)))
>>>>>>> e454a4a3
	     (channels (split-string
			(read-string "IRC Channels: "
				     (mapconcat 'identity
						(plist-get server-plist
							   :channels)
						" "))
			"[, ]+" t)))
<<<<<<< HEAD
	(rcirc-connect server port nick user-name pass
=======

        (when (= 0 (length password))
          (setq password nil))

	(rcirc-connect server port nick rcirc-default-user-name
>>>>>>> e454a4a3
		       rcirc-default-full-name
		       channels password))
    ;; connect to servers in `rcirc-server-alist'
    (let (connected-servers)
      (dolist (c rcirc-server-alist)
	(let ((server (car c))
	      (nick (or (plist-get (cdr c) :nick) rcirc-default-nick))
	      (port (or (plist-get (cdr c) :port) rcirc-default-port))
	      (user-name (or (plist-get (cdr c) :user-name)
			     rcirc-default-user-name))
              (pass (plist-get (cdr c) :pass))
	      (full-name (or (plist-get (cdr c) :full-name)
			     rcirc-default-full-name))
	      (channels (plist-get (cdr c) :channels))
              (password (plist-get (cdr c) :password)))
	  (when server
	    (let (connected)
	      (dolist (p (rcirc-process-list))
		(when (string= server (process-name p))
		  (setq connected p)))
	      (if (not connected)
		  (condition-case e
<<<<<<< HEAD
		      (rcirc-connect server port nick user-name pass
				     full-name channels)
=======
		      (rcirc-connect server port nick user-name
				     full-name channels password)
>>>>>>> e454a4a3
		    (quit (message "Quit connecting to %s" server)))
		(with-current-buffer (process-buffer connected)
		  (setq connected-servers
			(cons (process-contact (get-buffer-process
						(current-buffer)) :host)
			      connected-servers))))))))
      (when connected-servers
	(message "Already connected to %s"
		 (if (cdr connected-servers)
		     (concat (mapconcat 'identity (butlast connected-servers) ", ")
			     ", and "
			     (car (last connected-servers)))
		   (car connected-servers)))))))

;;;###autoload
(defalias 'irc 'rcirc)


(defvar rcirc-process-output nil)
(defvar rcirc-topic nil)
(defvar rcirc-keepalive-timer nil)
(defvar rcirc-last-server-message-time nil)
(defvar rcirc-server nil)		; server provided by server
(defvar rcirc-server-name nil)		; server name given by 001 response
(defvar rcirc-timeout-timer nil)
(defvar rcirc-user-disconnect nil)
(defvar rcirc-connecting nil)
(defvar rcirc-process nil)

;;;###autoload
<<<<<<< HEAD
(defun rcirc-connect (server &optional port nick user-name pass
                             full-name startup-channels)
=======
(defun rcirc-connect (server &optional port nick user-name full-name
			     startup-channels password)
>>>>>>> e454a4a3
  (save-excursion
    (message "Connecting to %s..." server)
    (let* ((inhibit-eol-conversion)
           (port-number (if port
			    (if (stringp port)
				(string-to-number port)
			      port)
			  rcirc-default-port))
	   (nick (or nick rcirc-default-nick))
	   (user-name (or user-name rcirc-default-user-name))
	   (full-name (or full-name rcirc-default-full-name))
	   (startup-channels startup-channels)
           (process (make-network-process :name server :host server :service port-number)))
      ;; set up process
      (set-process-coding-system process 'raw-text 'raw-text)
      (switch-to-buffer (rcirc-generate-new-buffer-name process nil))
      (set-process-buffer process (current-buffer))
      (rcirc-mode process nil)
      (set-process-sentinel process 'rcirc-sentinel)
      (set-process-filter process 'rcirc-filter)
      (make-local-variable 'rcirc-process)
      (setq rcirc-process process)
      (make-local-variable 'rcirc-server)
      (setq rcirc-server server)
      (make-local-variable 'rcirc-server-name)
      (setq rcirc-server-name server)	; update when we get 001 response
      (make-local-variable 'rcirc-buffer-alist)
      (setq rcirc-buffer-alist nil)
      (make-local-variable 'rcirc-nick-table)
      (setq rcirc-nick-table (make-hash-table :test 'equal))
      (make-local-variable 'rcirc-nick)
      (setq rcirc-nick nick)
      (make-local-variable 'rcirc-process-output)
      (setq rcirc-process-output nil)
      (make-local-variable 'rcirc-startup-channels)
      (setq rcirc-startup-channels startup-channels)
      (make-local-variable 'rcirc-last-server-message-time)
      (setq rcirc-last-server-message-time (current-time))
      (make-local-variable 'rcirc-timeout-timer)
      (setq rcirc-timeout-timer nil)
      (make-local-variable 'rcirc-user-disconnect)
      (setq rcirc-user-disconnect nil)
      (make-local-variable 'rcirc-connecting)
      (setq rcirc-connecting t)

      (add-hook 'auto-save-hook 'rcirc-log-write)

      ;; identify
<<<<<<< HEAD
      (when pass
        (rcirc-send-string process (concat "PASS " pass)))
=======
      (when password
        (rcirc-send-string process (concat "PASS " password)))
>>>>>>> e454a4a3
      (rcirc-send-string process (concat "NICK " nick))
      (rcirc-send-string process (concat "USER " user-name
                                         " 0 * :" full-name))

      ;; setup ping timer if necessary
      (unless rcirc-keepalive-timer
	(setq rcirc-keepalive-timer
	      (run-at-time 0 (/ rcirc-timeout-seconds 2) 'rcirc-keepalive)))

      (message "Connecting to %s...done" server)

      ;; return process object
      process)))

(defmacro with-rcirc-process-buffer (process &rest body)
  (declare (indent 1) (debug t))
  `(with-current-buffer (process-buffer ,process)
     ,@body))

(defmacro with-rcirc-server-buffer (&rest body)
  (declare (indent 0) (debug t))
  `(with-current-buffer rcirc-server-buffer
     ,@body))

(defun rcirc-keepalive ()
  "Send keep alive pings to active rcirc processes.
Kill processes that have not received a server message since the
last ping."
  (if (rcirc-process-list)
      (mapc (lambda (process)
	      (with-rcirc-process-buffer process
		(when (not rcirc-connecting)
		  (rcirc-send-string process
				     (format "PRIVMSG %s :\C-aKEEPALIVE %f\C-a"
					     rcirc-nick
                                             (if (featurep 'xemacs)
                                                 (time-to-seconds
                                                  (current-time))
                                               (float-time)))))))
            (rcirc-process-list))
    ;; no processes, clean up timer
    (cancel-timer rcirc-keepalive-timer)
    (setq rcirc-keepalive-timer nil)))

(defun rcirc-handler-ctcp-KEEPALIVE (process target sender message)
  (with-rcirc-process-buffer process
    (setq header-line-format (format "%f" (- (if (featurep 'xemacs)
                                                 (time-to-seconds
                                                  (current-time))
                                               (float-time))
					     (string-to-number message))))))

(defvar rcirc-debug-buffer " *rcirc debug*")
(defvar rcirc-debug-flag nil
  "If non-nil, write information to `rcirc-debug-buffer'.")
(defun rcirc-debug (process text)
  "Add an entry to the debug log including PROCESS and TEXT.
Debug text is written to `rcirc-debug-buffer' if `rcirc-debug-flag'
is non-nil."
  (when rcirc-debug-flag
    (with-current-buffer (get-buffer-create rcirc-debug-buffer)
      (goto-char (point-max))
      (insert (concat
	       "["
	       (format-time-string "%Y-%m-%dT%T ") (process-name process)
	       "] "
	       text)))))

(defvar rcirc-sentinel-hooks nil
  "Hook functions called when the process sentinel is called.
Functions are called with PROCESS and SENTINEL arguments.")

(defun rcirc-sentinel (process sentinel)
  "Called when PROCESS receives SENTINEL."
  (let ((sentinel (replace-regexp-in-string "\n" "" sentinel)))
    (rcirc-debug process (format "SENTINEL: %S %S\n" process sentinel))
    (with-rcirc-process-buffer process
      (dolist (buffer (cons nil (mapcar 'cdr rcirc-buffer-alist)))
	(with-current-buffer (or buffer (current-buffer))
	  (rcirc-print process "rcirc.el" "ERROR" rcirc-target
		       (format "%s: %s (%S)"
			       (process-name process)
			       sentinel
			       (process-status process)) (not rcirc-target))
	  (rcirc-disconnect-buffer)))
      (run-hook-with-args 'rcirc-sentinel-hooks process sentinel))))

(defun rcirc-disconnect-buffer (&optional buffer)
  (with-current-buffer (or buffer (current-buffer))
    ;; set rcirc-target to nil for each channel so cleanup
    ;; doesnt happen when we reconnect
    (setq rcirc-target nil)
    (setq mode-line-process ":disconnected")))

(defun rcirc-process-list ()
  "Return a list of rcirc processes."
  (let (ps)
    (mapc (lambda (p)
            (when (buffer-live-p (process-buffer p))
              (with-rcirc-process-buffer p
                (when (eq major-mode 'rcirc-mode)
                  (setq ps (cons p ps))))))
          (process-list))
    ps))

(defvar rcirc-receive-message-hooks nil
  "Hook functions run when a message is received from server.
Function is called with PROCESS, COMMAND, SENDER, ARGS and LINE.")
(defun rcirc-filter (process output)
  "Called when PROCESS receives OUTPUT."
  (rcirc-debug process output)
  (rcirc-reschedule-timeout process)
  (with-rcirc-process-buffer process
    (setq rcirc-last-server-message-time (current-time))
    (setq rcirc-process-output (concat rcirc-process-output output))
    (when (= (aref rcirc-process-output
                   (1- (length rcirc-process-output))) ?\n)
      (mapc (lambda (line)
              (rcirc-process-server-response process line))
            (split-string rcirc-process-output "[\n\r]" t))
      (setq rcirc-process-output nil))))

(defun rcirc-reschedule-timeout (process)
  (with-rcirc-process-buffer process
    (when (not rcirc-connecting)
      (with-rcirc-process-buffer process
	(when rcirc-timeout-timer (cancel-timer rcirc-timeout-timer))
	(setq rcirc-timeout-timer (run-at-time rcirc-timeout-seconds nil
					       'rcirc-delete-process
					       process))))))

(defun rcirc-delete-process (process)
  (delete-process process))

(defvar rcirc-trap-errors-flag t)
(defun rcirc-process-server-response (process text)
  (if rcirc-trap-errors-flag
      (condition-case err
          (rcirc-process-server-response-1 process text)
        (error
         (rcirc-print process "RCIRC" "ERROR" nil
                      (format "\"%s\" %s" text err) t)))
    (rcirc-process-server-response-1 process text)))

(defun rcirc-process-server-response-1 (process text)
  (if (string-match "^\\(:\\([^ ]+\\) \\)?\\([^ ]+\\) \\(.+\\)$" text)
      (let* ((user (match-string 2 text))
	     (sender (rcirc-user-nick user))
             (cmd (match-string 3 text))
             (args (match-string 4 text))
             (handler (intern-soft (concat "rcirc-handler-" cmd))))
        (string-match "^\\([^:]*\\):?\\(.+\\)?$" args)
        (let* ((args1 (match-string 1 args))
               (args2 (match-string 2 args))
               (args (delq nil (append (split-string args1 " " t)
				       (list args2)))))
        (if (not (fboundp handler))
            (rcirc-handler-generic process cmd sender args text)
          (funcall handler process sender args text))
        (run-hook-with-args 'rcirc-receive-message-hooks
                            process cmd sender args text)))
    (message "UNHANDLED: %s" text)))

(defvar rcirc-responses-no-activity '("305" "306")
  "Responses that don't trigger activity in the mode-line indicator.")

(defun rcirc-handler-generic (process response sender args text)
  "Generic server response handler."
  (rcirc-print process sender response nil
               (mapconcat 'identity (cdr args) " ")
	       (not (member response rcirc-responses-no-activity))))

(defun rcirc-send-string (process string)
  "Send PROCESS a STRING plus a newline."
  (let ((string (concat (encode-coding-string string rcirc-encode-coding-system)
                        "\n")))
    (unless (eq (process-status process) 'open)
      (error "Network connection to %s is not open"
             (process-name process)))
    (rcirc-debug process string)
    (process-send-string process string)))

(defun rcirc-buffer-process (&optional buffer)
  "Return the process associated with channel BUFFER.
With no argument or nil as argument, use the current buffer."
  (or (get-buffer-process (if buffer
			      (with-current-buffer buffer
				rcirc-server-buffer)
			    rcirc-server-buffer))
      rcirc-process))

(defun rcirc-server-name (process)
  "Return PROCESS server name, given by the 001 response."
  (with-rcirc-process-buffer process
    (or rcirc-server-name
	(warn "server name for process %S unknown" process))))

(defun rcirc-nick (process)
  "Return PROCESS nick."
  (with-rcirc-process-buffer process
    (or rcirc-nick rcirc-default-nick)))

(defun rcirc-buffer-nick (&optional buffer)
  "Return the nick associated with BUFFER.
With no argument or nil as argument, use the current buffer."
  (with-current-buffer (or buffer (current-buffer))
    (with-current-buffer rcirc-server-buffer
      (or rcirc-nick rcirc-default-nick))))

(defvar rcirc-max-message-length 420
  "Messages longer than this value will be split.")

(defun rcirc-send-message (process target message &optional noticep silent)
  "Send TARGET associated with PROCESS a privmsg with text MESSAGE.
If NOTICEP is non-nil, send a notice instead of privmsg.
If SILENT is non-nil, do not print the message in any irc buffer."
  ;; max message length is 512 including CRLF
  (let* ((response (if noticep "NOTICE" "PRIVMSG"))
         (oversize (> (length message) rcirc-max-message-length))
         (text (if oversize
                   (substring message 0 rcirc-max-message-length)
                 message))
         (text (if (string= text "")
                   " "
                 text))
         (more (if oversize
                   (substring message rcirc-max-message-length))))
    (rcirc-get-buffer-create process target)
    (rcirc-send-string process (concat response " " target " :" text))
    (unless silent
      (rcirc-print process (rcirc-nick process) response target text))
    (when more (rcirc-send-message process target more noticep))))

(defvar rcirc-input-ring nil)
(defvar rcirc-input-ring-index 0)
(defun rcirc-prev-input-string (arg)
  (ring-ref rcirc-input-ring (+ rcirc-input-ring-index arg)))

(defun rcirc-insert-prev-input (arg)
  (interactive "p")
  (when (<= rcirc-prompt-end-marker (point))
    (delete-region rcirc-prompt-end-marker (point-max))
    (insert (rcirc-prev-input-string 0))
    (setq rcirc-input-ring-index (1+ rcirc-input-ring-index))))

(defun rcirc-insert-next-input (arg)
  (interactive "p")
  (when (<= rcirc-prompt-end-marker (point))
    (delete-region rcirc-prompt-end-marker (point-max))
    (setq rcirc-input-ring-index (1- rcirc-input-ring-index))
    (insert (rcirc-prev-input-string -1))))

(defvar rcirc-nick-completions nil)
(defvar rcirc-nick-completion-start-offset nil)

(defun rcirc-complete-nick ()
  "Cycle through nick completions from list of nicks in channel."
  (interactive)
  (if (eq last-command this-command)
      (setq rcirc-nick-completions
            (append (cdr rcirc-nick-completions)
                    (list (car rcirc-nick-completions))))
    (setq rcirc-nick-completion-start-offset
          (- (save-excursion
               (if (re-search-backward " " rcirc-prompt-end-marker t)
                   (1+ (point))
                 rcirc-prompt-end-marker))
             rcirc-prompt-end-marker))
    (setq rcirc-nick-completions
          (let ((completion-ignore-case t))
            (all-completions
	     (buffer-substring
	      (+ rcirc-prompt-end-marker
		 rcirc-nick-completion-start-offset)
	      (point))
	     (mapcar (lambda (x) (cons x nil))
		     (rcirc-channel-nicks (rcirc-buffer-process)
					  rcirc-target))))))
  (let ((completion (car rcirc-nick-completions)))
    (when completion
      (delete-region (+ rcirc-prompt-end-marker
			rcirc-nick-completion-start-offset)
		     (point))
      (insert (concat completion
                      (if (= (+ rcirc-prompt-end-marker
                                rcirc-nick-completion-start-offset)
                             rcirc-prompt-end-marker)
                          ": "))))))

(defun set-rcirc-decode-coding-system (coding-system)
  "Set the decode coding system used in this channel."
  (interactive "zCoding system for incoming messages: ")
  (setq rcirc-decode-coding-system coding-system))

(defun set-rcirc-encode-coding-system (coding-system)
  "Set the encode coding system used in this channel."
  (interactive "zCoding system for outgoing messages: ")
  (setq rcirc-encode-coding-system coding-system))

(defvar rcirc-mode-map (make-sparse-keymap)
  "Keymap for rcirc mode.")

(define-key rcirc-mode-map (kbd "RET") 'rcirc-send-input)
(define-key rcirc-mode-map (kbd "M-p") 'rcirc-insert-prev-input)
(define-key rcirc-mode-map (kbd "M-n") 'rcirc-insert-next-input)
(define-key rcirc-mode-map (kbd "TAB") 'rcirc-complete-nick)
(define-key rcirc-mode-map (kbd "C-c C-b") 'rcirc-browse-url)
(define-key rcirc-mode-map (kbd "C-c C-c") 'rcirc-edit-multiline)
(define-key rcirc-mode-map (kbd "C-c C-j") 'rcirc-cmd-join)
(define-key rcirc-mode-map (kbd "C-c C-k") 'rcirc-cmd-kick)
(define-key rcirc-mode-map (kbd "C-c C-l") 'rcirc-toggle-low-priority)
(define-key rcirc-mode-map (kbd "C-c C-d") 'rcirc-cmd-mode)
(define-key rcirc-mode-map (kbd "C-c C-m") 'rcirc-cmd-msg)
(define-key rcirc-mode-map (kbd "C-c C-r") 'rcirc-cmd-nick) ; rename
(define-key rcirc-mode-map (kbd "C-c C-o") 'rcirc-omit-mode)
(define-key rcirc-mode-map (kbd "M-o") 'rcirc-omit-mode)
(define-key rcirc-mode-map (kbd "C-c C-p") 'rcirc-cmd-part)
(define-key rcirc-mode-map (kbd "C-c C-q") 'rcirc-cmd-query)
(define-key rcirc-mode-map (kbd "C-c C-t") 'rcirc-cmd-topic)
(define-key rcirc-mode-map (kbd "C-c C-n") 'rcirc-cmd-names)
(define-key rcirc-mode-map (kbd "C-c C-w") 'rcirc-cmd-whois)
(define-key rcirc-mode-map (kbd "C-c C-x") 'rcirc-cmd-quit)
(define-key rcirc-mode-map (kbd "C-c TAB") ; C-i
  'rcirc-toggle-ignore-buffer-activity)
(define-key rcirc-mode-map (kbd "C-c C-s") 'rcirc-switch-to-server-buffer)
(define-key rcirc-mode-map (kbd "C-c C-a") 'rcirc-jump-to-first-unread-line)

(defvar rcirc-browse-url-map (make-sparse-keymap)
  "Keymap used for browsing URLs in `rcirc-mode'.")

(define-key rcirc-browse-url-map (kbd "RET") 'rcirc-browse-url-at-point)
(define-key rcirc-browse-url-map (kbd "<mouse-2>") 'rcirc-browse-url-at-mouse)
(define-key rcirc-browse-url-map [follow-link] 'mouse-face)

(defvar rcirc-short-buffer-name nil
  "Generated abbreviation to use to indicate buffer activity.")

(defvar rcirc-mode-hook nil
  "Hook run when setting up rcirc buffer.")

(defvar rcirc-last-post-time nil)

(defvar rcirc-log-alist nil
  "Alist of lines to log to disk when `rcirc-log-flag' is non-nil.
Each element looks like (FILENAME . TEXT).")

(defvar rcirc-current-line 0
  "The current number of responses printed in this channel.
This number is independent of the number of lines in the buffer.")

(defun rcirc-mode (process target)
  "Major mode for IRC channel buffers.

\\{rcirc-mode-map}"
  (kill-all-local-variables)
  (use-local-map rcirc-mode-map)
  (setq mode-name "rcirc")
  (setq major-mode 'rcirc-mode)
  (setq mode-line-process nil)

  (make-local-variable 'rcirc-input-ring)
  (setq rcirc-input-ring (make-ring rcirc-input-ring-size))
  (make-local-variable 'rcirc-server-buffer)
  (setq rcirc-server-buffer (process-buffer process))
  (make-local-variable 'rcirc-target)
  (setq rcirc-target target)
  (make-local-variable 'rcirc-topic)
  (setq rcirc-topic nil)
  (make-local-variable 'rcirc-last-post-time)
  (setq rcirc-last-post-time (current-time))
  (make-local-variable 'fill-paragraph-function)
  (setq fill-paragraph-function 'rcirc-fill-paragraph)
  (make-local-variable 'rcirc-recent-quit-alist)
  (setq rcirc-recent-quit-alist nil)
  (make-local-variable 'rcirc-current-line)
  (setq rcirc-current-line 0)

  (make-local-variable 'rcirc-short-buffer-name)
  (setq rcirc-short-buffer-name nil)
  (make-local-variable 'rcirc-urls)
  (setq use-hard-newlines t)

  ;; setup for omitting responses
  (setq buffer-invisibility-spec '())
  (setq buffer-display-table (make-display-table))
  (set-display-table-slot buffer-display-table 4
			  (let ((glyph (make-glyph-code 
					?. 'font-lock-keyword-face)))
			    (make-vector 3 glyph)))

  (make-local-variable 'rcirc-decode-coding-system)
  (make-local-variable 'rcirc-encode-coding-system)
  (dolist (i rcirc-coding-system-alist)
    (let ((chan (if (consp (car i)) (caar i) (car i)))
	  (serv (if (consp (car i)) (cdar i) "")))
      (when (and (string-match chan (or target ""))
		 (string-match serv (rcirc-server-name process)))
	(setq rcirc-decode-coding-system (if (consp (cdr i)) (cadr i) (cdr i))
	      rcirc-encode-coding-system (if (consp (cdr i)) (cddr i) (cdr i))))))

  ;; setup the prompt and markers
  (make-local-variable 'rcirc-prompt-start-marker)
  (setq rcirc-prompt-start-marker (make-marker))
  (set-marker rcirc-prompt-start-marker (point-max))
  (make-local-variable 'rcirc-prompt-end-marker)
  (setq rcirc-prompt-end-marker (make-marker))
  (set-marker rcirc-prompt-end-marker (point-max))
  (rcirc-update-prompt)
  (goto-char rcirc-prompt-end-marker)
  (make-local-variable 'overlay-arrow-position)
  (setq overlay-arrow-position (make-marker))
  (set-marker overlay-arrow-position nil)

  ;; if the user changes the major mode or kills the buffer, there is
  ;; cleanup work to do
  (add-hook 'change-major-mode-hook 'rcirc-change-major-mode-hook nil t)
  (add-hook 'kill-buffer-hook 'rcirc-kill-buffer-hook nil t)

  ;; add to buffer list, and update buffer abbrevs
  (when target				; skip server buffer
    (let ((buffer (current-buffer)))
      (with-rcirc-process-buffer process
	(setq rcirc-buffer-alist (cons (cons target buffer)
				       rcirc-buffer-alist))))
    (rcirc-update-short-buffer-names))

  (run-hooks 'rcirc-mode-hook))

(defun rcirc-update-prompt (&optional all)
  "Reset the prompt string in the current buffer.

If ALL is non-nil, update prompts in all IRC buffers."
  (if all
      (mapc (lambda (process)
	      (mapc (lambda (buffer)
		      (with-current-buffer buffer
			(rcirc-update-prompt)))
		    (with-rcirc-process-buffer process
		      (mapcar 'cdr rcirc-buffer-alist))))
	    (rcirc-process-list))
    (let ((inhibit-read-only t)
	  (prompt (or rcirc-prompt "")))
      (mapc (lambda (rep)
	      (setq prompt
		    (replace-regexp-in-string (car rep) (cdr rep) prompt)))
	    (list (cons "%n" (rcirc-buffer-nick))
		  (cons "%s" (with-rcirc-server-buffer rcirc-server-name))
		  (cons "%t" (or rcirc-target ""))))
      (save-excursion
	(delete-region rcirc-prompt-start-marker rcirc-prompt-end-marker)
	(goto-char rcirc-prompt-start-marker)
	(let ((start (point)))
	  (insert-before-markers prompt)
	  (set-marker rcirc-prompt-start-marker start)
	  (when (not (zerop (- rcirc-prompt-end-marker
			       rcirc-prompt-start-marker)))
	    (add-text-properties rcirc-prompt-start-marker
				 rcirc-prompt-end-marker
				 (list 'face 'rcirc-prompt
				       'read-only t 'field t
				       'front-sticky t 'rear-nonsticky t))))))))

(defun rcirc-set-changed (option value)
  "Set OPTION to VALUE and do updates after a customization change."
  (set-default option value)
  (cond ((eq option 'rcirc-prompt)
	 (rcirc-update-prompt 'all))
	(t
	 (error "Bad option %s" option))))

(defun rcirc-channel-p (target)
  "Return t if TARGET is a channel name."
  (and target
       (not (zerop (length target)))
       (or (eq (aref target 0) ?#)
           (eq (aref target 0) ?&))))

(defun rcirc-kill-buffer-hook ()
  "Part the channel when killing an rcirc buffer."
  (when (eq major-mode 'rcirc-mode)
    (rcirc-clean-up-buffer "Killed buffer")))

(defun rcirc-change-major-mode-hook ()
  "Part the channel when changing the major-mode."
  (rcirc-clean-up-buffer "Changed major mode"))

(defun rcirc-clean-up-buffer (reason)
  (let ((buffer (current-buffer)))
    (rcirc-clear-activity buffer)
    (when (and (rcirc-buffer-process)
	       (eq (process-status (rcirc-buffer-process)) 'open))
      (with-rcirc-server-buffer
       (setq rcirc-buffer-alist
	     (rassq-delete-all buffer rcirc-buffer-alist)))
      (rcirc-update-short-buffer-names)
      (if (rcirc-channel-p rcirc-target)
	  (rcirc-send-string (rcirc-buffer-process)
			     (concat "PART " rcirc-target " :" reason))
	(when rcirc-target
	  (rcirc-remove-nick-channel (rcirc-buffer-process)
				     (rcirc-buffer-nick)
				     rcirc-target))))
    (setq rcirc-target nil)))

(defun rcirc-generate-new-buffer-name (process target)
  "Return a buffer name based on PROCESS and TARGET.
This is used for the initial name given to IRC buffers."
  (substring-no-properties
   (if target
       (concat target "@" (process-name process))
     (concat "*" (process-name process) "*"))))

(defun rcirc-get-buffer (process target &optional server)
  "Return the buffer associated with the PROCESS and TARGET.

If optional argument SERVER is non-nil, return the server buffer
if there is no existing buffer for TARGET, otherwise return nil."
  (with-rcirc-process-buffer process
    (if (null target)
	(current-buffer)
      (let ((buffer (cdr (assoc-string target rcirc-buffer-alist t))))
	(or buffer (when server (current-buffer)))))))

(defun rcirc-get-buffer-create (process target)
  "Return the buffer associated with the PROCESS and TARGET.
Create the buffer if it doesn't exist."
  (let ((buffer (rcirc-get-buffer process target)))
    (if (and buffer (buffer-live-p buffer))
	(with-current-buffer buffer
	  (when (not rcirc-target)
 	    (setq rcirc-target target))
	  buffer)
      ;; create the buffer
      (with-rcirc-process-buffer process
	(let ((new-buffer (get-buffer-create
			   (rcirc-generate-new-buffer-name process target))))
	  (with-current-buffer new-buffer
	    (rcirc-mode process target)
	    (rcirc-put-nick-channel process (rcirc-nick process) target 
				    rcirc-current-line))
	  new-buffer)))))

(defun rcirc-send-input ()
  "Send input to target associated with the current buffer."
  (interactive)
  (if (< (point) rcirc-prompt-end-marker)
      ;; copy the line down to the input area
      (progn
	(forward-line 0)
	(let ((start (if (eq (point) (point-min))
			 (point)
		       (if (get-text-property (1- (point)) 'hard)
			   (point)
			 (previous-single-property-change (point) 'hard))))
	      (end (next-single-property-change (1+ (point)) 'hard)))
	  (goto-char (point-max))
	  (insert (replace-regexp-in-string
		   "\n\\s-+" " "
		   (buffer-substring-no-properties start end)))))
    ;; process input
    (goto-char (point-max))
    (when (not (equal 0 (- (point) rcirc-prompt-end-marker)))
      ;; delete a trailing newline
      (when (bolp)
	(delete-char -1))
      (let ((input (buffer-substring-no-properties
		    rcirc-prompt-end-marker (point))))
	(dolist (line (split-string input "\n"))
	  (rcirc-process-input-line line))
	;; add to input-ring
	(save-excursion
	  (ring-insert rcirc-input-ring input)
	  (setq rcirc-input-ring-index 0))))))

(defun rcirc-fill-paragraph (&optional arg)
  (interactive "p")
  (when (> (point) rcirc-prompt-end-marker)
    (save-restriction
      (narrow-to-region rcirc-prompt-end-marker (point-max))
      (let ((fill-column rcirc-max-message-length))
	(fill-region (point-min) (point-max))))))

(defun rcirc-process-input-line (line)
  (if (string-match "^/\\([^ ]+\\) ?\\(.*\\)$" line)
      (rcirc-process-command (match-string 1 line)
			     (match-string 2 line)
			     line)
    (rcirc-process-message line)))

(defun rcirc-process-message (line)
  (if (not rcirc-target)
      (message "Not joined (no target)")
    (delete-region rcirc-prompt-end-marker (point))
    (rcirc-send-message (rcirc-buffer-process) rcirc-target line)
    (setq rcirc-last-post-time (current-time))))

(defun rcirc-process-command (command args line)
  (if (eq (aref command 0) ?/)
      ;; "//text" will send "/text" as a message
      (rcirc-process-message (substring line 1))
    (let ((fun (intern-soft (concat "rcirc-cmd-" command)))
	  (process (rcirc-buffer-process)))
      (newline)
      (with-current-buffer (current-buffer)
	(delete-region rcirc-prompt-end-marker (point))
	(if (string= command "me")
	    (rcirc-print process (rcirc-buffer-nick)
			 "ACTION" rcirc-target args)
	  (rcirc-print process (rcirc-buffer-nick)
		       "COMMAND" rcirc-target line))
	(set-marker rcirc-prompt-end-marker (point))
	(if (fboundp fun)
	    (funcall fun args process rcirc-target)
	  (rcirc-send-string process
			     (concat command " :" args)))))))

(defvar rcirc-parent-buffer nil)
(defvar rcirc-window-configuration nil)
(defun rcirc-edit-multiline ()
  "Move current edit to a dedicated buffer."
  (interactive)
  (let ((pos (1+ (- (point) rcirc-prompt-end-marker))))
    (goto-char (point-max))
    (let ((text (buffer-substring-no-properties rcirc-prompt-end-marker 
						(point)))
          (parent (buffer-name)))
      (delete-region rcirc-prompt-end-marker (point))
      (setq rcirc-window-configuration (current-window-configuration))
      (pop-to-buffer (concat "*multiline " parent "*"))
      (funcall rcirc-multiline-major-mode)
      (rcirc-multiline-minor-mode 1)
      (setq rcirc-parent-buffer parent)
      (insert text)
      (and (> pos 0) (goto-char pos))
      (message "Type C-c C-c to return text to %s, or C-c C-k to cancel" parent))))

(defvar rcirc-multiline-minor-mode-map (make-sparse-keymap)
  "Keymap for multiline mode in rcirc.")
(define-key rcirc-multiline-minor-mode-map
  (kbd "C-c C-c") 'rcirc-multiline-minor-submit)
(define-key rcirc-multiline-minor-mode-map
  (kbd "C-x C-s") 'rcirc-multiline-minor-submit)
(define-key rcirc-multiline-minor-mode-map
  (kbd "C-c C-k") 'rcirc-multiline-minor-cancel)
(define-key rcirc-multiline-minor-mode-map
  (kbd "ESC ESC ESC") 'rcirc-multiline-minor-cancel)

(define-minor-mode rcirc-multiline-minor-mode
  "Minor mode for editing multiple lines in rcirc."
  :init-value nil
  :lighter " rcirc-mline"
  :keymap rcirc-multiline-minor-mode-map
  :global nil
  :group 'rcirc
  (make-local-variable 'rcirc-parent-buffer)
  (put 'rcirc-parent-buffer 'permanent-local t)
  (setq fill-column rcirc-max-message-length))

(defun rcirc-multiline-minor-submit ()
  "Send the text in buffer back to parent buffer."
  (interactive)
  (untabify (point-min) (point-max))
  (let ((text (buffer-substring (point-min) (point-max)))
        (buffer (current-buffer))
        (pos (point)))
    (set-buffer rcirc-parent-buffer)
    (goto-char (point-max))
    (insert text)
    (kill-buffer buffer)
    (set-window-configuration rcirc-window-configuration)
    (goto-char (+ rcirc-prompt-end-marker (1- pos)))))

(defun rcirc-multiline-minor-cancel ()
  "Cancel the multiline edit."
  (interactive)
  (kill-buffer (current-buffer))
  (set-window-configuration rcirc-window-configuration))

(defun rcirc-any-buffer (process)
  "Return a buffer for PROCESS, either the one selected or the process buffer."
  (if rcirc-always-use-server-buffer-flag
      (process-buffer process)
    (let ((buffer (window-buffer (selected-window))))
      (if (and buffer
	       (with-current-buffer buffer
		 (and (eq major-mode 'rcirc-mode)
		      (eq (rcirc-buffer-process) process))))
	  buffer
	(process-buffer process)))))

(defcustom rcirc-response-formats
  '(("PRIVMSG" . "<%N> %m")
    ("NOTICE"  . "-%N- %m")
    ("ACTION"  . "[%N %m]")
    ("COMMAND" . "%m")
    ("ERROR"   . "%fw!!! %m")
    (t         . "%fp*** %fs%n %r %m"))
  "An alist of formats used for printing responses.
The format is looked up using the response-type as a key;
if no match is found, the default entry (with a key of `t') is used.

The entry's value part should be a string, which is inserted with
the of the following escape sequences replaced by the described values:

  %m        The message text
  %n        The sender's nick
  %N        The sender's nick (with face `rcirc-my-nick' or `rcirc-other-nick')
  %r        The response-type
  %t        The target
  %fw       Following text uses the face `font-lock-warning-face'
  %fp       Following text uses the face `rcirc-server-prefix'
  %fs       Following text uses the face `rcirc-server'
  %f[FACE]  Following text uses the face FACE
  %f-       Following text uses the default face
  %%        A literal `%' character"
  :type '(alist :key-type (choice (string :tag "Type")
				  (const :tag "Default" t))
		:value-type string)
  :group 'rcirc)

(defcustom rcirc-omit-responses
  '("JOIN" "PART" "QUIT" "NICK")
  "Responses which will be hidden when `rcirc-omit-mode' is enabled."
  :type '(repeat string)
  :group 'rcirc)

(defun rcirc-format-response-string (process sender response target text)
  "Return a nicely-formatted response string, incorporating TEXT
\(and perhaps other arguments).  The specific formatting used
is found by looking up RESPONSE in `rcirc-response-formats'."
  (with-temp-buffer
    (insert (or (cdr (assoc response rcirc-response-formats))
		(cdr (assq t rcirc-response-formats))))
    (goto-char (point-min))
    (let ((start (point-min))
	  (sender (if (or (not sender)
			  (string= (rcirc-server-name process) sender))
		      ""
		    sender))
	  face)
      (while (re-search-forward "%\\(\\(f\\(.\\)\\)\\|\\(.\\)\\)" nil t)
	(rcirc-add-face start (match-beginning 0) face)
	(setq start (match-beginning 0))
	(replace-match
	 (case (aref (match-string 1) 0)
	    (?f (setq face
		      (case (string-to-char (match-string 3))
			(?w 'font-lock-warning-face)
			(?p 'rcirc-server-prefix)
			(?s 'rcirc-server)
			(t nil)))
		"")
	    (?n sender)
	    (?N (let ((my-nick (rcirc-nick process)))
		  (save-match-data
		    (with-syntax-table rcirc-nick-syntax-table
		      (rcirc-facify sender
				    (cond ((string= sender my-nick)
					   'rcirc-my-nick)
					  ((and rcirc-bright-nicks
						(string-match
						 (regexp-opt rcirc-bright-nicks
							     'words)
						 sender))
					   'rcirc-bright-nick)
					  ((and rcirc-dim-nicks
						(string-match
						 (regexp-opt rcirc-dim-nicks
							     'words)
						 sender))
					   'rcirc-dim-nick)
					  (t
					   'rcirc-other-nick)))))))
	    (?m (propertize text 'rcirc-text text))
	    (?r response)
	    (?t (or target ""))
	    (t (concat "UNKNOWN CODE:" (match-string 0))))
	 t t nil 0)
	(rcirc-add-face (match-beginning 0) (match-end 0) face))
      (rcirc-add-face start (match-beginning 0) face))
      (buffer-substring (point-min) (point-max))))

(defun rcirc-target-buffer (process sender response target text)
  "Return a buffer to print the server response."
  (assert (not (bufferp target)))
  (with-rcirc-process-buffer process
    (cond ((not target)
	   (rcirc-any-buffer process))
	  ((not (rcirc-channel-p target))
	   ;; message from another user
	   (if (or (string= response "PRIVMSG")
		   (string= response "ACTION"))
	       (rcirc-get-buffer-create process (if (string= sender rcirc-nick)
						    target
						  sender))
	     (rcirc-get-buffer process target t)))
	  ((or (rcirc-get-buffer process target)
	       (rcirc-any-buffer process))))))

(defvar rcirc-activity-types nil)
(make-variable-buffer-local 'rcirc-activity-types)
(defvar rcirc-last-sender nil)
(make-variable-buffer-local 'rcirc-last-sender)

(defcustom rcirc-log-directory "~/.emacs.d/rcirc-log"
  "Directory to keep IRC logfiles."
  :type 'directory
  :group 'rcirc)

(defcustom rcirc-log-flag nil
  "Non-nil means log IRC activity to disk.
Logfiles are kept in `rcirc-log-directory'."
  :type 'boolean
  :group 'rcirc)

(defcustom rcirc-omit-threshold 100
  "Number of lines since last activity from a nick before `rcirc-omit-responses' are omitted."
  :type 'integer
  :group 'rcirc)

(defun rcirc-last-quit-line (process nick target)
  "Return the line number where NICK left TARGET.
Returns nil if the information is not recorded."
  (let ((chanbuf (rcirc-get-buffer process target)))
    (when chanbuf
      (cdr (assoc-string nick (with-current-buffer chanbuf
				rcirc-recent-quit-alist))))))

(defun rcirc-last-line (process nick target)
  "Return the line from the last activity from NICK in TARGET."
  (let* ((chanbuf (rcirc-get-buffer process target))
	 (line (or (cdr (assoc-string target
				      (gethash nick (with-rcirc-server-buffer
						      rcirc-nick-table)) t))
		   (rcirc-last-quit-line process nick target))))
    (if line
	line
      ;;(message "line is nil for %s in %s" nick target)
      nil)))

(defun rcirc-elapsed-lines (process nick target)
  "Return the number of lines since activity from NICK in TARGET."
  (let ((last-activity-line (rcirc-last-line process nick target)))
    (when (and last-activity-line
	       (> last-activity-line 0))
      (- rcirc-current-line last-activity-line))))

(defvar rcirc-markup-text-functions
  '(rcirc-markup-attributes
    rcirc-markup-my-nick
    rcirc-markup-urls
    rcirc-markup-keywords
    rcirc-markup-bright-nicks)

  "List of functions used to manipulate text before it is printed.

Each function takes two arguments, SENDER, and RESPONSE.  The
buffer is narrowed with the text to be printed and the point is
at the beginning of the `rcirc-text' propertized text.")

(defun rcirc-print (process sender response target text &optional activity)
  "Print TEXT in the buffer associated with TARGET.
Format based on SENDER and RESPONSE.  If ACTIVITY is non-nil,
record activity."
  (or text (setq text ""))
  (unless (and (or (member sender rcirc-ignore-list)
		   (member (with-syntax-table rcirc-nick-syntax-table
			     (when (string-match "^\\([^/]\\w*\\)[:,]" text)
			       (match-string 1 text)))
			   rcirc-ignore-list))
	       ;; do not ignore if we sent the message
 	       (not (string= sender (rcirc-nick process))))    
    (let* ((buffer (rcirc-target-buffer process sender response target text))
	   (inhibit-read-only t))
      (with-current-buffer buffer
	(let ((moving (= (point) rcirc-prompt-end-marker))
	      (old-point (point-marker))
	      (fill-start (marker-position rcirc-prompt-start-marker)))

	  (unless (string= sender (rcirc-nick process))
	    ;; only decode text from other senders, not ours
	    (setq text (decode-coding-string text rcirc-decode-coding-system))
	    ;; mark the line with overlay arrow
	    (unless (or (marker-position overlay-arrow-position)
			(get-buffer-window (current-buffer))
			(member response rcirc-omit-responses))
	      (set-marker overlay-arrow-position
			  (marker-position rcirc-prompt-start-marker))))

	  ;; temporarily set the marker insertion-type because
	  ;; insert-before-markers results in hidden text in new buffers
	  (goto-char rcirc-prompt-start-marker)
	  (set-marker-insertion-type rcirc-prompt-start-marker t)
	  (set-marker-insertion-type rcirc-prompt-end-marker t)

	  (let ((start (point)))
	    (insert (rcirc-format-response-string process sender response nil
						  text)
		    (propertize "\n" 'hard t))

 	    ;; squeeze spaces out of text before rcirc-text
	    (fill-region fill-start
			 (1- (or (next-single-property-change fill-start
							      'rcirc-text)
				 rcirc-prompt-end-marker)))

	    ;; run markup functions
 	    (save-excursion
 	      (save-restriction
 		(narrow-to-region start rcirc-prompt-start-marker)
		(goto-char (or (next-single-property-change start 'rcirc-text)
			       (point)))
		(when (rcirc-buffer-process)
		  (save-excursion (rcirc-markup-timestamp sender response))
		  (dolist (fn rcirc-markup-text-functions)
		    (save-excursion (funcall fn sender response)))
		  (when rcirc-fill-flag
		    (save-excursion (rcirc-markup-fill sender response))))

		(when rcirc-read-only-flag
		  (add-text-properties (point-min) (point-max)
				       '(read-only t front-sticky t))))
	      ;; make text omittable
	      (let ((last-activity-lines (rcirc-elapsed-lines process sender target)))
		(if (and (not (string= (rcirc-nick process) sender))
			 (member response rcirc-omit-responses)
			 (or (not last-activity-lines)
			     (< rcirc-omit-threshold last-activity-lines)))
		    (put-text-property (1- start) (1- rcirc-prompt-start-marker)
				       'invisible 'rcirc-omit)
		  ;; otherwise increment the line count
		  (setq rcirc-current-line (1+ rcirc-current-line))))))

	  (set-marker-insertion-type rcirc-prompt-start-marker nil)
	  (set-marker-insertion-type rcirc-prompt-end-marker nil)

	  ;; truncate buffer if it is very long
	  (save-excursion
	    (when (and rcirc-buffer-maximum-lines
		       (> rcirc-buffer-maximum-lines 0)
		       (= (forward-line (- rcirc-buffer-maximum-lines)) 0))
	      (delete-region (point-min) (point))))

	  ;; set the window point for buffers show in windows
	  (walk-windows (lambda (w)
			  (when (and (not (eq (selected-window) w))
				     (eq (current-buffer)
					 (window-buffer w))
				     (>= (window-point w)
					 rcirc-prompt-end-marker))
			      (set-window-point w (point-max))))
			nil t)

	  ;; restore the point
	  (goto-char (if moving rcirc-prompt-end-marker old-point))

	  ;; keep window on bottom line if it was already there
	  (when rcirc-scroll-show-maximum-output
	    (walk-windows (lambda (w)
			    (when (eq (window-buffer w) (current-buffer))
			      (with-current-buffer (window-buffer w)
				(when (eq major-mode 'rcirc-mode)
				  (with-selected-window w
				    (when (<= (- (window-height)
						 (count-screen-lines (window-point)
								     (window-start))
						 1)
					      0)
				      (recenter -1)))))))
				  nil t))

	  ;; flush undo (can we do something smarter here?)
	  (buffer-disable-undo)
	  (buffer-enable-undo))

	;; record modeline activity
	(when (and activity
		   (not rcirc-ignore-buffer-activity-flag)
		   (not (and rcirc-dim-nicks sender
			     (string-match (regexp-opt rcirc-dim-nicks) sender)
			     (rcirc-channel-p target))))
	      (rcirc-record-activity (current-buffer)
				     (when (not (rcirc-channel-p rcirc-target))
				       'nick)))

	(when rcirc-log-flag
	  (rcirc-log process sender response target text))

	(sit-for 0)			; displayed text before hook
	(run-hook-with-args 'rcirc-print-hooks
			    process sender response target text)))))

(defcustom rcirc-log-filename-function 'rcirc-generate-new-buffer-name
  "A function to generate the filename used by rcirc's logging facility.

It is called with two arguments, PROCESS and TARGET (see
`rcirc-generate-new-buffer-name' for their meaning), and should
return the filename, or nil if no logging is desired for this
session.

If the returned filename is absolute (`file-name-absolute-p'
returns true), then it is used as-is, otherwise the resulting
file is put into `rcirc-log-directory'."
  :group 'rcirc
  :type 'function)

(defun rcirc-log (process sender response target text)
  "Record line in `rcirc-log', to be later written to disk."
  (let ((filename (funcall rcirc-log-filename-function process target)))
    (unless (null filename)
      (let ((cell (assoc-string filename rcirc-log-alist))
	    (line (concat (format-time-string rcirc-time-format)
			  (substring-no-properties
			   (rcirc-format-response-string process sender
							 response target text))
			  "\n")))
	(if cell
	    (setcdr cell (concat (cdr cell) line))
	  (setq rcirc-log-alist
		(cons (cons filename line) rcirc-log-alist)))))))

(defun rcirc-log-write ()
  "Flush `rcirc-log-alist' data to disk.

Log data is written to `rcirc-log-directory', except for
log-files with absolute names (see `rcirc-log-filename-function')."
  (dolist (cell rcirc-log-alist)
    (let ((filename (expand-file-name (car cell) rcirc-log-directory))
	  (coding-system-for-write 'utf-8))
      (make-directory (file-name-directory filename) t)
      (with-temp-buffer
	(insert (cdr cell))
	(write-region (point-min) (point-max) filename t 'quiet))))
  (setq rcirc-log-alist nil))

(defun rcirc-view-log-file ()
  "View logfile corresponding to the current buffer."
  (interactive)
  (find-file-other-window 
   (expand-file-name (funcall rcirc-log-filename-function 
			      (rcirc-buffer-process) rcirc-target)
		     rcirc-log-directory)))

(defun rcirc-join-channels (process channels)
  "Join CHANNELS."
  (save-window-excursion
    (dolist (channel channels)
      (with-rcirc-process-buffer process
	(rcirc-cmd-join channel process)))))

;;; nick management
(defvar rcirc-nick-prefix-chars "~&@%+")
(defun rcirc-user-nick (user)
  "Return the nick from USER.  Remove any non-nick junk."
  (save-match-data
    (if (string-match (concat "^[" rcirc-nick-prefix-chars
			      "]?\\([^! ]+\\)!?") (or user ""))
	(match-string 1 user)
      user)))

(defun rcirc-nick-channels (process nick)
  "Return list of channels for NICK."
  (with-rcirc-process-buffer process
    (mapcar (lambda (x) (car x))
	    (gethash nick rcirc-nick-table))))

(defun rcirc-put-nick-channel (process nick channel &optional line)
  "Add CHANNEL to list associated with NICK.
Update the associated linestamp if LINE is non-nil.

If the record doesn't exist, and LINE is nil, set the linestamp
to zero."
  (let ((nick (rcirc-user-nick nick)))
    (with-rcirc-process-buffer process
      (let* ((chans (gethash nick rcirc-nick-table))
	     (record (assoc-string channel chans t)))
	(if record
	    (when line (setcdr record line))
	  (puthash nick (cons (cons channel (or line 0))
			      chans)
		   rcirc-nick-table))))))

(defun rcirc-nick-remove (process nick)
  "Remove NICK from table."
  (with-rcirc-process-buffer process
    (remhash nick rcirc-nick-table)))

(defun rcirc-remove-nick-channel (process nick channel)
  "Remove the CHANNEL from list associated with NICK."
  (with-rcirc-process-buffer process
    (let* ((chans (gethash nick rcirc-nick-table))
           (newchans
	    ;; instead of assoc-string-delete-all:
	    (let ((record (assoc-string channel chans t)))
	      (when record
		(setcar record 'delete)
		(assq-delete-all 'delete chans)))))
      (if newchans
          (puthash nick newchans rcirc-nick-table)
        (remhash nick rcirc-nick-table)))))

(defun rcirc-channel-nicks (process target)
  "Return the list of nicks associated with TARGET sorted by last activity."
  (when target
    (if (rcirc-channel-p target)
	(with-rcirc-process-buffer process
	  (let (nicks)
	    (maphash
	     (lambda (k v)
	       (let ((record (assoc-string target v t)))
		 (if record
		     (setq nicks (cons (cons k (cdr record)) nicks)))))
	     rcirc-nick-table)
	    (mapcar (lambda (x) (car x))
		    (sort nicks (lambda (x y)
				  (let ((lx (or (cdr x) 0))
					(ly (or (cdr y) 0)))
				    (< ly lx)))))))
      (list target))))

(defun rcirc-ignore-update-automatic (nick)
  "Remove NICK from `rcirc-ignore-list'
if NICK is also on `rcirc-ignore-list-automatic'."
  (when (member nick rcirc-ignore-list-automatic)
      (setq rcirc-ignore-list-automatic
	    (delete nick rcirc-ignore-list-automatic)
	    rcirc-ignore-list
	    (delete nick rcirc-ignore-list))))

(defun rcirc-nickname< (s1 s2)
  "Return t if IRC nickname S1 is less than S2, and nil otherwise.
Operator nicknames (@) are considered less than voiced
nicknames (+).  Any other nicknames are greater than voiced
nicknames.  The comparison is case-insensitive."
  (setq s1 (downcase s1)
        s2 (downcase s2))
  (let* ((s1-op (eq ?@ (string-to-char s1)))
         (s2-op (eq ?@ (string-to-char s2))))
    (if s1-op
        (if s2-op
            (string< (substring s1 1) (substring s2 1))
          t)
      (if s2-op
          nil
        (string< s1 s2)))))

(defun rcirc-sort-nicknames-join (input sep)
  "Return a string of sorted nicknames.
INPUT is a string containing nicknames separated by SEP.
This function does not alter the INPUT string."
  (let* ((parts (split-string input sep t))
         (sorted (sort parts 'rcirc-nickname<)))
    (mapconcat 'identity sorted sep)))

;;; activity tracking
(defvar rcirc-track-minor-mode-map (make-sparse-keymap)
  "Keymap for rcirc track minor mode.")

(define-key rcirc-track-minor-mode-map (kbd "C-c C-@") 'rcirc-next-active-buffer)
(define-key rcirc-track-minor-mode-map (kbd "C-c C-SPC") 'rcirc-next-active-buffer)

;;;###autoload
(define-minor-mode rcirc-track-minor-mode
  "Global minor mode for tracking activity in rcirc buffers."
  :init-value nil
  :lighter ""
  :keymap rcirc-track-minor-mode-map
  :global t
  :group 'rcirc
  (or global-mode-string (setq global-mode-string '("")))
  ;; toggle the mode-line channel indicator
  (if rcirc-track-minor-mode
      (progn
	(and (not (memq 'rcirc-activity-string global-mode-string))
	     (setq global-mode-string
		   (append global-mode-string '(rcirc-activity-string))))
	(add-hook 'window-configuration-change-hook
		  'rcirc-window-configuration-change))
    (setq global-mode-string
	  (delete 'rcirc-activity-string global-mode-string))
    (remove-hook 'window-configuration-change-hook
		 'rcirc-window-configuration-change)))

(or (assq 'rcirc-ignore-buffer-activity-flag minor-mode-alist)
    (setq minor-mode-alist
          (cons '(rcirc-ignore-buffer-activity-flag " Ignore") minor-mode-alist)))
(or (assq 'rcirc-low-priority-flag minor-mode-alist)
    (setq minor-mode-alist
          (cons '(rcirc-low-priority-flag " LowPri") minor-mode-alist)))
(or (assq 'rcirc-omit-mode minor-mode-alist)
    (setq minor-mode-alist
          (cons '(rcirc-omit-mode " Omit") minor-mode-alist)))

(defun rcirc-toggle-ignore-buffer-activity ()
  "Toggle the value of `rcirc-ignore-buffer-activity-flag'."
  (interactive)
  (setq rcirc-ignore-buffer-activity-flag
	(not rcirc-ignore-buffer-activity-flag))
  (message (if rcirc-ignore-buffer-activity-flag
	       "Ignore activity in this buffer"
	     "Notice activity in this buffer"))
  (force-mode-line-update))

(defun rcirc-toggle-low-priority ()
  "Toggle the value of `rcirc-low-priority-flag'."
  (interactive)
  (setq rcirc-low-priority-flag
	(not rcirc-low-priority-flag))
  (message (if rcirc-low-priority-flag
	       "Activity in this buffer is low priority"
	     "Activity in this buffer is normal priority"))
  (force-mode-line-update))

(defun rcirc-omit-mode ()
  "Toggle the Rcirc-Omit mode.
If enabled, \"uninteresting\" lines are not shown.
Uninteresting lines are those whose responses are listed in
`rcirc-omit-responses'."
  (interactive)
  (setq rcirc-omit-mode (not rcirc-omit-mode))
  (if rcirc-omit-mode
      (progn
	(add-to-invisibility-spec '(rcirc-omit . nil))
	(message "Rcirc-Omit mode enabled"))
    (remove-from-invisibility-spec '(rcirc-omit . nil))
    (message "Rcirc-Omit mode disabled"))
    (recenter (when (> (point) rcirc-prompt-start-marker) -1)))

(defun rcirc-switch-to-server-buffer ()
  "Switch to the server buffer associated with current channel buffer."
  (interactive)
  (switch-to-buffer rcirc-server-buffer))

(defun rcirc-jump-to-first-unread-line ()
  "Move the point to the first unread line in this buffer."
  (interactive)
  (if (marker-position overlay-arrow-position)
      (goto-char overlay-arrow-position)
    (message "No unread messages")))

(defun rcirc-non-irc-buffer ()
  (let ((buflist (buffer-list))
	buffer)
    (while (and buflist (not buffer))
      (with-current-buffer (car buflist)
	(unless (or (eq major-mode 'rcirc-mode)
		    (= ?\s (aref (buffer-name) 0)) ; internal buffers
		    (get-buffer-window (current-buffer)))
	  (setq buffer (current-buffer))))
      (setq buflist (cdr buflist)))
    buffer))

(defun rcirc-next-active-buffer (arg)
  "Switch to the next rcirc buffer with activity.
With prefix ARG, go to the next low priority buffer with activity."
  (interactive "P")
  (let* ((pair (rcirc-split-activity rcirc-activity))
	 (lopri (car pair))
	 (hipri (cdr pair)))
    (if (or (and (not arg) hipri)
	    (and arg lopri))
	(progn
	  (switch-to-buffer (car (if arg lopri hipri)))
	  (when (> (point) rcirc-prompt-start-marker)
	    (recenter -1)))
      (if (eq major-mode 'rcirc-mode)
	  (switch-to-buffer (rcirc-non-irc-buffer))
	(message "%s" (concat
		       "No IRC activity."
		       (when lopri
			 (concat
			  "  Type C-u "
			  (key-description (this-command-keys))
			  " for low priority activity."))))))))

(defvar rcirc-activity-hooks nil
  "Hook to be run when there is channel activity.

Functions are called with a single argument, the buffer with the
activity.  Only run if the buffer is not visible and
`rcirc-ignore-buffer-activity-flag' is non-nil.")

(defun rcirc-record-activity (buffer &optional type)
  "Record BUFFER activity with TYPE."
  (with-current-buffer buffer
    (let ((old-activity rcirc-activity)
	  (old-types rcirc-activity-types))
      (when (not (get-buffer-window (current-buffer) t))
	(setq rcirc-activity
	      (sort (add-to-list 'rcirc-activity (current-buffer))
		    (lambda (b1 b2)
		      (let ((t1 (with-current-buffer b1 rcirc-last-post-time))
			    (t2 (with-current-buffer b2 rcirc-last-post-time)))
			(time-less-p t2 t1)))))
	(pushnew type rcirc-activity-types)
	(unless (and (equal rcirc-activity old-activity)
		     (member type old-types))
	  (rcirc-update-activity-string)))))
  (run-hook-with-args 'rcirc-activity-hooks buffer))

(defun rcirc-clear-activity (buffer)
  "Clear the BUFFER activity."
  (setq rcirc-activity (remove buffer rcirc-activity))
  (with-current-buffer buffer
    (setq rcirc-activity-types nil)))

(defun rcirc-clear-unread (buffer)
  "Erase the last read message arrow from BUFFER."
  (when (buffer-live-p buffer)
    (with-current-buffer buffer
      (set-marker overlay-arrow-position nil))))

(defun rcirc-split-activity (activity)
  "Return a cons cell with ACTIVITY split into (lopri . hipri)."
  (let (lopri hipri)
    (dolist (buf rcirc-activity)
      (with-current-buffer buf
	(if (and rcirc-low-priority-flag
		 (not (member 'nick rcirc-activity-types)))
	    (add-to-list 'lopri buf t)
	  (add-to-list 'hipri buf t))))
    (cons lopri hipri)))

(defvar rcirc-update-activity-string-hook nil
  "Hook run whenever the activity string is updated.")

;; TODO: add mouse properties
(defun rcirc-update-activity-string ()
  "Update mode-line string."
  (let* ((pair (rcirc-split-activity rcirc-activity))
	 (lopri (car pair))
	 (hipri (cdr pair)))
    (setq rcirc-activity-string
	  (cond ((or hipri lopri)
		 (concat (and hipri "[")
			 (rcirc-activity-string hipri)
			 (and hipri lopri ",")
			 (and lopri
			      (concat "("
				      (rcirc-activity-string lopri)
				      ")"))
			 (and hipri "]")))
		((not (null (rcirc-process-list)))
		 "[]")
		(t "[]")))
    (run-hooks 'rcirc-update-activity-string-hook)))

(defun rcirc-activity-string (buffers)
  (mapconcat (lambda (b)
	       (let ((s (substring-no-properties (rcirc-short-buffer-name b))))
		 (with-current-buffer b
		   (dolist (type rcirc-activity-types)
		     (rcirc-add-face 0 (length s)
				     (case type
				       (nick 'rcirc-track-nick)
				       (keyword 'rcirc-track-keyword))
				     s)))
		 s))
	     buffers ","))

(defun rcirc-short-buffer-name (buffer)
  "Return a short name for BUFFER to use in the modeline indicator."
  (with-current-buffer buffer
    (or rcirc-short-buffer-name (buffer-name))))

(defun rcirc-visible-buffers ()
  "Return a list of the visible buffers that are in rcirc-mode."
  (let (acc)
    (walk-windows (lambda (w)
		    (with-current-buffer (window-buffer w)
		      (when (eq major-mode 'rcirc-mode)
			(push (current-buffer) acc)))))
    acc))

(defvar rcirc-visible-buffers nil)
(defun rcirc-window-configuration-change ()
  (unless (minibuffer-window-active-p (minibuffer-window))
    ;; delay this until command has finished to make sure window is
    ;; actually visible before clearing activity
    (add-hook 'post-command-hook 'rcirc-window-configuration-change-1)))

(defun rcirc-window-configuration-change-1 ()
  ;; clear activity and overlay arrows
  (let* ((old-activity rcirc-activity)
	 (hidden-buffers rcirc-visible-buffers))

    (setq rcirc-visible-buffers (rcirc-visible-buffers))

    (dolist (vbuf rcirc-visible-buffers)
      (setq hidden-buffers (delq vbuf hidden-buffers))
      ;; clear activity for all visible buffers
      (rcirc-clear-activity vbuf))

    ;; clear unread arrow from recently hidden buffers
    (dolist (hbuf hidden-buffers)
      (rcirc-clear-unread hbuf))

    ;; remove any killed buffers from list
    (setq rcirc-activity
	  (delq nil (mapcar (lambda (buf) (when (buffer-live-p buf) buf))
			    rcirc-activity)))
    ;; update the mode-line string
    (unless (equal old-activity rcirc-activity)
      (rcirc-update-activity-string)))

  (remove-hook 'post-command-hook 'rcirc-window-configuration-change-1))


;;; buffer name abbreviation
(defun rcirc-update-short-buffer-names ()
  (let ((bufalist
	 (apply 'append (mapcar (lambda (process)
				  (with-rcirc-process-buffer process
				    rcirc-buffer-alist))
				(rcirc-process-list)))))
    (dolist (i (rcirc-abbreviate bufalist))
      (when (buffer-live-p (cdr i))
	(with-current-buffer (cdr i)
	  (setq rcirc-short-buffer-name (car i)))))))

(defun rcirc-abbreviate (pairs)
  (apply 'append (mapcar 'rcirc-rebuild-tree (rcirc-make-trees pairs))))

(defun rcirc-rebuild-tree (tree &optional acc)
  (let ((ch (char-to-string (car tree))))
    (dolist (x (cdr tree))
      (if (listp x)
	  (setq acc (append acc
			   (mapcar (lambda (y)
				     (cons (concat ch (car y))
					   (cdr y)))
				   (rcirc-rebuild-tree x))))
	(setq acc (cons (cons ch x) acc))))
    acc))

(defun rcirc-make-trees (pairs)
  (let (alist)
    (mapc (lambda (pair)
	    (if (consp pair)
		(let* ((str (car pair))
		       (data (cdr pair))
		       (char (unless (zerop (length str))
			       (aref str 0)))
		       (rest (unless (zerop (length str))
			       (substring str 1)))
		       (part (if char (assq char alist))))
		  (if part
		      ;; existing partition
		      (setcdr part (cons (cons rest data) (cdr part)))
		    ;; new partition
		    (setq alist (cons (if char
					  (list char (cons rest data))
					data)
				      alist))))
	      (setq alist (cons pair alist))))
	  pairs)
    ;; recurse into cdrs of alist
    (mapc (lambda (x)
	    (when (and (listp x) (listp (cadr x)))
	      (setcdr x (if (> (length (cdr x)) 1)
			    (rcirc-make-trees (cdr x))
			  (setcdr x (list (cdadr x)))))))
	  alist)))

;;; /commands these are called with 3 args: PROCESS, TARGET, which is
;; the current buffer/channel/user, and ARGS, which is a string
;; containing the text following the /cmd.

(defmacro defun-rcirc-command (command argument docstring interactive-form
                                       &rest body)
  "Define a command."
  `(defun ,(intern (concat "rcirc-cmd-" (symbol-name command)))
     (,@argument &optional process target)
     ,(concat docstring "\n\nNote: If PROCESS or TARGET are nil, the values given"
              "\nby `rcirc-buffer-process' and `rcirc-target' will be used.")
     ,interactive-form
     (let ((process (or process (rcirc-buffer-process)))
           (target (or target rcirc-target)))
       ,@body)))

(defun-rcirc-command msg (message)
  "Send private MESSAGE to TARGET."
  (interactive "i")
  (if (null message)
      (progn
        (setq target (completing-read "Message nick: "
                                      (with-rcirc-server-buffer
					rcirc-nick-table)))
        (when (> (length target) 0)
          (setq message (read-string (format "Message %s: " target)))
          (when (> (length message) 0)
            (rcirc-send-message process target message))))
    (if (not (string-match "\\([^ ]+\\) \\(.+\\)" message))
        (message "Not enough args, or something.")
      (setq target (match-string 1 message)
            message (match-string 2 message))
      (rcirc-send-message process target message))))

(defun-rcirc-command query (nick)
  "Open a private chat buffer to NICK."
  (interactive (list (completing-read "Query nick: "
                                      (with-rcirc-server-buffer rcirc-nick-table))))
  (let ((existing-buffer (rcirc-get-buffer process nick)))
    (switch-to-buffer (or existing-buffer
			  (rcirc-get-buffer-create process nick)))
    (when (not existing-buffer)
      (rcirc-cmd-whois nick))))

(defun-rcirc-command join (channel)
  "Join CHANNEL."
  (interactive "sJoin channel: ")
  (let ((buffer (rcirc-get-buffer-create process
                                         (car (split-string channel)))))
    (rcirc-send-string process (concat "JOIN " channel))
    (when (not (eq (selected-window) (minibuffer-window)))
      (switch-to-buffer buffer))))

;; TODO: /part #channel reason, or consider removing #channel altogether
(defun-rcirc-command part (channel)
  "Part CHANNEL."
  (interactive "sPart channel: ")
  (let ((channel (if (> (length channel) 0) channel target)))
    (rcirc-send-string process (concat "PART " channel " :" rcirc-id-string))))

(defun-rcirc-command quit (reason)
  "Send a quit message to server with REASON."
  (interactive "sQuit reason: ")
  (rcirc-send-string process (concat "QUIT :"
				     (if (not (zerop (length reason)))
					 reason
				       rcirc-id-string))))

(defun-rcirc-command nick (nick)
  "Change nick to NICK."
  (interactive "i")
  (when (null nick)
    (setq nick (read-string "New nick: " (rcirc-nick process))))
  (rcirc-send-string process (concat "NICK " nick)))

(defun-rcirc-command names (channel)
  "Display list of names in CHANNEL or in current channel if CHANNEL is nil.
If called interactively, prompt for a channel when prefix arg is supplied."
  (interactive "P")
  (if (called-interactively-p 'interactive)
      (if channel
          (setq channel (read-string "List names in channel: " target))))
  (let ((channel (if (> (length channel) 0)
                     channel
                   target)))
    (rcirc-send-string process (concat "NAMES " channel))))

(defun-rcirc-command topic (topic)
  "List TOPIC for the TARGET channel.
With a prefix arg, prompt for new topic."
  (interactive "P")
  (if (and (called-interactively-p 'interactive) topic)
      (setq topic (read-string "New Topic: " rcirc-topic)))
  (rcirc-send-string process (concat "TOPIC " target
                                     (when (> (length topic) 0)
                                       (concat " :" topic)))))

(defun-rcirc-command whois (nick)
  "Request information from server about NICK."
  (interactive (list
                (completing-read "Whois: "
                                 (with-rcirc-server-buffer rcirc-nick-table))))
  (rcirc-send-string process (concat "WHOIS " nick)))

(defun-rcirc-command mode (args)
  "Set mode with ARGS."
  (interactive (list (concat (read-string "Mode nick or channel: ")
                             " " (read-string "Mode: "))))
  (rcirc-send-string process (concat "MODE " args)))

(defun-rcirc-command list (channels)
  "Request information on CHANNELS from server."
  (interactive "sList Channels: ")
  (rcirc-send-string process (concat "LIST " channels)))

(defun-rcirc-command oper (args)
  "Send operator command to server."
  (interactive "sOper args: ")
  (rcirc-send-string process (concat "OPER " args)))

(defun-rcirc-command quote (message)
  "Send MESSAGE literally to server."
  (interactive "sServer message: ")
  (rcirc-send-string process message))

(defun-rcirc-command kick (arg)
  "Kick NICK from current channel."
  (interactive (list
                (concat (completing-read "Kick nick: "
                                         (rcirc-channel-nicks
					  (rcirc-buffer-process)
					  rcirc-target))
                        (read-from-minibuffer "Kick reason: "))))
  (let* ((arglist (split-string arg))
         (argstring (concat (car arglist) " :"
                            (mapconcat 'identity (cdr arglist) " "))))
    (rcirc-send-string process (concat "KICK " target " " argstring))))

(defun rcirc-cmd-ctcp (args &optional process target)
  (if (string-match "^\\([^ ]+\\)\\s-+\\(.+\\)$" args)
      (let ((target (match-string 1 args))
            (request (match-string 2 args)))
        (rcirc-send-string process
			   (format "PRIVMSG %s \C-a%s\C-a"
				   target (upcase request))))
    (rcirc-print process (rcirc-nick process) "ERROR" nil
                 "usage: /ctcp NICK REQUEST")))

(defun rcirc-cmd-me (args &optional process target)
  (rcirc-send-string process (format "PRIVMSG %s :\C-aACTION %s\C-a"
                                     target args)))

(defun rcirc-add-or-remove (set &optional elt)
  (if (and elt (not (string= "" elt)))
      (if (member-ignore-case elt set)
	  (delete elt set)
	(cons elt set))
    set))

(defun-rcirc-command ignore (nick)
  "Manage the ignore list.
Ignore NICK, unignore NICK if already ignored, or list ignored
nicks when no NICK is given.  When listing ignored nicks, the
ones added to the list automatically are marked with an asterisk."
  (interactive "sToggle ignoring of nick: ")
  (setq rcirc-ignore-list (rcirc-add-or-remove rcirc-ignore-list nick))
  (rcirc-print process nil "IGNORE" target
	       (mapconcat
		(lambda (nick)
		  (concat nick
			  (if (member nick rcirc-ignore-list-automatic)
			      "*" "")))
		rcirc-ignore-list " ")))

(defun-rcirc-command bright (nick)
  "Manage the bright nick list."
  (interactive "sToggle emphasis of nick: ")
  (setq rcirc-bright-nicks (rcirc-add-or-remove rcirc-bright-nicks nick))
  (rcirc-print process nil "BRIGHT" target
	       (mapconcat 'identity rcirc-bright-nicks " ")))

(defun-rcirc-command dim (nick)
  "Manage the dim nick list."
  (interactive "sToggle deemphasis of nick: ")
  (setq rcirc-dim-nicks (rcirc-add-or-remove rcirc-dim-nicks nick))
  (rcirc-print process nil "DIM" target
	       (mapconcat 'identity rcirc-dim-nicks " ")))

(defun-rcirc-command keyword (keyword)
  "Manage the keyword list.
Mark KEYWORD, unmark KEYWORD if already marked, or list marked
keywords when no KEYWORD is given."
  (interactive "sToggle highlighting of keyword: ")
  (setq rcirc-keywords (rcirc-add-or-remove rcirc-keywords keyword))
  (rcirc-print process nil "KEYWORD" target
	       (mapconcat 'identity rcirc-keywords " ")))


(defun rcirc-add-face (start end name &optional object)
  "Add face NAME to the face text property of the text from START to END."
  (when name
    (let ((pos start)
	  next prop)
      (while (< pos end)
	(setq prop (get-text-property pos 'face object)
	      next (next-single-property-change pos 'face object end))
	(unless (member name (get-text-property pos 'face object))
	  (add-text-properties pos next (list 'face (cons name prop)) object))
	(setq pos next)))))

(defun rcirc-facify (string face)
  "Return a copy of STRING with FACE property added."
  (let ((string (or string "")))
    (rcirc-add-face 0 (length string) face string)
    string))

(defvar rcirc-url-regexp
  (concat
   "\\b\\(\\(www\\.\\|\\(s?https?\\|ftp\\|file\\|gopher\\|"
   "nntp\\|news\\|telnet\\|wais\\|mailto\\|info\\):\\)"
   "\\(//[-a-z0-9_.]+:[0-9]*\\)?"
   (if (string-match "[[:digit:]]" "1") ;; Support POSIX?
       (let ((chars "-a-z0-9_=#$@~%&*+\\/[:word:]")
	     (punct "!?:;.,"))
	 (concat
	  "\\(?:"
	  ;; Match paired parentheses, e.g. in Wikipedia URLs:
	  "[" chars punct "]+" "(" "[" chars punct "]+" "[" chars "]*)" "[" chars "]"
	  "\\|"
	  "[" chars punct     "]+" "[" chars "]"
	  "\\)"))
     (concat ;; XEmacs 21.4 doesn't support POSIX.
      "\\([-a-z0-9_=!?#$@~%&*+\\/:;.,]\\|\\w\\)+"
      "\\([-a-z0-9_=#$@~%&*+\\/]\\|\\w\\)"))
   "\\)")
  "Regexp matching URLs.  Set to nil to disable URL features in rcirc.")

(defun rcirc-browse-url (&optional arg)
  "Prompt for URL to browse based on URLs in buffer."
  (interactive "P")
  (let ((completions (mapcar (lambda (x) (cons x nil)) rcirc-urls))
        (initial-input (car rcirc-urls))
        (history (cdr rcirc-urls)))
    (browse-url (completing-read "rcirc browse-url: "
                                 completions nil nil initial-input 'history)
                arg)))

(defun rcirc-browse-url-at-point (point)
  "Send URL at point to `browse-url'."
  (interactive "d")
  (let ((beg (previous-single-property-change (1+ point) 'mouse-face))
	(end (next-single-property-change point 'mouse-face)))
    (browse-url (buffer-substring-no-properties beg end))))

(defun rcirc-browse-url-at-mouse (event)
  "Send URL at mouse click to `browse-url'."
  (interactive "e")
  (let ((position (event-end event)))
    (with-current-buffer (window-buffer (posn-window position))
      (rcirc-browse-url-at-point (posn-point position)))))


(defun rcirc-markup-timestamp (sender response)
  (goto-char (point-min))
  (insert (rcirc-facify (format-time-string rcirc-time-format)
			'rcirc-timestamp)))

(defun rcirc-markup-attributes (sender response)
  (while (re-search-forward "\\([\C-b\C-_\C-v]\\).*?\\(\\1\\|\C-o\\)" nil t)
    (rcirc-add-face (match-beginning 0) (match-end 0)
		    (case (char-after (match-beginning 1))
		      (?\C-b 'bold)
		      (?\C-v 'italic)
		      (?\C-_ 'underline)))
    ;; keep the ^O since it could terminate other attributes
    (when (not (eq ?\C-o (char-before (match-end 2))))
      (delete-region (match-beginning 2) (match-end 2)))
    (delete-region (match-beginning 1) (match-end 1))
    (goto-char (match-beginning 1)))
  ;; remove the ^O characters now
  (while (re-search-forward "\C-o+" nil t)
    (delete-region (match-beginning 0) (match-end 0))))

(defun rcirc-markup-my-nick (sender response)
  (with-syntax-table rcirc-nick-syntax-table
    (while (re-search-forward (concat "\\b"
				      (regexp-quote (rcirc-nick
						     (rcirc-buffer-process)))
				      "\\b")
			      nil t)
      (rcirc-add-face (match-beginning 0) (match-end 0)
		      'rcirc-nick-in-message)
      (when (string= response "PRIVMSG")
	(rcirc-add-face (point-min) (point-max)
			'rcirc-nick-in-message-full-line)
	(rcirc-record-activity (current-buffer) 'nick)))))

(defun rcirc-markup-urls (sender response)
  (while (re-search-forward rcirc-url-regexp nil t)
    (let ((start (match-beginning 0))
	  (end (match-end 0)))
      (rcirc-add-face start end 'rcirc-url)
      (add-text-properties start end (list 'mouse-face 'highlight
					   'keymap rcirc-browse-url-map))
      ;; record the url
      (push (buffer-substring-no-properties start end) rcirc-urls))))

(defun rcirc-markup-keywords (sender response)
  (when (and (string= response "PRIVMSG")
	     (not (string= sender (rcirc-nick (rcirc-buffer-process)))))
    (let* ((target (or rcirc-target ""))
	   (keywords (delq nil (mapcar (lambda (keyword)
					 (when (not (string-match keyword
								  target))
					   keyword))
				       rcirc-keywords))))
      (when keywords
	(while (re-search-forward (regexp-opt keywords 'words) nil t)
	  (rcirc-add-face (match-beginning 0) (match-end 0) 'rcirc-keyword)
	  (rcirc-record-activity (current-buffer) 'keyword))))))

(defun rcirc-markup-bright-nicks (sender response)
  (when (and rcirc-bright-nicks
	     (string= response "NAMES"))
    (with-syntax-table rcirc-nick-syntax-table
      (while (re-search-forward (regexp-opt rcirc-bright-nicks 'words) nil t)
	(rcirc-add-face (match-beginning 0) (match-end 0)
			'rcirc-bright-nick)))))

(defun rcirc-markup-fill (sender response)
  (when (not (string= response "372")) 	; /motd
    (let ((fill-prefix
	   (or rcirc-fill-prefix
	       (make-string (- (point) (line-beginning-position)) ?\s)))
	  (fill-column (- (cond ((eq rcirc-fill-column 'frame-width)
				 (1- (frame-width)))
				(rcirc-fill-column
				 rcirc-fill-column)
				(t fill-column))
			  ;; make sure ... doesn't cause line wrapping
			  3)))		
      (fill-region (point) (point-max) nil t))))

;;; handlers
;; these are called with the server PROCESS, the SENDER, which is a
;; server or a user, depending on the command, the ARGS, which is a
;; list of strings, and the TEXT, which is the original server text,
;; verbatim
(defun rcirc-handler-001 (process sender args text)
  (rcirc-handler-generic process "001" sender args text)
  (with-rcirc-process-buffer process
    (setq rcirc-connecting nil)
    (rcirc-reschedule-timeout process)
    (setq rcirc-server-name sender)
    (setq rcirc-nick (car args))
    (rcirc-update-prompt)
    (when rcirc-auto-authenticate-flag (rcirc-authenticate))
    (rcirc-join-channels process rcirc-startup-channels)))

(defun rcirc-handler-PRIVMSG (process sender args text)
  (let ((target (if (rcirc-channel-p (car args))
                    (car args)
                  sender))
        (message (or (cadr args) "")))
    (if (string-match "^\C-a\\(.*\\)\C-a$" message)
        (rcirc-handler-CTCP process target sender (match-string 1 message))
      (rcirc-print process sender "PRIVMSG" target message t))
    ;; update nick linestamp
    (with-current-buffer (rcirc-get-buffer process target t)
      (rcirc-put-nick-channel process sender target rcirc-current-line))))

(defun rcirc-handler-NOTICE (process sender args text)
  (let ((target (car args))
        (message (cadr args)))
    (if (string-match "^\C-a\\(.*\\)\C-a$" message)
        (rcirc-handler-CTCP-response process target sender
				     (match-string 1 message))
      (rcirc-print process sender "NOTICE"
		   (cond ((rcirc-channel-p target)
			  target)
			 ;;; -ChanServ- [#gnu] Welcome...
			 ((string-match "\\[\\(#[^\] ]+\\)\\]" message)
			  (match-string 1 message))
			 (sender
			  (if (string= sender (rcirc-server-name process))
			      nil	; server notice
			    sender)))
                 message t))))

(defun rcirc-handler-WALLOPS (process sender args text)
  (rcirc-print process sender "WALLOPS" sender (car args) t))

(defun rcirc-handler-JOIN (process sender args text)
  (let ((channel (car args)))
    (with-current-buffer (rcirc-get-buffer-create process channel)
      ;; when recently rejoining, restore the linestamp
      (rcirc-put-nick-channel process sender channel
			      (let ((last-activity-lines
				     (rcirc-elapsed-lines process sender channel)))
				(when (and last-activity-lines
					   (< last-activity-lines rcirc-omit-threshold))
				  (rcirc-last-line process sender channel)))))

    (rcirc-print process sender "JOIN" channel "")

    ;; print in private chat buffer if it exists
    (when (rcirc-get-buffer (rcirc-buffer-process) sender)
      (rcirc-print process sender "JOIN" sender channel))))

;; PART and KICK are handled the same way
(defun rcirc-handler-PART-or-KICK (process response channel sender nick args)
  (rcirc-ignore-update-automatic nick)
  (if (not (string= nick (rcirc-nick process)))
      ;; this is someone else leaving
      (progn
	(rcirc-maybe-remember-nick-quit process nick channel)
	(rcirc-remove-nick-channel process nick channel))
    ;; this is us leaving
    (mapc (lambda (n)
	    (rcirc-remove-nick-channel process n channel))
	  (rcirc-channel-nicks process channel))

    ;; if the buffer is still around, make it inactive
    (let ((buffer (rcirc-get-buffer process channel)))
      (when buffer
	(rcirc-disconnect-buffer buffer)))))

(defun rcirc-handler-PART (process sender args text)
  (let* ((channel (car args))
	 (reason (cadr args))
	 (message (concat channel " " reason)))
    (rcirc-print process sender "PART" channel message)
    ;; print in private chat buffer if it exists
    (when (rcirc-get-buffer (rcirc-buffer-process) sender)
      (rcirc-print process sender "PART" sender message))

    (rcirc-handler-PART-or-KICK process "PART" channel sender sender reason)))

(defun rcirc-handler-KICK (process sender args text)
  (let* ((channel (car args))
	 (nick (cadr args))
	 (reason (caddr args))
	 (message (concat nick " " channel " " reason)))
    (rcirc-print process sender "KICK" channel message t)
    ;; print in private chat buffer if it exists
    (when (rcirc-get-buffer (rcirc-buffer-process) nick)
      (rcirc-print process sender "KICK" nick message))

    (rcirc-handler-PART-or-KICK process "KICK" channel sender nick reason)))

(defun rcirc-maybe-remember-nick-quit (process nick channel)
  "Remember NICK as leaving CHANNEL if they recently spoke."
  (let ((elapsed-lines (rcirc-elapsed-lines process nick channel)))
    (when (and elapsed-lines
	       (< elapsed-lines rcirc-omit-threshold))
      (let ((buffer (rcirc-get-buffer process channel)))
	(when buffer
	  (with-current-buffer buffer
	    (let ((record (assoc-string nick rcirc-recent-quit-alist t))
		  (line (rcirc-last-line process nick channel)))
	      (if record
		  (setcdr record line)
		(setq rcirc-recent-quit-alist
		      (cons (cons nick line)
			    rcirc-recent-quit-alist))))))))))

(defun rcirc-handler-QUIT (process sender args text)
  (rcirc-ignore-update-automatic sender)
  (mapc (lambda (channel)
	  ;; broadcast quit message each channel
	  (rcirc-print process sender "QUIT" channel (apply 'concat args))
	  ;; record nick in quit table if they recently spoke
	  (rcirc-maybe-remember-nick-quit process sender channel))
	(rcirc-nick-channels process sender))
  (rcirc-nick-remove process sender))

(defun rcirc-handler-NICK (process sender args text)
  (let* ((old-nick sender)
         (new-nick (car args))
         (channels (rcirc-nick-channels process old-nick)))
    ;; update list of ignored nicks
    (rcirc-ignore-update-automatic old-nick)
    (when (member old-nick rcirc-ignore-list)
      (add-to-list 'rcirc-ignore-list new-nick)
      (add-to-list 'rcirc-ignore-list-automatic new-nick))
    ;; print message to nick's channels
    (dolist (target channels)
      (rcirc-print process sender "NICK" target new-nick))
    ;; update private chat buffer, if it exists
    (let ((chat-buffer (rcirc-get-buffer process old-nick)))
      (when chat-buffer
	(with-current-buffer chat-buffer
	  (rcirc-print process sender "NICK" old-nick new-nick)
	  (setq rcirc-target new-nick)
	  (rename-buffer (rcirc-generate-new-buffer-name process new-nick)))))
    ;; remove old nick and add new one
    (with-rcirc-process-buffer process
      (let ((v (gethash old-nick rcirc-nick-table)))
        (remhash old-nick rcirc-nick-table)
        (puthash new-nick v rcirc-nick-table))
      ;; if this is our nick...
      (when (string= old-nick rcirc-nick)
        (setq rcirc-nick new-nick)
	(rcirc-update-prompt t)
        ;; reauthenticate
        (when rcirc-auto-authenticate-flag (rcirc-authenticate))))))

(defun rcirc-handler-PING (process sender args text)
  (rcirc-send-string process (concat "PONG :" (car args))))

(defun rcirc-handler-PONG (process sender args text)
  ;; do nothing
  )

(defun rcirc-handler-TOPIC (process sender args text)
  (let ((topic (cadr args)))
    (rcirc-print process sender "TOPIC" (car args) topic)
    (with-current-buffer (rcirc-get-buffer process (car args))
      (setq rcirc-topic topic))))

(defvar rcirc-nick-away-alist nil)
(defun rcirc-handler-301 (process sender args text)
  "RPL_AWAY"
  (let* ((nick (cadr args))
	 (rec (assoc-string nick rcirc-nick-away-alist))
	 (away-message (caddr args)))
    (when (or (not rec)
	      (not (string= (cdr rec) away-message)))
      ;; away message has changed
      (rcirc-handler-generic process "AWAY" nick (cdr args) text)
      (if rec
	  (setcdr rec away-message)
	(setq rcirc-nick-away-alist (cons (cons nick away-message)
					  rcirc-nick-away-alist))))))

(defun rcirc-handler-332 (process sender args text)
  "RPL_TOPIC"
  (let ((buffer (or (rcirc-get-buffer process (cadr args))
		    (rcirc-get-temp-buffer-create process (cadr args)))))
    (with-current-buffer buffer
      (setq rcirc-topic (caddr args)))))

(defun rcirc-handler-333 (process sender args text)
  "Not in rfc1459.txt"
  (let ((buffer (or (rcirc-get-buffer process (cadr args))
		    (rcirc-get-temp-buffer-create process (cadr args)))))
    (with-current-buffer buffer
      (let ((setter (caddr args))
	    (time (current-time-string
		   (seconds-to-time
		    (string-to-number (cadddr args))))))
	(rcirc-print process sender "TOPIC" (cadr args)
		     (format "%s (%s on %s)" rcirc-topic setter time))))))

(defun rcirc-handler-477 (process sender args text)
  "ERR_NOCHANMODES"
  (rcirc-print process sender "477" (cadr args) (caddr args)))

(defun rcirc-handler-MODE (process sender args text)
  (let ((target (car args))
        (msg (mapconcat 'identity (cdr args) " ")))
    (rcirc-print process sender "MODE"
                 (if (string= target (rcirc-nick process))
                     nil
                   target)
                 msg)

    ;; print in private chat buffers if they exist
    (mapc (lambda (nick)
	    (when (rcirc-get-buffer process nick)
	      (rcirc-print process sender "MODE" nick msg)))
	  (cddr args))))

(defun rcirc-get-temp-buffer-create (process channel)
  "Return a buffer based on PROCESS and CHANNEL."
  (let ((tmpnam (concat " " (downcase channel) "TMP" (process-name process))))
    (get-buffer-create tmpnam)))

(defun rcirc-handler-353 (process sender args text)
  "RPL_NAMREPLY"
  (let ((channel (caddr args)))
    (mapc (lambda (nick)
            (rcirc-put-nick-channel process nick channel))
          (split-string (cadddr args) " " t))
    (with-current-buffer (rcirc-get-temp-buffer-create process channel)
      (goto-char (point-max))
      (insert (car (last args)) " "))))

(defun rcirc-handler-366 (process sender args text)
  "RPL_ENDOFNAMES"
  (let* ((channel (cadr args))
         (buffer (rcirc-get-temp-buffer-create process channel)))
    (with-current-buffer buffer
      (rcirc-print process sender "NAMES" channel
                   (let ((content (buffer-substring (point-min) (point-max))))
		     (rcirc-sort-nicknames-join content " "))))
    (kill-buffer buffer)))

(defun rcirc-handler-433 (process sender args text)
  "ERR_NICKNAMEINUSE"
  (rcirc-handler-generic process "433" sender args text)
  (let* ((new-nick (concat (cadr args) "`")))
    (with-rcirc-process-buffer process
      (rcirc-cmd-nick new-nick nil process))))

(defun rcirc-authenticate ()
  "Send authentication to process associated with current buffer.
Passwords are stored in `rcirc-authinfo' (which see)."
  (interactive)
  (with-rcirc-server-buffer
    (dolist (i rcirc-authinfo)
      (let ((process (rcirc-buffer-process))
	    (server (car i))
	    (nick (caddr i))
	    (method (cadr i))
	    (args (cdddr i)))
	(when (and (string-match server rcirc-server)
		   (string-match nick rcirc-nick))
	  (cond ((equal method 'nickserv)
		 (rcirc-send-string
		  process
		  (concat "PRIVMSG " (or (cadr args) "nickserv")
                          " :identify " (car args))))
		((equal method 'chanserv)
		 (rcirc-send-string
		  process
		  (concat
		   "PRIVMSG chanserv :identify "
		   (car args) " " (cadr args))))
		((equal method 'bitlbee)
		 (rcirc-send-string
		  process
		  (concat "PRIVMSG &bitlbee :identify " (car args))))
		(t
		 (message "No %S authentication method defined"
			  method))))))))

(defun rcirc-handler-INVITE (process sender args text)
  (rcirc-print process sender "INVITE" nil (mapconcat 'identity args " ") t))

(defun rcirc-handler-ERROR (process sender args text)
  (rcirc-print process sender "ERROR" nil (mapconcat 'identity args " ")))

(defun rcirc-handler-CTCP (process target sender text)
  (if (string-match "^\\([^ ]+\\) *\\(.*\\)$" text)
      (let* ((request (upcase (match-string 1 text)))
             (args (match-string 2 text))
             (handler (intern-soft (concat "rcirc-handler-ctcp-" request))))
        (if (not (fboundp handler))
            (rcirc-print process sender "ERROR" target
                         (format "%s sent unsupported ctcp: %s" sender text)
			 t)
          (funcall handler process target sender args)
          (unless (or (string= request "ACTION")
		      (string= request "KEEPALIVE"))
              (rcirc-print process sender "CTCP" target
			   (format "%s" text) t))))))

(defun rcirc-handler-ctcp-VERSION (process target sender args)
  (rcirc-send-string process
                     (concat "NOTICE " sender
                             " :\C-aVERSION " rcirc-id-string
                             "\C-a")))

(defun rcirc-handler-ctcp-ACTION (process target sender args)
  (rcirc-print process sender "ACTION" target args t))

(defun rcirc-handler-ctcp-TIME (process target sender args)
  (rcirc-send-string process
                     (concat "NOTICE " sender
                             " :\C-aTIME " (current-time-string) "\C-a")))

(defun rcirc-handler-CTCP-response (process target sender message)
  (rcirc-print process sender "CTCP" nil message t))

(defgroup rcirc-faces nil
  "Faces for rcirc."
  :group 'rcirc
  :group 'faces)

(defface rcirc-my-nick			; font-lock-function-name-face
  '((((class color) (min-colors 88) (background light)) (:foreground "Blue1"))
    (((class color) (min-colors 88) (background dark)) (:foreground "LightSkyBlue"))
    (((class color) (min-colors 16) (background light)) (:foreground "Blue"))
    (((class color) (min-colors 16) (background dark)) (:foreground "LightSkyBlue"))
    (((class color) (min-colors 8)) (:foreground "blue" :weight bold))
    (t (:inverse-video t :weight bold)))
  "The face used to highlight my messages."
  :group 'rcirc-faces)

(defface rcirc-other-nick	     ; font-lock-variable-name-face
  '((((class grayscale) (background light))
     (:foreground "Gray90" :weight bold :slant italic))
    (((class grayscale) (background dark))
     (:foreground "DimGray" :weight bold :slant italic))
    (((class color) (min-colors 88) (background light)) (:foreground "DarkGoldenrod"))
    (((class color) (min-colors 88) (background dark)) (:foreground "LightGoldenrod"))
    (((class color) (min-colors 16) (background light)) (:foreground "DarkGoldenrod"))
    (((class color) (min-colors 16) (background dark)) (:foreground "LightGoldenrod"))
    (((class color) (min-colors 8)) (:foreground "yellow" :weight light))
    (t (:weight bold :slant italic)))
  "The face used to highlight other messages."
  :group 'rcirc-faces)

(defface rcirc-bright-nick
  '((((class grayscale) (background light))
     (:foreground "LightGray" :weight bold :underline t))
    (((class grayscale) (background dark))
     (:foreground "Gray50" :weight bold :underline t))
    (((class color) (min-colors 88) (background light)) (:foreground "CadetBlue"))
    (((class color) (min-colors 88) (background dark)) (:foreground "Aquamarine"))
    (((class color) (min-colors 16) (background light)) (:foreground "CadetBlue"))
    (((class color) (min-colors 16) (background dark)) (:foreground "Aquamarine"))
    (((class color) (min-colors 8)) (:foreground "magenta"))
    (t (:weight bold :underline t)))
  "Face used for nicks matched by `rcirc-bright-nicks'."
  :group 'rcirc-faces)

(defface rcirc-dim-nick
  '((t :inherit default))
  "Face used for nicks in `rcirc-dim-nicks'."
  :group 'rcirc-faces)

(defface rcirc-server			; font-lock-comment-face
  '((((class grayscale) (background light))
     (:foreground "DimGray" :weight bold :slant italic))
    (((class grayscale) (background dark))
     (:foreground "LightGray" :weight bold :slant italic))
    (((class color) (min-colors 88) (background light))
     (:foreground "Firebrick"))
    (((class color) (min-colors 88) (background dark))
     (:foreground "chocolate1"))
    (((class color) (min-colors 16) (background light))
     (:foreground "red"))
    (((class color) (min-colors 16) (background dark))
     (:foreground "red1"))
    (((class color) (min-colors 8) (background light))
     )
    (((class color) (min-colors 8) (background dark))
     )
    (t (:weight bold :slant italic)))
  "The face used to highlight server messages."
  :group 'rcirc-faces)

(defface rcirc-server-prefix	 ; font-lock-comment-delimiter-face
  '((default :inherit rcirc-server)
    (((class grayscale)))
    (((class color) (min-colors 16)))
    (((class color) (min-colors 8) (background light))
     :foreground "red")
    (((class color) (min-colors 8) (background dark))
     :foreground "red1"))
  "The face used to highlight server prefixes."
  :group 'rcirc-faces)

(defface rcirc-timestamp
  '((t (:inherit default)))
  "The face used to highlight timestamps."
  :group 'rcirc-faces)

(defface rcirc-nick-in-message		; font-lock-keyword-face
  '((((class grayscale) (background light)) (:foreground "LightGray" :weight bold))
    (((class grayscale) (background dark)) (:foreground "DimGray" :weight bold))
    (((class color) (min-colors 88) (background light)) (:foreground "Purple"))
    (((class color) (min-colors 88) (background dark)) (:foreground "Cyan1"))
    (((class color) (min-colors 16) (background light)) (:foreground "Purple"))
    (((class color) (min-colors 16) (background dark)) (:foreground "Cyan"))
    (((class color) (min-colors 8)) (:foreground "cyan" :weight bold))
    (t (:weight bold)))
  "The face used to highlight instances of your nick within messages."
  :group 'rcirc-faces)

(defface rcirc-nick-in-message-full-line
  '((t (:bold t)))
  "The face used emphasize the entire message when your nick is mentioned."
  :group 'rcirc-faces)

(defface rcirc-prompt			; comint-highlight-prompt
  '((((min-colors 88) (background dark)) (:foreground "cyan1"))
    (((background dark)) (:foreground "cyan"))
    (t (:foreground "dark blue")))
  "The face used to highlight prompts."
  :group 'rcirc-faces)

(defface rcirc-track-nick
  '((((type tty)) (:inherit default))
    (t (:inverse-video t)))
  "The face used in the mode-line when your nick is mentioned."
  :group 'rcirc-faces)

(defface rcirc-track-keyword
  '((t (:bold t )))
  "The face used in the mode-line when keywords are mentioned."
  :group 'rcirc-faces)

(defface rcirc-url
  '((t (:bold t)))
  "The face used to highlight urls."
  :group 'rcirc-faces)

(defface rcirc-keyword
  '((t (:inherit highlight)))
  "The face used to highlight keywords."
  :group 'rcirc-faces)


;; When using M-x flyspell-mode, only check words after the prompt
(put 'rcirc-mode 'flyspell-mode-predicate 'rcirc-looking-at-input)
(defun rcirc-looking-at-input ()
  "Returns true if point is past the input marker."
  (>= (point) rcirc-prompt-end-marker))


(provide 'rcirc)

;; arch-tag: b471b7e8-6b5a-4399-b2c6-a3c78dfc8ffb
;;; rcirc.el ends here<|MERGE_RESOLUTION|>--- conflicted
+++ resolved
@@ -409,17 +409,12 @@
 				(or (plist-get server-plist :nick)
 				    rcirc-default-nick)
 				'rcirc-nick-name-history))
-<<<<<<< HEAD
 	     (user-name (read-string "IRC Username: "
                                      (or (plist-get server-plist :user-name)
                                          rcirc-default-user-name)
                                      'rcirc-user-name-history))
 	     (pass (read-passwd "IRC Password: " nil
 				(plist-get server-plist :pass)))
-=======
-             (password (read-passwd "IRC Password: "
-                                    (plist-get server-plist 'password)))
->>>>>>> e454a4a3
 	     (channels (split-string
 			(read-string "IRC Channels: "
 				     (mapconcat 'identity
@@ -427,17 +422,9 @@
 							   :channels)
 						" "))
 			"[, ]+" t)))
-<<<<<<< HEAD
 	(rcirc-connect server port nick user-name pass
-=======
-
-        (when (= 0 (length password))
-          (setq password nil))
-
-	(rcirc-connect server port nick rcirc-default-user-name
->>>>>>> e454a4a3
 		       rcirc-default-full-name
-		       channels password))
+		       channels))
     ;; connect to servers in `rcirc-server-alist'
     (let (connected-servers)
       (dolist (c rcirc-server-alist)
@@ -458,13 +445,8 @@
 		  (setq connected p)))
 	      (if (not connected)
 		  (condition-case e
-<<<<<<< HEAD
 		      (rcirc-connect server port nick user-name pass
-				     full-name channels)
-=======
-		      (rcirc-connect server port nick user-name
 				     full-name channels password)
->>>>>>> e454a4a3
 		    (quit (message "Quit connecting to %s" server)))
 		(with-current-buffer (process-buffer connected)
 		  (setq connected-servers
@@ -496,13 +478,8 @@
 (defvar rcirc-process nil)
 
 ;;;###autoload
-<<<<<<< HEAD
 (defun rcirc-connect (server &optional port nick user-name pass
                              full-name startup-channels)
-=======
-(defun rcirc-connect (server &optional port nick user-name full-name
-			     startup-channels password)
->>>>>>> e454a4a3
   (save-excursion
     (message "Connecting to %s..." server)
     (let* ((inhibit-eol-conversion)
@@ -551,13 +528,8 @@
       (add-hook 'auto-save-hook 'rcirc-log-write)
 
       ;; identify
-<<<<<<< HEAD
       (when pass
         (rcirc-send-string process (concat "PASS " pass)))
-=======
-      (when password
-        (rcirc-send-string process (concat "PASS " password)))
->>>>>>> e454a4a3
       (rcirc-send-string process (concat "NICK " nick))
       (rcirc-send-string process (concat "USER " user-name
                                          " 0 * :" full-name))
