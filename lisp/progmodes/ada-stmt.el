--- conflicted
+++ resolved
@@ -3,11 +3,6 @@
 ;; Copyright(C) 1987, 93, 94, 96, 97, 98, 99, 2000
 ;;   Free Software Foundation, Inc.
 
-<<<<<<< HEAD
-;; Ada Core Technologies's version:   $Revision: 1.17 $
-
-=======
->>>>>>> 1f3ddf11
 ;; This file is part of GNU Emacs.
 
 ;; Authors: Daniel Pfeiffer, Markus Heritsch, Rolf Ebert <ebert@waporo.muc.de>
