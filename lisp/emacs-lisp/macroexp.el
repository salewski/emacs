--- conflicted
+++ resolved
@@ -545,15 +545,10 @@
                              newform
                            (macroexp--expand-all form)))
                      (macroexp--expand-all newform))))))
-<<<<<<< HEAD
             ((guard (and (not byte-compile-in-progress)
                          (symbol-with-pos-p form)))
              (bare-symbol form))
-            (_ form))))
-    (pop byte-compile-form-stack)))
-=======
             (_ form))))))
->>>>>>> 25bf8d3c
 
 ;;;###autoload
 (defun macroexpand-all (form &optional environment)
