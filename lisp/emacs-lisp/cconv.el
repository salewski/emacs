;;; cconv.el --- Closure conversion for statically scoped Emacs Lisp. -*- lexical-binding: t -*-

;; Copyright (C) 2011-2024 Free Software Foundation, Inc.

;; Author: Igor Kuzmin <kzuminig@iro.umontreal.ca>
;; Maintainer: emacs-devel@gnu.org
;; Keywords: lisp
;; Package: emacs

;; This file is part of GNU Emacs.

;; GNU Emacs is free software: you can redistribute it and/or modify
;; it under the terms of the GNU General Public License as published by
;; the Free Software Foundation, either version 3 of the License, or
;; (at your option) any later version.

;; GNU Emacs is distributed in the hope that it will be useful,
;; but WITHOUT ANY WARRANTY; without even the implied warranty of
;; MERCHANTABILITY or FITNESS FOR A PARTICULAR PURPOSE.  See the
;; GNU General Public License for more details.

;; You should have received a copy of the GNU General Public License
;; along with GNU Emacs.  If not, see <https://www.gnu.org/licenses/>.

;;; Commentary:

;; This takes a piece of Elisp code, and eliminates all free variables from
;; lambda expressions.  The user entry point is `cconv-closure-convert'.
;; All macros should be expanded beforehand.
;;
;; Here is a brief explanation how this code works.
;; Firstly, we analyze the tree by calling `cconv-analyze-form'.
;; This function finds all mutated variables, all functions that are suitable
;; for lambda lifting and all variables captured by closure.  It passes the tree
;; once, returning a list of three lists.
;;
;; Then we calculate the intersection of the first and third lists returned by
;; `cconv-analyze-form' to find all mutated variables that are captured by
;; closure.

;; Armed with this data, we call `cconv-convert', that rewrites the
;; tree recursively, lifting lambdas where possible, building closures where it
;; is needed and eliminating mutable variables used in closure.
;;
;; We do following replacements :
;; (lambda (v1 ...) ... fv1 fv2 ...) => (lambda (v1 ... fv1 fv2 ) ... fv1 fv2 .)
;; if the function is suitable for lambda lifting (if all calls are known)
;;
;; (lambda (v0 ...) ... fv0 .. fv1 ...)  =>
;; (internal-make-closure (v0 ...) (fv0 ...) <doc>
;;   ... (internal-get-closed-var 0) ...  (internal-get-closed-var 1) ...)
;;
;; If the function has no free variables, we don't do anything.
;;
;; If a variable is mutated (updated by setq), and it is used in a closure
;; we wrap its definition with list: (list val) and we also replace
;; var => (car-safe var) wherever this variable is used, and also
;; (setq var value) => (setcar var value) where it is updated.
;;
;; If defun argument is closure mutable, we letbind it and wrap it's
;; definition with list.
;; (defun foo (... mutable-arg ...) ...) =>
;; (defun foo (... m-arg ...) (let ((m-arg (list m-arg))) ...))
;;
;;; Code:

;; TODO: (not just for cconv but also for the lexbind changes in general)
;; - let (e)debug find the value of lexical variables from the stack.
;; - make eval-region do the eval-sexp-add-defvars dance.
;; - byte-optimize-form should be applied before cconv.
;;   OTOH, the warnings emitted by cconv-analyze need to come before optimize
;;   since afterwards they can become obnoxious (warnings about an "unused
;;   variable" should not be emitted when the variable use has simply been
;;   optimized away).
;; - let macros specify that some let-bindings come from the same source,
;;   so the unused warning takes all uses into account.
;; - let interactive specs return a function to build the args (to stash into
;;   command-history).
;; - canonize code in macro-expand so we don't have to handle (let (var) body)
;;   and other oddities.
;; - new byte codes for unwind-protect so that closures aren't needed at all.
;; - Since we know here when a variable is not mutated, we could pass that
;;   info to the byte-compiler, e.g. by using a new `immutable-let'.
;; - call known non-escaping functions with `goto' rather than `call'.

(eval-when-compile (require 'cl-lib))

(defconst cconv-liftwhen 6
  "Try to do lambda lifting if the number of arguments + free variables
is less than this number.")
(defvar cconv-var-classification
  ;; Alist mapping variables to a given class.
  ;; The keys are of the form (BINDER . PARENTFORM) where BINDER
  ;; is the (VAR VAL) that introduces it (or is just (VAR) for variables
  ;; not introduced by let).
  ;; The class can be one of:
  ;; - :unused
  ;; - :lambda-candidate
  ;; - :captured+mutated
  ;; - nil for "normal" variables, which would then just not appear
  ;;   in the alist at all.
  )

(defvar cconv-freevars-alist
  ;; Alist associating to each function body the list of its free variables.
  )

(defvar cconv--interactive-form-funs
  ;; Table used to hold the functions we create internally for
  ;; interactive forms.
  (make-hash-table :test #'eq :weakness 'key))

(defvar cconv--dynbound-variables nil
  "List of variables known to be dynamically bound.")

;;;###autoload
(defun cconv-closure-convert (form &optional dynbound-vars)
  "Main entry point for closure conversion.
FORM is a piece of Elisp code after macroexpansion.
DYNBOUND-VARS is a list of symbols that should be considered as
using dynamic scoping.

Returns a form where all lambdas don't have any free variables."
  (let ((cconv--dynbound-variables dynbound-vars)
	(cconv-freevars-alist '())
	(cconv-var-classification '()))
    ;; Analyze form - fill these variables with new information.
    (cconv-analyze-form form '())
    (setq cconv-freevars-alist (nreverse cconv-freevars-alist))
    (prog1 (cconv-convert form nil nil) ; Env initially empty.
      (cl-assert (null cconv-freevars-alist)))))

(defun cconv--set-diff (s1 s2)
  "Return elements of set S1 that are not in set S2."
  (let ((res '()))
    (dolist (x s1)
      (unless (memq x s2) (push x res)))
    (nreverse res)))

(defun cconv--set-diff-map (s m)
  "Return elements of set S that are not in Dom(M)."
  (let ((res '()))
    (dolist (x s)
      (unless (assq x m) (push x res)))
    (nreverse res)))

(defun cconv--map-diff (m1 m2)
  "Return the submap of map M1 that has Dom(M2) removed."
  (let ((res '()))
    (dolist (x m1)
      (unless (assq (car x) m2) (push x res)))
    (nreverse res)))

(defun cconv--map-diff-elem (m x)
  "Return the map M minus any mapping for X."
  ;; Here we assume that X appears at most once in M.
  (let* ((b (assq x m))
         (res (if b (remq b m) m)))
    (cl-assert (null (assq x res))) ;; Check the assumption was warranted.
    res))

(defun cconv--map-diff-set (m s)
  "Return the map M minus any mapping for elements of S."
  ;; Here we assume that X appears at most once in M.
  (let ((res '()))
    (dolist (b m)
      (unless (memq (car b) s) (push b res)))
    (nreverse res)))

(defun cconv--convert-function (args body env parentform
                                     &optional lambda-token docstring)
  (cl-assert (equal body (caar cconv-freevars-alist)))
  (let* ((fvs (cdr (pop cconv-freevars-alist)))
         (body-new '())
         (envector ())
         (i 0)
         (new-env ()))
    ;; Build the "formal and actual envs" for the closure-converted function.
    ;; Hack for OClosure: `nreverse' here intends to put the captured vars
    ;; in the closure such that the first one is the one that is bound
    ;; most closely.
    (dolist (fv (nreverse fvs))
      (let ((exp (or (cdr (assq fv env)) fv)))
        (pcase exp
          ;; If `fv' is a variable that's wrapped in a cons-cell,
          ;; we want to put the cons-cell itself in the closure,
          ;; rather than just a copy of its current content.
          (`(car-safe ,iexp . ,_)
           (push iexp envector)
           (push `(,fv . (car-safe (internal-get-closed-var ,i))) new-env))
          (_
           (push exp envector)
           (push `(,fv . (internal-get-closed-var ,i)) new-env))))
      (setq i (1+ i)))
    (setq envector (nreverse envector))
    (setq new-env (nreverse new-env))

    (setq body-new (cconv--convert-funcbody
                     args body new-env parentform))
    (cond
     ((not (or envector docstring))     ;If no freevars - do nothing.
      `(function (,(or lambda-token 'lambda)
                  ,args . ,body-new)))
     (t
      `(,(if (symbol-with-pos-p lambda-token)
             (position-symbol 'internal-make-closure lambda-token)
           'internal-make-closure)
        ,args ,envector ,docstring . ,body-new)))))

(defun cconv--remap-llv (new-env var closedsym)
  ;; In a case such as:
  ;;   (let* ((fun (lambda (x) (+ x y))) (y 1)) (funcall fun 1))
  ;; A naive lambda-lifting would return
  ;;   (let* ((fun (lambda (y x) (+ x y))) (y 1)) (funcall fun y 1))
  ;; Where the external `y' is mistakenly captured by the inner one.
  ;; So when we detect that case, we rewrite it to:
  ;;   (let* ((closed-y y) (fun (lambda (y x) (+ x y))) (y 1))
  ;;     (funcall fun closed-y 1))
  ;; We do that even if there's no `funcall' that uses `fun' in the scope
  ;; where `y' is shadowed by another variable because, to treat
  ;; this case better, we'd need to traverse the tree one more time to
  ;; collect this data, and I think that it's not worth it.
  (mapcar (lambda (mapping)
            (if (not (eq (cadr mapping) #'apply-partially))
                mapping
              (cl-assert (eq (car mapping) (nth 2 mapping)))
              `(,(car mapping)
                apply-partially
                ,(car mapping)
                ,@(mapcar (lambda (arg)
                            (if (eq var arg)
                                closedsym arg))
                          (nthcdr 3 mapping)))))
          new-env))

(defun cconv--warn-unused-msg (var varkind)
  (unless (or ;; Uninterned symbols typically come from macro-expansion, so
              ;; it is often non-trivial for the programmer to avoid such
              ;; unused vars.
              (not (intern-soft var))
              (eq ?_ (aref (symbol-name var) 0)))
       (let ((suggestions (help-uni-confusable-suggestions (symbol-name var))))
         (format-message "Unused lexical %s `%S'%s"
                         varkind (bare-symbol var)
                         (if suggestions (concat "\n  " suggestions) "")))))

(define-inline cconv--var-classification (binder form)
  (inline-quote
   (cdr (assoc (cons ,binder ,form) cconv-var-classification))))

(defun cconv--convert-funcbody (funargs funcbody env parentform)
  "Run `cconv-convert' on FUNCBODY, the forms of a lambda expression.
PARENTFORM is the form containing the lambda expression.  ENV is a
lexical environment (same format as for `cconv-convert'), not
including FUNARGS, the function's argument list.  Return a list
of converted forms."
  (let ((wrappers ()))
    (dolist (arg funargs)
      (pcase (cconv--var-classification (list arg) parentform)
        (:captured+mutated
         (push `(,arg . (car-safe ,arg)) env)
         (push (lambda (body) `(let ((,arg (list ,arg))) ,body)) wrappers))
        ((and :unused
              (let (and (pred stringp) msg)
                (cconv--warn-unused-msg arg "argument")))
         (if (assq arg env) (push `(,arg . nil) env)) ;FIXME: Is it needed?
         (push (lambda (body) (macroexp--warn-wrap arg msg body 'lexical)) wrappers))
        (_
         (if (assq arg env) (push `(,arg . nil) env)))))
    (setq funcbody (mapcar (lambda (form)
                             (cconv-convert form env nil))
                           funcbody))
    (if wrappers
        (pcase-let ((`(,decls . ,body) (macroexp-parse-body funcbody)))
          (let ((body (macroexp-progn body)))
            (dolist (wrapper wrappers) (setq body (funcall wrapper body)))
            `(,@decls ,@(macroexp-unprogn body))))
      funcbody)))

(defun cconv--lifted-arg (var env)
  "The argument to use for VAR in λ-lifted calls according to ENV.
This is used when VAR is being shadowed; we may still need its value for
such calls."
  (let ((mapping (cdr (assq var env))))
    (pcase-exhaustive mapping
      (`(internal-get-closed-var . ,_)
       ;; The variable is captured.
       mapping)
      (`(car-safe ,exp)
       ;; The variable is mutably captured; skip
       ;; the indirection step because the variable is
       ;; passed "by reference" to the λ-lifted function.
       exp)
      (_
       ;; The variable is not captured; use the (shadowed) variable value.
       ;; (If the mapping is `(car-safe SYMBOL)', SYMBOL is always VAR.
       var))))

(defun cconv-convert (form env extend)
  ;; This function actually rewrites the tree.
  "Return FORM with all its lambdas changed so they are closed.
ENV is a lexical environment mapping variables to the expression
used to get its value.  This is used for variables that are copied into
closures, moved into cons cells, ...
ENV is a list where each entry takes the shape either:
 (VAR . (car-safe EXP)): VAR has been moved into the car of a cons-cell, and EXP
    is an expression that evaluates to this cons-cell.
 (VAR . (internal-get-closed-var N)): VAR has been copied into the closure
    environment's Nth slot.
 (VAR . (apply-partially F ARG1 ARG2 ..)): VAR has been λ-lifted and takes
    additional arguments ARGs.
 (VAR . nil): VAR is accessed normally.  This is the same as VAR
    being absent from ENV, but an explicit nil entry is useful
    for shadowing VAR for a specific scope.
EXTEND is a list of variables which might need to be accessed even from places
where they are shadowed, because some part of ENV causes them to be used at
places where they originally did not directly appear."
  (cl-assert (not (delq nil (mapcar (lambda (mapping)
                                      (if (eq (cadr mapping) #'apply-partially)
                                          (cconv--set-diff (cdr (cddr mapping))
                                                           extend)))
                                    env))))

  ;; What's the difference between fvrs and envs?
  ;; Suppose that we have the code
  ;; (lambda (..) fvr (let ((fvr 1)) (+ fvr 1)))
  ;; only the first occurrence of fvr should be replaced by
  ;; (aref env ...).
  ;; So initially envs and fvrs are the same thing, but when we descend to
  ;; the 'let, we delete fvr from fvrs. Why we don't delete fvr from envs?
  ;; Because in envs the order of variables is important. We use this list
  ;; to find the number of a specific variable in the environment vector,
  ;; so we never touch it(unless we enter to the other closure).
  ;;(if (listp form) (print (car form)) form)
  (macroexp--with-extended-form-stack form
    (pcase form
      (`(,(and letsym (or 'let* 'let)) ,binders . ,body)

					; let and let* special forms
       (let ((binders-new '())
             (new-env env)
             (new-extend extend))

         (dolist (binder binders)
           (let* ((value nil)
		  (var (if (not (consp binder))
			   (prog1 binder (setq binder (list binder)))
                         (when (cddr binder)
                           (byte-compile-warn-x
                            binder
                            "Malformed `%S' binding: %S"
                            letsym binder))
		         (setq value (cadr binder))
		         (car binder))))
             (cond
              ;; Ignore bindings without a valid name.
              ((not (symbolp var))
               (byte-compile-warn-x
                var "attempt to let-bind nonvariable `%S'" var))
              ((or (booleanp var) (keywordp var))
               (byte-compile-warn-x
                var "attempt to let-bind constant `%S'" var))
              (t
               (let ((new-val
		      (pcase (cconv--var-classification binder form)
                        ;; Check if var is a candidate for lambda lifting.
                        ((and :lambda-candidate
                              (guard
                               (progn
                                 (cl-assert
                                  (and (eq (car value) 'function)
                                       (eq (car (cadr value)) 'lambda)))
                                 (cl-assert (equal (cddr (cadr value))
                                                   (caar cconv-freevars-alist)))
                                 ;; Peek at the freevars to decide whether
                                 ;; to λ-lift.
                                 (let* ((fvs (cdr (car cconv-freevars-alist)))
                                        (fun (cadr value))
                                        (funargs (cadr fun))
                                        (funcvars (append fvs funargs)))
					; lambda lifting condition
                                   (and fvs (>= cconv-liftwhen
					        (length funcvars)))))))
					; Lift.
                         (let* ((fvs (cdr (pop cconv-freevars-alist)))
                                (fun (cadr value))
                                (funargs (cadr fun))
                                (funcvars (append fvs funargs))
                                (funcbody (cddr fun))
                                (funcbody-env ()))
                           (push `(,var . (apply-partially ,var . ,fvs))
                                 new-env)
                           (dolist (fv fvs)
                             (cl-pushnew fv new-extend)
                             (if (and (eq 'car-safe (car-safe
                                                     (cdr (assq fv env))))
                                      (not (memq fv funargs)))
                                 (push `(,fv . (car-safe ,fv)) funcbody-env)))
                           `(function
                             (lambda ,funcvars
                               . ,(cconv--convert-funcbody
                                   funargs funcbody funcbody-env value)))))

                        ;; Check if it needs to be turned into a "ref-cell".
                        (:captured+mutated
                         ;; Declared variable is mutated and captured.
                         (push `(,var . (car-safe ,var)) new-env)
                         `(list ,(cconv-convert value env extend)))

                        ;; Check if it needs to be turned into a "ref-cell".
                        (:unused
                         ;; Declared variable is unused.
                         (if (assq var new-env)
                             (push `(,var) new-env)) ;FIXME:Needed?
                         (let* ((Ignore (if (symbol-with-pos-p var)
                                            (position-symbol 'ignore var)
                                          'ignore))
                                (newval `(,Ignore
                                          ,(cconv-convert value env extend)))
                                (msg (cconv--warn-unused-msg var "variable")))
                           (if (null msg) newval
                             (macroexp--warn-wrap var msg newval 'lexical))))

                        ;; Normal default case.
                        (_
                         (if (assq var new-env) (push `(,var) new-env))
                         (cconv-convert value env extend)))))

                 (when (and (eq letsym 'let*) (memq var new-extend))
                   ;; One of the lambda-lifted vars is shadowed, so add
                   ;; a reference to the outside binding and arrange to use
                   ;; that reference.
                   (let ((var-def (cconv--lifted-arg var env))
                         (closedsym (make-symbol (format "closed-%s" var))))
                     (setq new-env (cconv--remap-llv new-env var closedsym))
                     ;; FIXME: `closedsym' doesn't need to be added to `extend'
                     ;; but adding it makes it easier to write the assertion at
                     ;; the beginning of this function.
                     (setq new-extend (cons closedsym (remq var new-extend)))
                     (push `(,closedsym ,var-def) binders-new)))

                 ;; We push the element after redefined free variables are
                 ;; processed.  This is important to avoid the bug when free
                 ;; variable and the function have the same name.
                 (push (list var new-val) binders-new)

                 (when (eq letsym 'let*)
                   (setq env new-env)
                   (setq extend new-extend))))))
           )                           ; end of dolist over binders

         (when (not (eq letsym 'let*))
           ;; We can't do the cconv--remap-llv at the same place for let and
           ;; let* because in the case of `let', the shadowing may occur
           ;; before we know that the var will be in `new-extend' (bug#24171).
           (dolist (binder binders-new)
             (when (memq (car-safe binder) new-extend)
               ;; One of the lambda-lifted vars is shadowed.
               (let* ((var (car-safe binder))
                      (var-def (cconv--lifted-arg var env))
                      (closedsym (make-symbol (format "closed-%s" var))))
                 (setq new-env (cconv--remap-llv new-env var closedsym))
                 (setq new-extend (cons closedsym (remq var new-extend)))
                 (push `(,closedsym ,var-def) binders-new)))))

         `(,letsym ,(nreverse binders-new)
                   . ,(mapcar (lambda (form)
                                (cconv-convert
                                 form new-env new-extend))
                              body))))
					;end of let let* forms

                                        ; first element is lambda expression
      (`(,(and `(lambda . ,_) fun) . ,args)
       ;; FIXME: it's silly to create a closure just to call it.
       ;; Running byte-optimize-form earlier would resolve this.
       `(funcall
         ,(cconv-convert `(function ,fun) env extend)
         ,@(mapcar (lambda (form)
                     (cconv-convert form env extend))
                   args)))

      (`(cond . ,cond-forms)              ; cond special form
       `(,(car form) . ,(mapcar (lambda (branch)
                                  (mapcar (lambda (form)
                                            (cconv-convert form env extend))
                                          branch))
                                cond-forms)))

      (`(function (,(and 'lambda lambda-token) ,args . ,body) . ,rest)
       (let* ((docstring (if (eq :documentation (car-safe (car body)))
                             (cconv-convert (cadr (pop body)) env extend)))
              (bf (if (stringp (car body)) (cdr body) body))
              (if (when (eq 'interactive (car-safe (car bf)))
                    (gethash form cconv--interactive-form-funs)))
              (wrapped (pcase if (`#'(lambda (&rest _cconv--dummy) .,_) t)))
              (cif (when if (cconv-convert if env extend)))
              (cf nil))
         ;; TODO: Because we need to non-destructively modify body, this code
         ;; is particularly ugly.  This should ideally be moved to
         ;; cconv--convert-function.
         (pcase cif
           ('nil (setq bf nil))
           (`#',f
            (pcase-let ((`((,f1 . (,_ . ,f2)) . ,f3) bf))
            (setq bf `((,f1 . (,(if wrapped
                                    (if (stringp (nth 2 f))
                                        (nth 3 f)
                                      (nth 2 f))
                                  cif)
                               . ,f2))
                       . ,f3)))
            (setq cif nil))
           ;; The interactive form needs special treatment, so the form
           ;; inside the `interactive' won't be used any further.
           (_ (pcase-let ((`((,f1 . (,_ . ,f2)) . ,f3) bf))
                (setq bf `((,f1 . (nil . ,f2)) . ,f3)))))
         (when bf
           ;; If we modified bf, re-build body and form as
           ;; copies with the modified bits.
           (setq body (if (stringp (car body))
                          (cons (car body) bf)
                        bf)
                 form `(function (lambda ,args . ,body) . ,rest))
           ;; Also, remove the current old entry on the alist, replacing
           ;; it with the new one.
           (let ((entry (pop cconv-freevars-alist)))
             (push (cons body (cdr entry)) cconv-freevars-alist)))
         (setq cf (cconv--convert-function args body env form
                                           lambda-token docstring))
         (if (not cif)
             ;; Normal case, the interactive form needs no special treatment.
             cf
           `(cconv--interactive-helper
             ,cf ,(if wrapped cif `(list 'quote ,cif))))))

      (`(internal-make-closure . ,_)
       (byte-compile-report-error
        "Internal error in compiler: cconv called twice?"))

      (`(quote . ,_) form)
      (`(function . ,_) form)

					;defconst, defvar
      (`(,(and sym (or 'defconst 'defvar)) ,definedsymbol . ,forms)
       `(,sym ,definedsymbol
              . ,(when (consp forms)
                   (cons (cconv-convert (car forms) env extend)
                         ;; The rest (i.e. docstring, of any) is not evaluated,
                         ;; and may be an invalid expression (e.g. ($# . 678)).
                         (cdr forms)))))

                                        ; condition-case
      (`(condition-case ,var ,protected-form . ,handlers)
       (let* ((class (and var (cconv--var-classification (list var) form)))
              (newenv
               (cond ((eq class :captured+mutated)
                      (cons `(,var . (car-safe ,var)) env))
                     ((assq var env) (cons `(,var) env))
                     (t env)))
              (msg (when (eq class :unused)
                     (cconv--warn-unused-msg var "variable")))
              (newprotform (cconv-convert protected-form env extend)))
         `(,(car form) ,var
           ,(if msg
                (macroexp--warn-wrap var msg newprotform 'lexical)
              newprotform)
           ,@(mapcar
              (lambda (handler)
                `(,(car handler)
                  ,@(let ((body
                           (mapcar (lambda (form)
                                     (cconv-convert form newenv extend))
                                   (cdr handler))))
                      (if (not (eq class :captured+mutated))
                          body
                        `((let ((,var (list ,var))) ,@body))))))
              handlers))))

      (`(unwind-protect ,form1 . ,body)
       `(,(car form) ,(cconv-convert form1 env extend)
         :fun-body ,(cconv--convert-function () body env form1)))

      (`(setq ,var ,expr)
       (let ((var-new (or (cdr (assq var env)) var))
             (value (cconv-convert expr env extend)))
         (pcase var-new
           ((pred symbolp) `(,(car form) ,var-new ,value))
           (`(car-safe ,iexp) `(setcar ,iexp ,value))
           ;; This "should never happen", but for variables which are
           ;; mutated+captured+unused, we may end up trying to `setq'
           ;; on a closed-over variable, so just drop the setq.
           (_ ;; (byte-compile-report-error
            ;;  (format "Internal error in cconv of (setq %s ..)"
            ;;          sym-new))
            value))))

      (`(,(and (or 'funcall 'apply) callsym) ,fun . ,args)
       ;; These are not special forms but we treat them separately for the needs
       ;; of lambda lifting.
       (let ((mapping (cdr (assq fun env))))
         (pcase mapping
           (`(apply-partially ,_ . ,(and fvs `(,_ . ,_)))
            (cl-assert (eq (cadr mapping) fun))
            `(,callsym ,fun
                       ,@(mapcar (lambda (fv)
                                   (let ((exp (or (cdr (assq fv env)) fv)))
                                     (pcase exp
                                       (`(car-safe ,iexp . ,_) iexp)
                                       (_ exp))))
                                 fvs)
                       ,@(mapcar (lambda (arg)
                                   (cconv-convert arg env extend))
                                 args)))
           (_ `(,callsym ,@(mapcar (lambda (arg)
                                     (cconv-convert arg env extend))
                                   (cons fun args)))))))

      ;; The form (if any) is converted beforehand as part of the `lambda' case.
      (`(interactive . ,_) form)

      ;; `declare' should now be macro-expanded away (and if they're not, we're
      ;; in trouble because they *can* contain code nowadays).
      ;; (`(declare . ,_) form)              ;The args don't contain code.

      (`(oclosure--fix-type (ignore . ,vars) ,exp)
       (dolist (var vars)
         (let ((x (assq var env)))
           (pcase (cdr x)
             (`(car-safe . ,_) (error "Slot %S should not be mutated" var))
             (_ (cl-assert (null (cdr x)))))))
       (cconv-convert exp env extend))

      (`(,func . ,forms)
       (if (or (symbolp func) (functionp func))
           ;; First element is function or whatever function-like forms are:
           ;; or, and, if, catch, progn, prog1, while, until
           (let ((args (mapcar (lambda (form) (cconv-convert form env extend))
                               forms)))
             (unless (symbolp func)
               (byte-compile-warn-x
                form
                "Use `funcall' instead of `%s' in the function position" func))
             `(,func . ,args))
         (byte-compile-warn-x form "Malformed function `%S'" func)
         nil))

      (_ (or (cdr (assq form env)) form)))))

(defvar byte-compile-lexical-variables)

(defun cconv--not-lexical-var-p (var dynbounds)
  (or (not lexical-binding)
      (not (symbolp var))
      (special-variable-p var)
      (memq var dynbounds)))

(defun cconv--analyze-use (vardata form varkind)
  "Analyze the use of a variable.
VARDATA should be (BINDER READ MUTATED CAPTURED CALLED).
VARKIND is the name of the kind of variable.
FORM is the parent form that binds this var."
  ;; use = `(,binder ,read ,mutated ,captured ,called)
  (pcase vardata
    (`(,_ nil nil nil nil) nil)
    (`((,(and var (guard (eq ?_ (aref (symbol-name var) 0)))) . ,_)
       ,_ ,_ ,_ ,_)
     ;; FIXME: Convert this warning to use `macroexp--warn-wrap'
     ;; so as to give better position information.
     (when (byte-compile-warning-enabled-p 'not-unused var)
       (byte-compile-warn-x
        var "%s `%S' not left unused" varkind var)))
    ((and (let (or 'let* 'let) (car form))
          `((,var) ;; (or `(,var nil) : Too many false positives: bug#47080
            t nil ,_ ,_))
     ;; FIXME: Convert this warning to use `macroexp--warn-wrap'
     ;; so as to give better position information and obey
     ;; `byte-compile-warnings'.
     (unless (not (intern-soft var))
       (byte-compile-warn-x var "Variable `%S' left uninitialized" var))))
  (pcase vardata
    (`(,binder nil ,_ ,_ nil)
     (push (cons (cons binder form) :unused) cconv-var-classification))
    ;; If it's unused, there's no point converting it into a cons-cell, even if
    ;; it's captured and mutated.
    (`(,binder ,_ t t ,_)
     (push (cons (cons binder form) :captured+mutated)
           cconv-var-classification))
    (`(,(and binder `(,_ (function (lambda . ,_)))) nil nil nil t)
     (push (cons (cons binder form) :lambda-candidate)
           cconv-var-classification))))

(defun cconv--analyze-function (args body env parentform)
  (let* ((newvars nil)
         (freevars (list body))
         ;; We analyze the body within a new environment where all uses are
         ;; nil, so we can distinguish uses within that function from uses
         ;; outside of it.
         (envcopy
          (mapcar (lambda (vdata) (list (car vdata) nil nil nil nil)) env))
         (cconv--dynbound-variables cconv--dynbound-variables)
         (newenv envcopy))
    ;; Push it before recursing, so cconv-freevars-alist contains entries in
    ;; the order they'll be used by closure-convert-rec.
    (push freevars cconv-freevars-alist)
    (when lexical-binding
      (dolist (arg args)
        (cond
         ((eq ?& (aref (symbol-name arg) 0)) nil) ;Ignore &rest, &optional, ...
         (t (let ((varstruct (list arg nil nil nil nil)))
              (cl-pushnew arg byte-compile-lexical-variables)
              (push (cons (list arg) (cdr varstruct)) newvars)
              (push varstruct newenv))))))
    (dolist (form body)                   ;Analyze body forms.
      (cconv-analyze-form form newenv))
    ;; Summarize resulting data about arguments.
    (dolist (vardata newvars)
      (cconv--analyze-use vardata parentform "argument"))
    ;; Transfer uses collected in `envcopy' (via `newenv') back to `env';
    ;; and compute free variables.
    (while env
      (cl-assert (and envcopy (eq (caar env) (caar envcopy))))
      (let ((free nil)
            (x (cdr (car env)))
            (y (cdr (car envcopy))))
        (while x
          (when (car y) (setcar x t) (setq free t))
          (setq x (cdr x) y (cdr y)))
        (when free
          (push (caar env) (cdr freevars))
          (setf (nth 3 (car env)) t))
        (setq env (cdr env) envcopy (cdr envcopy))))))

(defvar cconv--dynbindings)

(defun cconv-analyze-form (form env)
  "Find mutated variables and variables captured by closure.
Analyze lambdas if they are suitable for lambda lifting.
- FORM is a piece of Elisp code after macroexpansion.
- ENV is an alist mapping each enclosing lexical variable to its info.
   I.e. each element has the form (VAR . (READ MUTATED CAPTURED CALLED)).
This function does not return anything but instead fills the
`cconv-var-classification' variable and updates the data stored in ENV."
  (pcase form
					; let special form
    (`(,(and (or 'let* 'let) letsym) ,binders . ,body-forms)

     (let ((orig-env env)
           (newvars nil)
           (var nil)
           (cconv--dynbound-variables cconv--dynbound-variables)
           (value nil))
       (dolist (binder binders)
         (if (not (consp binder))
             (progn
               (setq var binder)      ; treat the form (let (x) ...) well
               (setq binder (list binder))
               (setq value nil))
           (setq var (car binder))
           (setq value (cadr binder))

           (cconv-analyze-form value (if (eq letsym 'let*) env orig-env)))

         (if (cconv--not-lexical-var-p var cconv--dynbound-variables)
             (when (boundp 'cconv--dynbindings)
               (push var cconv--dynbindings))
           (cl-pushnew var byte-compile-lexical-variables)
           (let ((varstruct (list var nil nil nil nil)))
             (push (cons binder (cdr varstruct)) newvars)
             (push varstruct env))))

       (dolist (form body-forms)          ; Analyze body forms.
         (cconv-analyze-form form env))

       (dolist (vardata newvars)
         (cconv--analyze-use vardata form "variable"))))

    (`(function (lambda ,vrs . ,body-forms))
     (when (eq :documentation (car-safe (car body-forms)))
       (cconv-analyze-form (cadr (pop body-forms)) env))
     (let ((bf (if (stringp (car body-forms)) (cdr body-forms) body-forms)))
       (when (eq 'interactive (car-safe (car bf)))
         (let ((if (cadr (car bf))))
           (unless (macroexp-const-p if) ;Optimize this common case.
             (let ((f (if (eq 'function (car-safe if)) if
                        `#'(lambda (&rest _cconv--dummy) ,if))))
               (setf (gethash form cconv--interactive-form-funs) f)
               (cconv-analyze-form f env))))))
     (cconv--analyze-function vrs body-forms env form))

    (`(setq ,var ,expr)
     ;; If a local variable (member of env) is modified by setq then
     ;; it is a mutated variable.
     (let ((v (assq var env))) ; v = non nil if visible
       (when v
         (setf (nth 2 v) t)))
     (cconv-analyze-form expr env))

    (`((lambda . ,_) . ,_)             ; First element is lambda expression.
     (byte-compile-warn-x
      (nth 1 (car form))
      "Use of deprecated ((lambda %s ...) ...) form" (nth 1 (car form)))
     (dolist (exp `((function ,(car form)) . ,(cdr form)))
       (cconv-analyze-form exp env)))

    (`(cond . ,cond-forms)              ; cond special form
     (dolist (forms cond-forms)
       (dolist (form forms) (cconv-analyze-form form env))))

    ;; ((and `(quote ,v . ,_) (guard (assq v env)))
    ;;  (byte-compile-warn
    ;;   "Possible confusion variable/symbol for `%S'" v))

    (`(quote . ,_) nil)                 ; quote form
    (`(function . ,_) nil)              ; same as quote

    (`(condition-case ,var ,protected-form . ,handlers)
     (cconv-analyze-form protected-form env)
     (unless lexical-binding
       (setq var nil))
     (when (and var (symbolp var)
                (cconv--not-lexical-var-p var cconv--dynbound-variables))
       (byte-compile-warn-x
        var "Lexical variable shadows the dynamic variable %S" var))
     (let* ((varstruct (list var nil nil nil nil)))
       (if var (push varstruct env))
       (dolist (handler handlers)
         (dolist (form (cdr handler))
           (cconv-analyze-form form env)))
       (if var (cconv--analyze-use (cons (list var) (cdr varstruct))
                                   form "variable"))))

    ;; FIXME: The bytecode for unwind-protect forces us to wrap the unwind.
    (`(unwind-protect ,form . ,body)
     (cconv-analyze-form form env)
     (cconv--analyze-function () body env form))

    (`(defvar ,var) (push var cconv--dynbound-variables))
    (`(,(or 'defconst 'defvar) ,var ,value . ,_)
     (push var cconv--dynbound-variables)
     (cconv-analyze-form value env))

    (`(,(or 'funcall 'apply) ,fun . ,args)
     ;; Here we ignore fun because funcall and apply are the only two
     ;; functions where we can pass a candidate for lambda lifting as
     ;; argument.  So, if we see fun elsewhere, we'll delete it from
     ;; lambda candidate list.
     (let ((fdata (and (symbolp fun) (assq fun env))))
       (if fdata
           (setf (nth 4 fdata) t)
         (cconv-analyze-form fun env)))
     (dolist (form args) (cconv-analyze-form form env)))

    ;; The form (if any) is converted beforehand as part of the `lambda' case.
    (`(interactive . ,_) nil)

    ;; `declare' should now be macro-expanded away (and if they're not, we're
    ;; in trouble because they *can* contain code nowadays).
    ;; (`(declare . ,_) nil)               ;The args don't contain code.

    (`(,_ . ,body-forms)    ; First element is a function or whatever.
     (unless (listp body-forms)
       (signal 'wrong-type-argument (list 'proper-list-p form)))
     (dolist (form body-forms) (cconv-analyze-form form env)))

    ((pred symbolp)
     (let ((dv (assq form env)))        ; dv = declared and visible
       (when dv
         (setf (nth 1 dv) t))))))
(define-obsolete-function-alias 'cconv-analyse-form #'cconv-analyze-form "25.1")

(defun cconv-fv (form lexvars dynvars)
  "Return the free variables used in FORM.
FORM is usually a function #\\='(lambda ...), but may be any valid
form.  LEXVARS is a list of symbols, each of which is lexically
bound in FORM's context.  DYNVARS is a list of symbols, each of
which is dynamically bound in FORM's context.
Returns a cons (LEXV . DYNV), the car and cdr being lists of the
lexically and dynamically bound symbols actually used by FORM."
  (let* ((fun
          ;; Wrap FORM into a function because the analysis code we
          ;; have only computes freevars for functions.
          ;; In practice FORM is always already of the form
          ;; #'(lambda ...), so optimize for this case.
          (if (and (eq 'function (car-safe form))
                   (eq 'lambda (car-safe (cadr form)))
                   ;; To get correct results, FUN needs to be a "simple lambda"
                   ;; without nested forms that aren't part of the body.  :-(
                   (not (assq 'interactive (cadr form)))
                   (not (assq ':documentation (cadr form))))
              form
            `#'(lambda () ,form)))
         (analysis-env (mapcar (lambda (v) (list v nil nil nil nil)) lexvars))
         (cconv--dynbound-variables dynvars)
         (byte-compile-lexical-variables nil)
         (cconv--dynbindings nil)
         (cconv-freevars-alist '())
	 (cconv-var-classification '()))
    (let* ((body (cddr (cadr fun))))
      ;; Analyze form - fill these variables with new information.
      (cconv-analyze-form fun analysis-env)
      (setq cconv-freevars-alist (nreverse cconv-freevars-alist))
      (unless (equal (if (eq :documentation (car-safe (car body)))
                            (cdr body) body)
                     (caar cconv-freevars-alist))
        (message "BOOH!\n%S\n%S"
                 body (caar cconv-freevars-alist)))
      (cl-assert (equal (if (eq :documentation (car-safe (car body)))
                            (cdr body) body)
                        (caar cconv-freevars-alist)))
      (let ((fvs (nreverse (cdar cconv-freevars-alist)))
            (dyns (delq nil (mapcar (lambda (var) (car (memq var dynvars)))
                                    (delete-dups cconv--dynbindings)))))
        (cons fvs dyns)))))

(defun cconv-make-interpreted-closure (args body env docstring iform)
  "Make a closure for the interpreter.
This is intended to be called at runtime by the ELisp interpreter (when
the code has not been compiled).
FUN is the closure's source code, must be a lambda form.
ENV is the runtime representation of the lexical environment,
i.e. a list whose elements can be either plain symbols (which indicate
that this symbol should use dynamic scoping) or pairs (SYMBOL . VALUE)
for the lexical bindings."
  (cl-assert (consp body))
  (cl-assert (listp args))
  (let ((lexvars (delq nil (mapcar #'car-safe env))))
<<<<<<< HEAD
    (if (or (null lexvars)
            ;; Functions with a `:closure-dont-trim-context' marker
            ;; should keep their whole context untrimmed (bug#59213).
            (and (eq :closure-dont-trim-context (nth 2 fun))
                 ;; Check the function doesn't just return the magic keyword.
                 (nthcdr 3 fun))
            (and (stringp (nth 2 fun))
                 (eq :closure-dont-trim-context (nth 3 fun))
                 ;; Ditto with a doc string.
                 (nthcdr 4 fun)))
=======
    (if (or
         ;; Functions with a `:closure-dont-trim-context' marker
         ;; should keep their whole context untrimmed (bug#59213).
         (and (eq :closure-dont-trim-context (car body))
              ;; Check the function doesn't just return the magic keyword.
              (cdr body)
              ;; Drop the magic marker from the closure.
              (setq body (cdr body)))
         ;; There's no var to capture, so skip the analysis.
         (null lexvars))
>>>>>>> 74b8043e
        ;; The lexical environment is empty, or needs to be preserved,
        ;; so there's no need to look for free variables.
        ;; Attempting to replace body by a macroexpanded version
        ;; caused bootstrap to fail.
        (make-interpreted-closure args body env docstring iform)
      ;; We could try and cache the result of the macroexpansion and
      ;; `cconv-fv' analysis.  Not sure it's worth the trouble.
      (let* ((form `#'(lambda ,args ,iform . ,body))
             (expanded-form
              (let ((lexical-binding t) ;; Tell macros which dialect is in use.
	            ;; Make the macro aware of any defvar declarations in scope.
                    (macroexp--dynvars
                     (if macroexp--dynvars
                         (append env macroexp--dynvars) env)))
                (macroexpand-all form macroexpand-all-environment)))
             ;; Since we macroexpanded the body, we may as well use that.
             (expanded-fun-body
              (pcase expanded-form
                (`#'(lambda ,_args ,_iform . ,newbody) newbody)
                (_ body)))

             (dynvars (delq nil (mapcar (lambda (b) (if (symbolp b) b)) env)))
             (fvs (cconv-fv expanded-form lexvars dynvars))
             (newenv (nconc (mapcar (lambda (fv) (assq fv env)) (car fvs))
                            (cdr fvs))))
        ;; Never return a nil env, since nil means to use the dynbind
        ;; dialect of ELisp.
        (make-interpreted-closure args expanded-fun-body (or newenv '(t))
                                  docstring iform)))))


(provide 'cconv)
;;; cconv.el ends here<|MERGE_RESOLUTION|>--- conflicted
+++ resolved
@@ -925,18 +925,6 @@
   (cl-assert (consp body))
   (cl-assert (listp args))
   (let ((lexvars (delq nil (mapcar #'car-safe env))))
-<<<<<<< HEAD
-    (if (or (null lexvars)
-            ;; Functions with a `:closure-dont-trim-context' marker
-            ;; should keep their whole context untrimmed (bug#59213).
-            (and (eq :closure-dont-trim-context (nth 2 fun))
-                 ;; Check the function doesn't just return the magic keyword.
-                 (nthcdr 3 fun))
-            (and (stringp (nth 2 fun))
-                 (eq :closure-dont-trim-context (nth 3 fun))
-                 ;; Ditto with a doc string.
-                 (nthcdr 4 fun)))
-=======
     (if (or
          ;; Functions with a `:closure-dont-trim-context' marker
          ;; should keep their whole context untrimmed (bug#59213).
@@ -945,9 +933,12 @@
               (cdr body)
               ;; Drop the magic marker from the closure.
               (setq body (cdr body)))
+         (and (stringp (car body))
+              (eq :closure-dont-trim-context (nth 2 body))
+              ;; Ditto with a doc string.
+              (nthcdr 3 body))
          ;; There's no var to capture, so skip the analysis.
          (null lexvars))
->>>>>>> 74b8043e
         ;; The lexical environment is empty, or needs to be preserved,
         ;; so there's no need to look for free variables.
         ;; Attempting to replace body by a macroexpanded version
