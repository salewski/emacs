--- conflicted
+++ resolved
@@ -2172,11 +2172,7 @@
     (> count 1)))
 
 (defcustom yank-menu-length 20
-<<<<<<< HEAD
-  "Items in `yank-menu' longer than this will be truncated."
-=======
   "Text of items in `yank-menu' longer than this will be truncated."
->>>>>>> e8488808
   :type 'integer
   :group 'menu)
 
