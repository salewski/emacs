;;; url-gw.el --- Gateway munging for URL loading  -*- lexical-binding: t; -*-

<<<<<<< HEAD
;; Copyright (C) 1997-2023 Free Software Foundation, Inc.
=======
;; Copyright (C) 1997-1998, 2004-2024 Free Software Foundation, Inc.
>>>>>>> dc4e6b13

;; Author: Bill Perry <wmperry@gnu.org>
;; Maintainer: emacs-devel@gnu.org
;; Keywords: comm, data, processes

;; This file is part of GNU Emacs.

;; GNU Emacs is free software: you can redistribute it and/or modify
;; it under the terms of the GNU General Public License as published by
;; the Free Software Foundation, either version 3 of the License, or
;; (at your option) any later version.

;; GNU Emacs is distributed in the hope that it will be useful,
;; but WITHOUT ANY WARRANTY; without even the implied warranty of
;; MERCHANTABILITY or FITNESS FOR A PARTICULAR PURPOSE.  See the
;; GNU General Public License for more details.

;; You should have received a copy of the GNU General Public License
;; along with GNU Emacs.  If not, see <https://www.gnu.org/licenses/>.

;;; Commentary:

;;; Code:

(require 'url-vars)
(require 'url-parse)

(autoload 'socks-open-network-stream "socks")

(defgroup url-gateway nil
  "URL gateway variables."
  :group 'url)

(defcustom url-gateway-local-host-regexp nil
  "A regular expression specifying local hostnames/machines."
  :type '(choice (const nil) regexp)
  :group 'url-gateway)

(defcustom url-gateway-prompt-pattern
  "^[^#$%>;]*[#$%>;] *" ;; "bash\\|[$>] *\r?$"
  "A regular expression matching a shell prompt."
  :type 'regexp
  :group 'url-gateway)

(defcustom url-gateway-rlogin-host nil
  "What hostname to actually rlog into before doing a telnet."
  :type '(choice (const nil) string)
  :group 'url-gateway)
(make-obsolete-variable 'url-gateway-rlogin-host nil "29.1")

(defcustom url-gateway-rlogin-user-name nil
  "Username to log into the remote machine with when using rlogin."
  :type '(choice (const nil) string)
  :group 'url-gateway)
(make-obsolete-variable 'url-gateway-rlogin-user-name nil "29.1")

(defcustom url-gateway-rlogin-parameters '("telnet" "-8")
  "Parameters to `url-open-rlogin'.
This list will be used as the parameter list given to rsh."
  :type '(repeat string)
  :group 'url-gateway)
(make-obsolete-variable 'url-gateway-rlogin-parameters nil "29.1")

(defcustom url-gateway-telnet-host nil
  "What hostname to actually login to before doing a telnet."
  :type '(choice (const nil) string)
  :group 'url-gateway)

(defcustom url-gateway-telnet-parameters '("exec" "telnet" "-8")
  "Parameters to `url-open-telnet'.
This list will be executed as a command after logging in via telnet."
  :type '(repeat string)
  :group 'url-gateway)

(defcustom url-gateway-telnet-login-prompt "^\r*.?login:"
  "Prompt that tells us we should send our username when logging in w/telnet."
  :type 'regexp
  :group 'url-gateway)

(defcustom url-gateway-telnet-password-prompt "^\r*.?password:"
  "Prompt that tells us we should send our password when logging in w/telnet."
  :type 'regexp
  :group 'url-gateway)

(defcustom url-gateway-telnet-user-name nil
  "User name to log in via telnet with."
  :type '(choice (const nil) string)
  :group 'url-gateway)

(defcustom url-gateway-telnet-password nil
  "Password to use to log in via telnet with."
  :type '(choice (const nil) string)
  :group 'url-gateway)

(defcustom url-gateway-broken-resolution nil
  "Whether to use nslookup to resolve hostnames.
This should be used when your version of Emacs cannot correctly
use DNS, but your machine can.

This used to happen on SunOS 4.x and Ultrix when Emacs was linked
statically, and also was not linked with the resolver libraries.
Those systems are no longer supported by Emacs."
  :type 'boolean
  :group 'url-gateway)
(make-obsolete-variable 'url-gateway-broken-resolution nil "30.1")

(defcustom url-gateway-nslookup-program "nslookup"
  "If non-nil then a string naming nslookup program."
  :type '(choice (const :tag "None" :value nil) string)
  :group 'url-gateway)
(make-obsolete-variable 'url-gateway-nslookup-program nil "30.1")

;; Stolen from ange-ftp
;;;###autoload
(defun url-gateway-nslookup-host (host)
  "Attempt to resolve the given HOST using nslookup if possible."
  (declare (obsolete nil "30.1"))
  (interactive "sHost:  ")
  (if url-gateway-nslookup-program
      (let ((proc (start-process " *nslookup*" " *nslookup*"
				 url-gateway-nslookup-program host))
	    (res host))
	(set-process-query-on-exit-flag proc nil)
	(with-current-buffer (process-buffer proc)
	  (while (memq (process-status proc) '(run open))
	    (accept-process-output proc))
	  (goto-char (point-min))
	  (if (re-search-forward "Name:.*\nAddress: *\\(.*\\)$" nil t)
	      (setq res (buffer-substring (match-beginning 1)
					  (match-end 1))))
	  (kill-buffer (current-buffer)))
	res)
    host))

;; Stolen from red gnus nntp.el
(defun url-wait-for-string (regexp proc)
  "Wait until string matching REGEXP arrives in process PROC's buffer."
  (let ((buf (current-buffer)))
    (goto-char (point-min))
    (while (not (re-search-forward regexp nil t))
      (accept-process-output proc)
      (set-buffer buf)
      (goto-char (point-min)))))

;; Stolen from red gnus nntp.el
(defun url-open-rlogin (name buffer host service)
  "Open a connection using rsh."
  (declare (obsolete nil "29.1"))
  (if (not (stringp service))
      (setq service (int-to-string service)))
  (let ((proc (if url-gateway-rlogin-user-name
		  (start-process
		   name buffer "rsh"
		   url-gateway-rlogin-host "-l" url-gateway-rlogin-user-name
		   (mapconcat 'identity
			      (append url-gateway-rlogin-parameters
				      (list host service)) " "))
		(start-process
		 name buffer "rsh" url-gateway-rlogin-host
		 (mapconcat 'identity
			    (append url-gateway-rlogin-parameters
				    (list host service))
			    " ")))))
    (set-buffer buffer)
    (url-wait-for-string "^\r*200" proc)
    (beginning-of-line)
    (delete-region (point-min) (point))
    proc))

;; Stolen from red gnus nntp.el
(defun url-open-telnet (name buffer host service)
  (if (not (stringp service))
      (setq service (int-to-string service)))
  (with-current-buffer (get-buffer-create buffer)
    (erase-buffer)
    (let ((proc (start-process name buffer "telnet" "-8"))
	  (case-fold-search t))
      (when (memq (process-status proc) '(open run))
	(process-send-string proc "set escape \^X\n")
	(process-send-string proc (concat
				   "open " url-gateway-telnet-host "\n"))
	(url-wait-for-string url-gateway-telnet-login-prompt proc)
	(process-send-string
	 proc (concat
	       (or url-gateway-telnet-user-name
		   (setq url-gateway-telnet-user-name (read-string "login: ")))
	       "\n"))
	(url-wait-for-string url-gateway-telnet-password-prompt proc)
	(process-send-string
	 proc (concat
	       (or url-gateway-telnet-password
		   (setq url-gateway-telnet-password
			 (read-passwd "Password: ")))
	       "\n"))
	(erase-buffer)
	(url-wait-for-string url-gateway-prompt-pattern proc)
	(process-send-string
	 proc (concat (mapconcat 'identity
				 (append url-gateway-telnet-parameters
					 (list host service)) " ") "\n"))
	(url-wait-for-string "^\r*Escape character.*\n+" proc)
	(delete-region (point-min) (match-end 0))
	(process-send-string proc "\^]\n")
	(url-wait-for-string "^telnet" proc)
	(process-send-string proc "mode character\n")
	(accept-process-output proc 1)
	(sit-for 1)
	(goto-char (point-min))
	(forward-line 1)
	(delete-region (point) (point-max)))
      proc)))

(defvar url-gw-rlogin-obsolete-warned-once nil)
(make-obsolete-variable 'url-gw-rlogin-obsolete-warned-once nil "29.1")

;;;###autoload
(defun url-open-stream (name buffer host service &optional gateway-method)
  "Open a stream to HOST, possibly via a gateway.
Args per `open-network-stream'.
Will not make a connection if `url-gateway-unplugged' is non-nil.
Might do a non-blocking connection; use `process-status' to check.

Optional arg GATEWAY-METHOD specifies the gateway to be used,
overriding the value of `url-gateway-method'."
  (unless url-gateway-unplugged
    (let* ((gwm (or gateway-method url-gateway-method))
           (gw-method (if (and url-gateway-local-host-regexp
                               (not (eq 'tls gwm))
                               (not (eq 'ssl gwm))
                               (string-match
                                url-gateway-local-host-regexp
                                host))
                          'native
                        gwm))
	   ;; An attempt to deal with denied connections, and attempt
	   ;; to reconnect
	   ;; (cur-retries 0)
	   ;; (retry t)
	   (conn nil))

      ;; If the user told us to do DNS for them, do it.
      (if url-gateway-broken-resolution
          (with-suppressed-warnings ((obsolete url-gateway-nslookup-host))
            (setq host (url-gateway-nslookup-host host))))

      ;; This is a clean way to ensure the new process inherits the
      ;; right coding systems in both Emacs and XEmacs.
      (let ((coding-system-for-read 'binary)
	    (coding-system-for-write 'binary))
	(setq conn (pcase gw-method
		     ((or 'tls 'ssl 'native)
		      (if (eq gw-method 'native)
			  (setq gw-method 'plain))
		      (open-network-stream
		       name buffer host service
		       :type gw-method
		       ;; Use non-blocking socket if we can.
		       :nowait (and (featurep 'make-network-process)
                                    (url-asynchronous url-current-object)
                                    '(:nowait t))))
                     ('socks
		      (socks-open-network-stream name buffer host service))
		     ('telnet
		      (url-open-telnet name buffer host service))
		     ('rlogin
                      (unless url-gw-rlogin-obsolete-warned-once
                        (lwarn 'url :error "Setting `url-gateway-method' to `rlogin' is obsolete")
                        (setq url-gw-rlogin-obsolete-warned-once t))
                      (with-suppressed-warnings ((obsolete url-open-rlogin))
                        (url-open-rlogin name buffer host service)))
		     (_
		      (error "Bad setting of url-gateway-method: %s"
			     url-gateway-method)))))
      conn)))

(provide 'url-gw)

;;; url-gw.el ends here<|MERGE_RESOLUTION|>--- conflicted
+++ resolved
@@ -1,10 +1,6 @@
 ;;; url-gw.el --- Gateway munging for URL loading  -*- lexical-binding: t; -*-
 
-<<<<<<< HEAD
-;; Copyright (C) 1997-2023 Free Software Foundation, Inc.
-=======
 ;; Copyright (C) 1997-1998, 2004-2024 Free Software Foundation, Inc.
->>>>>>> dc4e6b13
 
 ;; Author: Bill Perry <wmperry@gnu.org>
 ;; Maintainer: emacs-devel@gnu.org
