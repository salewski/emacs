<<<<<<< HEAD
=======
2007-04-28  Glenn Morris  <rgm@gnu.org>

	* emacs.py: Restore file pending consideration of python.el legal
	status.
	* NEWS: Restore mention of python.el pending consideration of
	legal status.

>>>>>>> fc26a03e
2007-04-28  David R. Linn  <drl@jekyll.vuse.vanderbilt.edu>

	* PROBLEMS: Add section on Solaris out-of-tree install issues with
	non-GNU make.

2007-04-25  Werner Lemberg  <wl@gnu.org>

	* emacs.1: Replace -- with \(em.

2007-04-25  Yavor Doganov  <yavor@gnu.org>  (tiny change)

	* emacs.1, etags.1: Escape some minus signs.

2007-04-22  Glenn Morris  <rgm@gnu.org>

	* NEWS: Change to EMACS env-var was reverted, so delete this entry.

2007-04-19  Glenn Morris  <rgm@gnu.org>

	* PROBLEMS: Expand a little on Emacs not knowing fqdn.

2007-04-17  David Kastrup  <dak@gnu.org>

	* NEWS: Mention `query-replace-regexp-eval' being deprecated.

2007-04-15  Glenn Morris  <rgm@gnu.org>

	* FTP: Make it a duplicate of ../FTP.

2007-04-14  Glenn Morris  <rgm@gnu.org>

	* SERVICE: Replace with a pointer to the web version.

	* emacs.1: Update some of the more obsolete information.

2007-04-13  Glenn Morris  <rgm@gnu.org>

	* MACHINES: emacserver is removed.

	* MORE.STUFF: Update some links, remove some dead ones.

2007-04-04  Slawomir Nowaczyk  <slawomir.nowaczyk.847@student.lu.se>

	* emacs.py (format_exception): New function.
	(eexecfile): Use it instead of traceback.print_exception.
	Don't use execfile to avoid a bug in w32.

2007-04-04  Glenn Morris  <rgm@gnu.org>

	* MACHINES: Mention preprocessor to use with /opt/SUNWspro/bin/cc
	on Solaris.

	* PROBLEMS (Configuration): Add entries on compiler/preprocessor
	mismatch, and on preprocessor inserting whitespace.

2007-04-03  Eli Zaretskii  <eliz@gnu.org>

	* TODO: Add entry for switching MS-Windows keyboard input to
	Unicode.  Add specific pointer to msdos.c functions that support
	menus on text terminals.

2007-04-01  Michael Olson  <mwolson@gnu.org>

	* ERC-NEWS: Update for the ERC 5.2 release.  Most of these entries
	were for previously-committed changes.

2007-03-31  Michael Albinus  <michael.albinus@gmx.de>

	* PROBLEMS: Remove Tramp problem; it has been fixed.

2007-03-31  Eli Zaretskii  <eliz@gnu.org>

	* PROBLEMS (MS-Windows problems): How to bind non-ASCII keys with
	modifiers.

2007-03-23  Glenn Morris  <rgm@gnu.org>

	* Makefile (DESTDIR, LIBDIR, BINDIR, MANDIR, MANEXT):
	Delete unused variables.
	(dired-refcards, misc-refcards, survival-card, viper-cards):
	New targets.
	(all): Also build dired-refcards and misc-refcards.
	(clean, distclean, maintainer-clean): Depend on mostlyclean.
	(SOURCES): Remove non-existent files.
	(mostlyclean, clean, distclean, maintainer-clean, unlock, relock):
	Mark as phony.
	(.ps files): Specify default papersize in the dvips command.

	* fr-refcard.tex (\letterpaper): Switch to A4.
	(\section): Reduce \vskips to fit on A4 paper.
	(\shortcopyrightnotice): Display at end of first column.

2007-03-21  Glenn Morris  <rgm@gnu.org>

	* fr-refcard.tex (\metax): Tweak \hsize to avoid overfull columns.
	(\shortcopyrightnotice): Do not display in middle of file.
	Numerous \cr and \hskip hacks to avoid overfull columns.

	* fr-refcard.ps: Regenerate.

2007-03-19  Chong Yidong  <cyd@stupidchicken.com>

	* dired-ref.tex:
	* fr-drdref.tex:
	* cs-dired-ref.tex:
	* sk-dired-ref.tex: Emacs 21 -> 22.

	* dired-ref.ps:
	* fr-drdref.ps:
	* cs-dired-ref.ps:
	* sk-dired-ref.ps: Regenerate.

2007-03-11  Glenn Morris  <rgm@gnu.org>

	* ms-7bkermit, ulimit.hack, Xkeymap.txt: Remove files.

	* Makefile (SOURCES): ulimit.hack is removed.

2007-03-04  David Kastrup  <dak@gnu.org>

	* NEWS (fontification): Mention that the new default for
	jit-lock-stealth-time is now nil.

2007-03-01  Kim F. Storm  <storm@cua.dk>

	* ORDERS: Reformat text.

	* NEWS (About external Lisp packages): New section.

2007-02-28  Thien-Thi Nguyen  <ttn@gnu.org>

	* TUTORIAL.it: Fix typo.

2007-02-27  Glenn Morris  <rgm@gnu.org>

	* cs-dired-ref.tex: Increase in 2 column case to make room
	for copyright notice.
	(nopagenumbers): Call to turn off numbers in 1 page document.
	(N,Aa(Bpov,Al(Bda, Modifikace Dired bufferu): Swap sections to
	balance column length in presence of copyright notice.
	(copyrightnotice): Uncomment so that notice is displayed.

	* dired-ref.tex (vsize): Increase in 2 column case to make room
	for copyright notice.
	(nopagenumbers): Call to turn off numbers in 1 page document.
	(Getting Help, Modifying the Dired Buffer): Swap sections to
	balance column length in presence of copyright notice.
	(copyrightnotice): Uncomment so that notice is displayed.

	* fr-drdref.tex (vsize): Increase in 2 column case.
	(\key): Tweak space for description.
	(\overfullrule): Set to 0pt to hide small overflows.
	(nopagenumbers): Call to turn off numbers in 1 page document.
	(Obtenir de l'aide, Modifier le tampon Dired): Swap sections to
	balance column length.
	(Mettre un flag sur les fichiers \`a d\'etruire): Hack in a line
	break to prevent overfull line.
	(find-names-dired): Use \key rather than \metax as a hack fix for
	overflow.

	* sk-dired-ref.tex (vsize): Increase in 2 column case to make room
	for copyright notice.
	(nopagenumbers): Call to turn off numbers in 1 page document.
	(N,Aa(Bpoveda, Modifik,Aa(Bcia Dired bufferu): Swap sections to
	balance column length in presence of copyright notice.
	(copyrightnotice): Uncomment so that notice is displayed.

2007-02-26  Carsten Dominik  <dominik@science.uva.nl>

	* orgcard.tex (section{Visibility Cycling}): Document key for
	indirect buffer access.
	(section{Archiving}): New keys for archiving.
	(section{Tables}): Combine two lines for hline creation.
	Named-field formula changed to Field formula.
	(section{Links}): Document keys for finding links.
	(section{Agenda Views}): New key for agenda file cycling.
	Document keys for stuck projects.  Typos fixed.
	(section{Exporting and Publishing}): Export options no longer in
	reference card.

2007-02-25  Jan Dj,Ad(Brv  <jan.h.d@swipnet.se>

	* PROBLEMS: Gtk+ and cygwin doesn't work.

2007-02-23  Eli Zaretskii  <eliz@gnu.org>

	* MORE.STUFF: Add a pointer to Phil Sung's Emacs slides on MIT.

2007-02-22  Per Starb,Ad(Bck  <starback@stp.lingfil.uu.se>  (tiny change)

	* NEWS: Grammar and capitalization fixes.

2007-02-22  Glenn Morris  <rgm@gnu.org>

	* orgcard.tex, orgcard.ps: Restore deleted files following
	copyright assignment.

2007-02-20  Glenn Morris  <rgm@gnu.org>

	* TUTORIAL.eo: Unjustify.

2007-02-20  Sergio Pokrovskij  <sergio.pokrovskij@gmail.com>

	* TUTORIAL.eo: Change license to GPL.  Add translator credits.

2007-02-19  Kenichi Handa  <handa@m17n.org>

	* NEWS (New language environmets): Add "Esperanto".

2007-02-16  Dale Gulledge  <dsplat@rochester.rr.com>

	* TUTORIAL.eo: Add "See end ..." at the first line.

2007-02-19  Kenichi Handa  <handa@m17n.org>

	* TUTORIAL.eo: Add "." at the end of the first line.

2007-02-17  Reiner Steib  <Reiner.Steib@gmx.de>

	* gnus-refcard.tex: Remove obsolete comments.  Add a short note
	creating PostScript files for Emacs without using Makefile rules.

	* gnus-booklet.ps, gnus-refcard.ps: Generate with letter paper.

2007-02-17  Glenn Morris  <rgm@gnu.org>

	* TUTORIAL.eo: Add 2007 to copyright years.  Remove translator
	copyrights (disclaimers on file), merge years into FSF copyrights.
	Move copyright to end.  Remove "LocalWords" at end of file.

2007-02-16  Vinicius Jose Latorre  <viniciusjl@ig.com.br>

	* TUTORIAL.pt_BR: Fix some accentuation, verbal conjugation and typos.

2007-02-16  Kenichi Handa  <handa@m17n.org>

	* TUTORIAL.translators: Add TUTORIAL.eo.

2007-02-16  Dale Gulledge  <dsplat@rochester.rr.com>

	* TUTORIAL.eo: New file.

2007-02-14  Chong Yidong  <cyd@stupidchicken.com>

	* images/smilies/dead.xpm: Moved from images/gnus/dead.xpm.

	* images/gnus/reverse-smile.xpm:
	* images/gnus/bar.xbm:
	* images/gnus/bar.xpm: Unused images removed.

2007-02-14  Glenn Morris  <rgm@gnu.org>

	* OTHER.EMACSES: Remove obsolete file.

2007-02-13  Chong Yidong  <cyd@stupidchicken.com>

	* cs-refcard.tex (versionemacs): New macro.
	* cs-refcard.ps: Regenerate.

	* sk-refcard.ps: Regenerate.

	* pl-refcard.ps: Regenerate.

2007-02-13  Bill Wohler  <wohler@newt.com>

	* images/README: Add section for icons that are a part of Emacs.

2007-02-12  Chong Yidong  <cyd@stupidchicken.com>

	* gnu.xpm: Unused file removed.

	* emacs.xbm: Unused file removed.

2007-02-11  Juanma Barranquero  <lekktu@gmail.com>

	* DEVEL.HUMOR: New entry.

2007-02-05  Francesco Potort,Al(B  <pot@gnu.org>

	* etags.1: Now --members is the default for etags, not for ctags yet.
	* NEWS (etags): Document it.

2007-02-04  Reiner Steib  <Reiner.Steib@gmx.de>

	* gnus-refcard.tex: Fix copyright.
	* gnus-booklet.ps, gnus-refcard.ps: Generate.

2007-01-20  Glenn Morris  <rgm@gnu.org>

	* orgcard.tex: Remove for legal reasons.
	* orgcard.ps: Remove for legal reasons.

2007-01-27  Kevin Rodgers  <kevin.d.rodgers@gmail.com>

	* PROBLEMS: More details about disabling features that hamper
	performance with slow X connections.

2007-01-26  Vinicius Jose Latorre  <viniciusjl@ig.com.br>

	* ps-prin1.ps (printBackground): Fix background height.

2007-01-20  Glenn Morris  <rgm@gnu.org>

	* cd-dired-ref.tex (versionemacs): New def.
	* cs-refcard.tex (versionemacs, versionyear): New defs.
	* cs-survival.tex (versionemacs, versiondate): New defs.
	* de-refcard.tex (versionemacs, versionyear): New defs.
	* fr-refcard.tex (versionemacs, versionyear): New defs.
	* fr-survival.tex (versionemacs, versiondate): New defs.
	* orgcard.tex (versionyear): New def.
	(shortcopyrightnotice): Only display last copyright year.
	* pl-refcard.tex (versionemacs, versiondate): New defs.
	* pt-br-refcard.tex (versionemacs, versionyear): New defs.
	* refcard.tex (versionemacs, versionyear): New defs.
	* ru-refcard.tex (versionemacs): New def.
	* survival.tex (versionemacs): New def.
	* sk-dired-ref.tex (versionemacs): New def.
	* sk-refcard.tex (versionemacs, versionyear): New defs.
	* sk-survival.tex (versionemacs): New def.

2007-01-20  Giorgos Keramidas  <keramida@ceid.upatras.gr>  (tiny change)

	* MACHINES: Describe how 32-bit and 64-bit versions of Emacs can
	be compiled on Solaris systems.

2007-01-19  Chong Yidong  <cyd@stupidchicken.com>

	* TODO: Proper background color handling for pngs.

2007-01-18  Bruno Haible  <bruno@clisp.org>  (tiny change)

	* emacs.1: Info files moved to share/info.

2007-01-17  Romain Francoise  <romain@orebokech.com>

	* emacs.1: Update bug-gnu-emacs address.  Remove reference to
	info-gnu-emacs-request@prep.ai.mit.edu.  Update copyrights.

2007-01-13  Michael Olson  <mwolson@gnu.org>

	* ERC-NEWS: Mention new erc-capab.el file.

2007-01-13  Glenn Morris  <rgm@gnu.org>

	* MACHINES: Add information on compiling 32-bit Emacs on 64-bit
	GNU/Linux.
	* PROBLEMS: As above.

2007-01-02  Francesco Potort,Al(B  <pot@gnu.org>

	* etags.1: Undocument the --no-warn option.

2006-12-17  Richard Stallman  <rms@gnu.org>

	* TUTORIAL: Say that C-d and DEL with arg do killing.

2006-12-16  Eli Zaretskii  <eliz@gnu.org>

	* PROBLEMS: Document problems with rebasing Cygwin DLLs.

2006-12-08  Michael Olson  <mwolson@gnu.org>

	* ERC-NEWS: Note that the list module has been removed.

2006-12-05  Micha,Ak(Bl Cadilhac  <michael.cadilhac@lrde.org>

	* NEWS (Changes to cmuscheme): Mention the alternative for
	`~/.emacs_SCHEMEPROG' which is `~/.emacs.d/init_SCHEMEPROG.scm'.
	(Init file changes): Same for `~/.emacs_SHELL' versus
	`~/.emacs.d/init_SHELL.sh'.

2006-12-01  Juanma Barranquero  <lekktu@gmail.com>

	* DEVEL.HUMOR: Another entry.

2006-08-14  Masatake YAMATO  <jet@gyve.org>

	* etags.1: Added / to the end of DEVAR regex.

2006-11-22  Juanma Barranquero  <lekktu@gmail.com>

	* emacsclient.1 (DESCRIPTION): Suggest also `server-mode'.
	(OPTIONS): Document `-f', `--server-file' and EMACS_SERVER_FILE.

2006-11-20  Michael Olson  <mwolson@gnu.org>

	* NEWS: Change M-x erc-select to M-x erc.

2006-11-20  Sun Yijiang  <sunyijiang@gmail.com>

	* TUTORIAL.cn: Updated.

2006-11-17  Carsten Dominik  <dominik@science.uva.nl>

	* orgcard.tex (section{Agenda Views}): Document `C-k'.

2006-11-13  Carsten Dominik  <dominik@science.uva.nl>

	* orgcard.tex: Version number change.

2006-11-13  Bill Wohler  <wohler@newt.com>

	Release MH-E version 8.0.3.

	* NEWS, MH-E-NEWS: Update for MH-E release 8.0.3.

2006-11-10  Juanma Barranquero  <lekktu@gmail.com>

	* DEVEL.HUMOR: Two more entries.

2006-11-10  Carsten Dominik  <carsten.dominik@gmail.com>

	* orgcard.tex (section{Archiving}): Document C-TAB.
	(section{TODO Items and Checkboxes}): Checkbox keys moved to this
	section, added documentation for the key `C-c #'.

2006-11-05  Slawomir Nowaczyk  <slawek@cs.lth.se>

	* emacs.py (eargs): Provide eldoc message for builtin types.
	  Make sure eargs always outputs sentinel, to avoid Emacs freeze.

2006-10-22  Chong Yidong  <cyd@stupidchicken.com>

	* emacs.py (eargs): Return expected _emacs_out string even if
	errors occur.

2006-10-09  David Kastrup  <dak@gnu.org>

	* DEVEL.HUMOR: Add the topic line for last entry since that was
	what the joke was about.

2006-10-07  Ognyan Kulev  <ogi@fmi.uni-sofia.bg>

	* TUTORIAL.bg: Synchronize with TUTORIAL.

2006-10-06  Juanma Barranquero  <lekktu@gmail.com>

	* DEVEL.HUMOR: New file.

2006-09-30  Chong Yidong  <cyd@stupidchicken.com>

	* PROBLEMS: Document Emacs/XIM/gnome-settings-terminal clash.

2006-09-26  Vinicius Jose Latorre  <viniciusjl@ig.com.br>

	* NEWS: ebnf2ps changes.

2006-09-26  Reiner Steib  <Reiner.Steib@gmx.de>

	* refcard.ps: Regenerate.

2006-09-18  Jan Dj,Ad(Brv  <jan.h.d@swipnet.se>

	* NEWS: Rename x-use-old-gtk-file-dialog to x-gtk-use-old-file-dialog.

2006-09-15  Jay Belanger  <belanger@truman.edu>

	* COPYING: Replace "Library Public License" by "Lesser Public
	License" throughout.

2006-09-15  Richard Stallman  <rms@gnu.org>

	* THE-GNU-PROJECT: Update with the latest footnotes
	from www.gnu.org/gnu/the-gnu-project.html

2006-09-15  David Kastrup  <dak@gnu.org>

	* NEWS: Explain new behavior and arguments of `key-binding' and
	`command-remapping'.

2006-09-11  Paul Eggert  <eggert@cs.ucla.edu>

	* NEWS: In terminal-oriented subshells, the EMACS environment
	variable now defaults to Emacs's absolute file name, instead of
	to "t".
	* PROBLEMS: Adjust tcsh advice for this.

2006-09-10  Jan Dj,Ad(Brv  <jan.h.d@swipnet.se>

	* PROBLEMS (are): Emacs compiled with Gtk+ crashes when closing a
	display (x-close-connection).

2006-09-03  Diane Murray  <disumu@x3y2z1.net>

	* erc.texi (Getting Started, Connecting): Changed erc-select to erc.

2006-09-02  Juri Linkov  <juri@jurta.org>

	* HELLO: Regroup Europe Non-ASCII examples by similar scripts.

2006-08-25  Richard Stallman  <rms@gnu.org>

	* TUTORIAL: Give priority to graphical terminals over text terminals
	regarding C-z.

2006-08-21  Sun Yijiang  <sunyijiang@gmail.com>

	* TUTORIAL.cn: Sync with the latest TUTORIAL.

2006-08-20  Dave Love  <fx@gnu.org>

	* emacs.py: Update to Dave Love's latest version.
	(__all__): Fix args -> eargs.  Add new `modpath' fun.
	(eargs): Add `imports' arg.
	(all_names): New fun.
	(complete): Rewrite without using rlcompleter.
	Remove `namespace' arg, add `imports' arg.
	(ehelp): Replace g and l args with `imports'.
	(eimport): Use __main__ rather than `emacs' namespace.
	(modpath): New fun.

2006-08-20  Slawomir Nowaczyk  <slawomir.nowaczyk.847@student.lu.se>

	* emacs.py (eexecfile): Use the __main__ rather than `emacs' namespace.

2006-08-18  Primoz PETERLIN  <primoz.peterlin@mf.uni-lj.si>

	* TUTORIAL.sl: Synchronize with TUTORIAL.

2006-08-18  Mats Lidell  <matsl@contactor.se>

	* TUTORIAL.sv: Synchronize with TUTORIAL.

2006-08-18  Alfredo Finelli  <alfredofnl@tiscali.it>

	* TUTORIAL.it: Synchronize with TUTORIAL.

2006-08-15  Carsten Dominik  <dominik@science.uva.nl>

	* orgcard.tex: Version number change.

2006-08-12  Werner Lemberg  <wl@gnu.org>

	* TUTORIAL.de: Synchronize with TUTORIAL.

2006-08-10  Romain Francoise  <romain@orebokech.com>

	* NEWS: Mention that zone-mode.el is now obsolete.

2006-08-09  Richard Stallman  <rms@gnu.org>

	* TUTORIAL: Don't say which side scroll bar is on.

2006-08-06  Nick Roberts  <nickrob@snap.net.nz>

	* DEBUG (Note): Add note about following a longjmp call.
	Add local variables list for outline mode.

2006-08-03  Michael Olson  <mwolson@gnu.org>

	* ERC-NEWS: Update for ERC 5.1.4.

2006-08-01  Kenichi Handa  <handa@m17n.org>

	* NEWS (find-operation-coding-system): Describe the more detail of
	the change.

2006-07-28  Reiner Steib  <Reiner.Steib@gmx.de>

	* GNUS-NEWS: Regenerate from Oort Gnus node in texi/gnus.texi using
	texi/gnus-news.el of the trunk.

2006-07-29  Reiner Steib  <Reiner.Steib@gmx.de>

	* NEWS: Fix typo.

2006-07-17  Reiner Steib  <Reiner.Steib@gmx.de>

	* ru-refcard.ps: Regenerate.

2006-07-17  Alex Ott  <alexott@gmail.com>

	* ru-refcard.tex: Update for Emacs 22.

2006-07-14  Kim F. Storm  <storm@cua.dk>

	* PROBLEMS: Emacs now requires ws2_32.dll on Windows.

2006-07-14  K,Aa(Broly L$,1 q(Brentey  <lorentey@elte.hu>

	* HELLO: Update Hungarian sample.

2006-07-12  Michael Olson  <mwolson@gnu.org>

	* ERC-NEWS: Update for ERC 5.1.3.

2006-07-08  David Kastrup  <dak@gnu.org>

	* TODO: Suggest consolidation with user customization when the
	system default of a customized variable changes.

2006-07-08  Thien-Thi Nguyen  <ttn@gnu.org>

	* compilation.txt: Add an example "Compilation started ..." line.

2006-07-07  Carsten Dominik  <dominik@science.uva.nl>

	* orgcard.tex: Version number change.

2006-07-05  Kenichi Handa  <handa@m17n.org>

	* HELLO: Add a paragraph for non-ASCII examples at the head.  Add
	Bulgarian and Hungarian.  Add more "hello"s to Danish and Swedish.

2006-07-03  Bill Wohler  <wohler@newt.com>

	Release MH-E version 8.0.2.

	* NEWS, MH-E-NEWS: Update for MH-E release 8.0.2.

2006-07-03  Carsten Dominik  <dominik@science.uva.nl>

	* orgcard.tex (section{Agenda Views}): Document `s' key to save
	all org-mode buffers.

2006-06-30  Francesco Potort,Al(B  <pot@gnu.org>

	* etags.1: -m and -M options do not exist.

2006-06-29  Carsten Dominik  <dominik@science.uva.nl>

	* orgcard.tex (section{Structure Editing}): Document checkbox
	toggling.

2006-06-28  Juri Linkov  <juri@jurta.org>

	* grep.txt (Local Variables): Move to end of file.

2006-06-28  Reiner Steib  <Reiner.Steib@gmx.de>

	* Makefile: Add rules for refcards.

	* de-refcard.ps, fr-refcard.ps, pt-br-refcard.ps: Regenerate.

2006-06-24  Nick Roberts  <nickrob@snap.net.nz>

	* NEWS: Remove duplicate entries.

2006-06-23  Carsten Dominik  <dominik@science.uva.nl>

	* orgcard.tex (section{LaTeX and cdlatex-mode}): New section.

2006-06-23  Kim F. Storm  <storm@cua.dk>

	* DEBUG: Mention `pv variable' to print value of Lisp variables.
	Mention `xpr' and fix example to use it.  Add section describing
	commands such as `pit' that are useful for debugging redisplay
	related problems.

2006-06-22  Kim F. Storm  <storm@cua.dk>

	* HELLO (Local Variables): Move to end of file.

2006-06-20  Bill Wohler  <wohler@newt.com>

	Release MH-E version 8.0.1.

	* NEWS, MH-E-NEWS: Update for MH-E release 8.0.1.

2006-06-19  Carsten Dominik  <dominik@science.uva.nl>

	* orgcard.tex (section{Clocking Time}): Add new clocking commands.
	(section{Structure Editing}): Add global archiving command.

2006-06-14  Thien-Thi Nguyen  <ttn@gnu.org>

	* yow.lines: Delete existing data; add a new entry.

2006-06-09  W$,1 b(Bodek Bzyl  <matwb@univ.gda.pl>

	* pl-refcard.ps: Regenerate.

2006-06-08  W$,1 b(Bodek Bzyl  <matwb@univ.gda.pl>

	* pl-refcard.tex: Update for Emacs 22.

2006-06-08  Reiner Steib  <Reiner.Steib@gmx.de>

	* fr-refcard.tex: Fix errors in previous commit.

2006-06-08  ,AI(Bric Jacoboni  <jaco@jacoboni.fr>

	* fr-refcard.tex: Update for Emacs 22.

2006-06-07  Kenichi Handa  <handa@m17n.org>

	* NEWS: Mention how to disable character translation for a file.

2006-06-04  Sven Joachim  <svenjoac@gmx.de>

	* de-refcard.tex: Update for Emacs 22: Use German quotes
	and umlauts; fix overfull /hboxes; many rewordings.

2006-06-04  Kim F. Storm  <storm@cua.dk>

	* NEWS: Move news for pre-22 versions into...
	* NEWS.21, NEWS.20: ... new files for Emacs 21 and Emacs 20 news.
	* ONEWS, ONEWS.1, ONEWS.2, ONEWS.3, ONEWS.4: Remove (rename) files ...
	* NEWS.19, NEWS.18, NEWS.1-17: ... and organize news about older Emacs
	versions in separate files.  Update copyright notices.

2006-06-03  Eli Zaretskii  <eliz@gnu.org>

	* LPF, LEDIT: Remove files.

	* FTP, README, HELLO, MACHINES, MAILINGLISTS, MORE.STUFF, ETAGS.EBNF:
	* MOTIVATION, ORDERS, SERVICE, TERMS, TODO:
	* enriched.doc, ulimit.hack, ses-example.ses, ms-7bkermit, emacs.csh:
	* Xkeymap.txt, compilation.txt, grep.txt:
	Add copyright notice and copying permissions.

2006-05-31  David Ponce  <david@dponce.com>

	* tree-widget/default/close.png, tree-widget/default/close.xpm:
	* tree-widget/default/empty.png, tree-widget/default/empty.xpm:
	* tree-widget/default/end-guide.png, tree-widget/default/end-guide.xpm:
	* tree-widget/default/guide.png, tree-widget/default/guide.xpm:
	* tree-widget/default/handle.png, tree-widget/default/handle.xpm:
	* tree-widget/default/leaf.png, tree-widget/default/leaf.xpm:
	* tree-widget/default/no-guide.png, tree-widget/default/no-guide.xpm:
	* tree-widget/default/no-handle.png, tree-widget/default/no-handle.xpm:
	* tree-widget/default/open.png, tree-widget/default/open.xpm:
	* tree-widget/folder/close.png, tree-widget/folder/close.xpm:
	* tree-widget/folder/empty.png, tree-widget/folder/empty.xpm:
	* tree-widget/folder/end-guide.png, tree-widget/folder/end-guide.xpm:
	* tree-widget/folder/guide.png, tree-widget/folder/guide.xpm:
	* tree-widget/folder/handle.png, tree-widget/folder/handle.xpm:
	* tree-widget/folder/leaf.png, tree-widget/folder/leaf.xpm:
	* tree-widget/folder/no-guide.png, tree-widget/folder/no-guide.xpm:
	* tree-widget/folder/no-handle.png, tree-widget/folder/no-handle.xpm:
	* tree-widget/folder/open.png, tree-widget/folder/open.xpm:
	Reduce the size of images.

2006-05-29  Jan Dj,Ad(Brv  <jan.h.d@swipnet.se>

	* NEWS: Mention F10 for Gtk+/Lesstif/Lucid menus.

2006-05-26  Eli Zaretskii  <eliz@gnu.org>

	* ledit.l: Remove file.

2006-05-26  Kenichi Handa  <handa@m17n.org>

	* NEWS (find-operation-coding-system): Mention the new argument
	format.

2006-05-24  Carsten Dominik  <dominik@science.uva.nl>

	* orgcard.tex (section{Motion}): Added the item navigation commands.
	(section{Publishing}): New section.
	(section{Links}): Documented elisp and shell links.

2006-05-20  Rodrigo Real  <rreal@ucpel.tche.br>

	* pt-br-refcard.tex: Update.

2006-05-23  Reiner Steib  <Reiner.Steib@gmx.de>

	* pl-refcard.tex (Local variables): Add compile-command.

	* ru-refcard.tex (Local variables): Add compile-command and coding.

	* pt-br-refcard.tex: Don't \input psfig.

	* refcard.tex (section{Info}): Add `i'.  Use `s' instead of `M-s'.

	* de-refcard.tex (section{Info}): Ditto.

	* fr-refcard.tex (section{Info}): Ditto.  Translation suggested by
	Stefan Monnier <monnier@iro.umontreal.ca>.

	* pl-refcard.tex (section{Info}): Ditto.  Translation suggested by
	Slawomir Nowaczyk <slawomir.nowaczyk.847@student.lu.se>.

	* cs-refcard.tex (section{Info}): Use `s' instead of `M-s'.
	Entry for `i' is not translated yet.

	* pt-br-refcard.tex (section{Info}): Ditto.

	* ru-refcard.tex (section{Info}): Ditto.

	* sk-refcard.tex (section{Info}): Ditto.

2006-05-22  Reiner Steib  <Reiner.Steib@gmx.de>

	* MORE.STUFF: Update AUCTeX entry.

2006-05-20  Rodrigo Real  <rreal@ucpel.tche.br>

	* pt-br-refcard.tex:
	* pt-br-refcard.ps: New files.

2006-05-15  Reiner Steib  <Reiner.Steib@gmx.de>

	* sk-refcard.tex: Add coding cookie.

2006-05-15  Michael Olson  <mwolson@gnu.org>

	* MORE.STUFF: Update URL for Planner Mode and add description.
	Canonicalize URLs for Emacs Muse and Emacs Wiki Mode.

2006-05-12  Romain Francoise  <romain@orebokech.com>

	* MORE.STUFF: ERC is now part of Emacs.
	Add Emacs Muse.

2006-05-12  Ken Manheimer  <ken.manheimer@gmail.com>

	* NEWS (allout): Update.

2006-05-06  Bill Wohler  <wohler@newt.com>

	Release MH-E version 8.0.

	* NEWS, MH-E-NEWS: Update for MH-E release 8.0.

2006-04-28  Bill Wohler  <wohler@newt.com>

	Release MH-E version 7.95.

	* NEWS, MH-E-NEWS: Update for MH-E release 7.95.

2006-04-21  Bill Wohler  <wohler@newt.com>

	Release MH-E version 7.94.

	* NEWS, MH-E-NEWS: Update for MH-E release 7.94.

2006-04-21  Nick Roberts  <nickrob@snap.net.nz>

	* NEWS: Mention t-mouse.el.  Touch up description of gdb-ui.el.

2006-04-20  Carsten Dominik  <dominik@science.uva.nl>

	* orgcard.tex: Version number change only.

2006-04-18  Reiner Steib  <Reiner.Steib@gmx.de>

	* gnus-refcard.tex: Bump version to 5.11.  Remove duplicate \def's.
	Update date.

2006-04-18  Bill Wohler  <wohler@newt.com>

	* MORE.STUFF: Add MH-E.

2006-04-18  Carsten Dominik  <dominik@science.uva.nl>

	* orgcard.tex: Version number change only.

2006-04-12  Kenichi Handa  <handa@m17n.org>

	* PROBLEMS (C-SPC fails ...): Explicitly say fcitx in the header.

2006-04-11  Carsten Dominik  <dominik@science.uva.nl>

	* orgcard.tex (section{Tables}): Document column narrowing.
	(section{Links}): Document bracket links.

2006-04-11  Kenichi Handa  <handa@m17n.org>

	* PROBLEMS (C-SPC fails ...): Add description for fcitx.

2006-04-10  Bill Wohler  <wohler@newt.com>

	* NEWS: Add package-version keyword to `defcustom' and mention
	associated variable `customize-package-emacs-version-alist'.

2006-04-07  Reiner Steib  <Reiner.Steib@gmx.de>

	* NEWS: Add string-or-null-p.

2006-03-28  Bill Wohler  <wohler@newt.com>

	* images/README: Update with following information.

	* images/data-save.xpm, images/mail/flag-for-followup.xpm:
	* images/zoom-in.xpm, images/zoom-out.xpm: New images from GNOME 2.12.

	* images/contact.pbm, images/data-save.pbm, images/delete.pbm:
	* images/mail/flag-for-followup.pbm, images/mail/inbox.pbm:
	* images/mail/move.pbm, images/next-page.pbm, images/zoom-out.pbm:
	New bitmaps for new images.

	* images/refresh.xpm, images/sort-ascending.xpm,
	* images/sort-descending.xpm: Update with GTK 2.x images.  Note
	that the default GTK icons are not overridden by the GNOME theme
	due to a bug which was fixed in GNOME 2.15.  Once GNOME 2.16 is in
	wide circulation, then the GTK icons should be replaced with the
	equivalent GNOME icons.  Until then, we should be consistent with
	GTK first, then GNOME.

	* images/mail/repack.xpm, images/mail/reply-from.xpm:
	* images/mail/reply-to.xpm, images/search-replace.xpm:
	* images/separator.xpm, images/show.xpm: Update custom icons to be
	closer to their GNOME counterparts.

	* images/attach.pbm, images/exit.pbm, images/mail/compose.pbm:
	* images/mail/repack.pbm, images/mail/reply-all.pbm:
	* images/mail/reply-from.pbm, images/mail/reply-to.pbm:
	* images/mail/reply.pbm, images/mail/send.pbm, images/show.pbm:
	* images/search-replace.pbm: Update bitmaps.

	* images/execute.pbm, images/execute.xpm, images/fld-open.pbm:
	* images/fld-open.xpm, images/highlight.pbm, images/highlight.xpm:
	* images/mail.pbm, images/mail.xpm, images/mail/alias.pbm:
	* images/mail/alias.xpm, images/mail/refile.pbm:
	* images/mail/refile.xpm, images/page-down.pbm:
	* images/page-down.xpm, images/widen.pbm, images/widen.xpm: Remove
	custom MH-E icons -- MH-E is now using the equivalent GTK/GNOME icons.

2006-03-23  Romain Francoise  <romain@orebokech.com>

	* NEWS: Misc. fixes.

2006-03-15  Carsten Dominik  <dominik@science.uva.nl>

	* orgcard.tex: Version number change only.

2006-03-15  Nick Roberts  <nickrob@snap.net.nz>

	* DEBUG (Note): Describe features for debugging with GDB in Emacs.

2006-03-11  Miles Bader  <miles@gnu.org>

	* images/mail: New directory.
	* images/attach.xpm, images/connect.xpm:
	* images/contact.xpm, images/delete.xpm:
	* images/describe.xpm, images/disconnect.xpm:
	* images/exit.xpm, images/gnus/toggle-subscription.xpm:
	* images/lock-broken.xpm, images/lock-ok.xpm:
	* images/lock.xpm, images/mail/compose.xpm:
	* images/mail/copy.xpm, images/mail/forward.xpm:
	* images/mail/inbox.xpm, images/mail/move.xpm:
	* images/mail/not-spam.xpm, images/mail/outbox.xpm:
	* images/mail/preview.xpm, images/mail/reply-all.xpm:
	* images/mail/reply.xpm, images/mail/save-draft.xpm:
	* images/mail/save.xpm, images/mail/send.xpm:
	* images/mail/spam.xpm, images/next-page.xpm:
	* images/refresh.xpm, images/separator.xpm:
	* images/sort-ascending.xpm, images/sort-column-ascending.xpm:
	* images/sort-criteria.xpm, images/sort-descending.xpm:
	* images/sort-row-ascending.xpm:
	New icons, copied from Gnus trunk (originally from Gnome 2.6).

2006-03-11  Bill Wohler  <wohler@newt.com>

	* NEWS: Document `image-load-path-for-library'.  Note that all
	images have been moved from lisp into etc/images in `find-image'
	item.  Fix typo in `copy-tree'.

2006-03-09  Reiner Steib  <Reiner.Steib@gmx.de>

	* TUTORIAL.de: Replace "Schreiben" by "Dr,A|(Bcken" where appropriate.

2006-03-07  Carsten Dominik  <dominik@science.uva.nl>

	* orgcard.tex: Version number change only.

2006-03-05  Bill Wohler  <wohler@newt.com>

	Release MH-E version 7.93.

	* NEWS, MH-E-NEWS: Update for MH-E release 7.93.

2006-02-23  Guanpeng Xu  <herberteuler@hotmail.com>

	* TUTORIAL.cn: Fix omission bug: Add dot (ASCII 0x2E) on first line.

2006-02-22  Carsten Dominik  <dominik@science.uva.nl>

	* orgcard.tex (section{Links}): Rewritten to cover the modified
	link system.

2006-02-18  Bill Wohler  <wohler@newt.com>

	Release MH-E version 7.92.

	* NEWS, MH-E-NEWS: Update for MH-E release 7.92.

2006-02-17  Kenichi Handa  <handa@m17n.org>

	* TUTORIAL.translators (TUTORIAL.cn): Update the maintainer.

2006-02-17  Sun Yijiang  <sunyijiang@gmail.com>

	* TUTORIAL.cn: Reworked.

2006-02-14  Chong Yidong  <cyd@stupidchicken.com>

	* NEWS: Changes in handling of file local variables.

2006-02-14  Jan Dj,Ad(Brv  <jan.h.d@swipnet.se>

	* NEWS: Gtk+ 2.4 is required.

2006-02-10  YAMAMOTO Mitsuharu  <mituharu@math.s.chiba-u.ac.jp>

	* PROBLEMS (Mac OS X): Add QuickTime 7.0.4 / Mac OS X 10.3.9 breakage.

2006-02-09  Mathias Dahl  <mathias.dahl@gmail.com>

	* NEWS: New key bindings for Tumme in Dired.

2006-02-05  Jay Belanger  <belanger@truman.edu>

	* calccard.tex: Update copyright year.

2006-02-04  Michael Olson  <mwolson@gnu.org>

	* NEWS: Update for ERC 5.1.1.  Use the same wording for headings
	that Emacs does in its NEWS file.

2006-02-03  Bill Wohler  <wohler@newt.com>

	Release MH-E version 7.91.

	* NEWS, MH-E-NEWS: Update for MH-E release 7.91.

2006-02-02  Bill Wohler  <wohler@newt.com>

	Release MH-E version 7.90.

	* NEWS, MH-E-NEWS: Update for MH-E release 7.90.

2006-01-29  Michael Olson  <mwolson@gnu.org>

	* NEWS: Add entry for ERC.

2006-01-27  Chong Yidong  <cyd@stupidchicken.com>

	* TODO: Make SYNC_INPUT the default.

2006-01-25  Nick Roberts  <nickrob@snap.net.nz>

	* images/gud/pstar.xpm: Make background transparent.

2006-01-24  Noah Friedman  <friedman@splode.com>

	* emacs-buffer.gdb: Replace all references to `cdr' field of
	conses with `u.cdr', per change Andreas Schwab 2005-11-15
	of src/lisp.h.

2006-01-23  Michael Albinus  <michael.albinus@gmx.de>

	* NEWS: Tramp can be removed by M-x tramp-unload-tramp.

2006-01-15  Dan Nicolaescu  <dann@ics.uci.edu>

	* e/eterm-color.ti: Re-enable the ri entry.  Add kich1.

2006-01-13  Richard M. Stallman  <rms@gnu.org>

	* emacs.1: +N applies only to next file.

2005-12-28  Dan Nicolaescu  <dann@ics.uci.edu>

	* e/eterm-color.ti: Temporarily disable the ri entry.
	* e/eterm-color: Regenerate.

2005-12-21  L$,1 q(Brentey K,Aa(Broly  <lorentey@elte.hu>

	* TODO: Add note on the multi-tty branch.

2005-12-16  L$,1 q(Brentey K,Aa(Broly  <lorentey@elte.hu>

	* NEWS: Change `prev-buffer' to `previous-buffer'; add note on
	them using the frame-local buffer list.

2005-12-10  David Koppelman  <koppel@ece.lsu.edu>

	* NEWS: hi-lock-mode is now buffer local, use global-hi-lock-mode
	instead.

2005-12-02  Jay Belanger  <belanger@truman.edu>

	* NEWS: Add comment about the Calc prefix.

2005-11-28  Thien-Thi Nguyen  <ttn@gnu.org>

	* MORE.STUFF: Add entry: "Go in a buffer: Go Text Protocol client".

2005-11-18  Chong Yidong  <cyd@stupidchicken.com>

	* images/icons/emacs_16.png, images/icons/emacs_24.png
	* images/icons/emacs_32.png, images/icons/emacs_48.png:
	New Emacs icons.

2005-11-18  Carsten Dominik  <dominik@science.uva.nl>

	* orgcard.tex: Version 3.20

2005-11-16  Nick Roberts  <nickrob@snap.net.nz>

	* images/gud/go.xpm, images/gud/go.pbm: Old gud-remove icons.
	Use for run/continue.
	* images/gud/stop.xpm, images/gud/stop.pbm: Old gud-break icons.
	Use for interrupting inferior.
	* images/gud/pp.xpm, images/gud/pstar.xpm, images/gud/until.xpm:
	Use a more appropriate variable name.
	* images/gud/remove.xpm, images/gud/remove.pbm
	* images/gud/break.xpm, images/gud/break.pbm: Make more intuitive.

2005-11-09  Nick Roberts  <nickrob@snap.net.nz>

	* images/gud/pp.xpm, images/gud/pp.pbm: New icons.

2005-11-06  Jan Dj,Ad(Brv  <jan.h.d@swipnet.se>

	* images/copy.xpm, images/copy.pbm, images/low-color/copy.xpm
	* images/save.xpm, images/save.pbm, images/low-color/save.xpm:
	Adjust baseline.

2005-11-06  Jan Dj,Ad(Brv  <jan.h.d@swipnet.se>

	* images/up-node.xpm, images/prev-node.xpm, images/next-node.xpm
	* images/up-node.pbm, images/prev-node.pbm, images/next-node.pbm
	* images/low-color/up-node.xpm, images/low-color/prev-node.xpm
	* images/low-color/next-node.xpm: Adjust paper size and layout.

2005-11-05  Nick Roberts  <nickrob@snap.net.nz>

	* DEBUG: Describe how to provide preprocessor macro information.

2005-11-04  Jan Dj,Ad(Brv  <jan.h.d@swipnet.se>

	* images/up-node.xpm, images/prev-node.xpm, images/next-node.xpm
	* images/up-node.pbm, images/prev-node.pbm, images/next-node.pbm
	* images/low-color/up-node.xpm, images/low-color/prev-node.xpm
	* images/low-color/next-node.xpm: New images.

2005-11-04  Carsten Dominik  <dominik@science.uva.nl>

	* orgcard.tex (section{Notes}): Version number change.

2005-11-03  Romain Francoise  <romain@orebokech.com>

	* orgcard.tex: Update FSF's address.

2005-11-03  Nick Roberts  <nickrob@snap.net.nz>

	* DEBUG: GDB can sometimes expand macros.

2005-11-01  Romain Francoise  <romain@orebokech.com>

	* NEWS: Source files are compressed by default.

2005-10-28  Bill Wohler  <wohler@newt.com>

	* NEWS: Help mode now creates hyperlinks for URLs.

2005-10-27  Dan Nicolaescu  <dann@ics.uci.edu>

	* e/eterm-color.ti (el1): Undo 2005-10-23 change.
	Add some comments on how to update this file.  Add ri
	capability that has long been supported by term.el.

2005-10-25  Nick Roberts  <nickrob@snap.net.nz>

	* images/gud/until.xpm: Colour correction.

2005-10-23  Richard M. Stallman  <rms@gnu.org>

	* e/eterm-color.ti (el1): Capability deleted,
	since term.el doesn't implement it.

2005-10-20  Dan Nicolaescu  <dann@ics.uci.edu>

	* e/eterm-color.ti: Change the terminal name to eterm-color.
	* e/eterm-color: Regenerate.

2005-10-20  Bryan Henderson  <bryanh@giraffe-data.com>  (tiny change)

	* Makefile (e/eterm-color): Rename eterm to eterm-color.

2005-10-18  Chong Yidong  <cyd@stupidchicken.com>

	* NEWS: New variable `max-image-size'.

2005-10-17  Bill Wohler  <wohler@newt.com>

	Moved all remaining images from lisp/toolbar to etc/images.  The
	low resolution images were placed in their own directory (low-color).

	* images/attach.*, images/cancel.*, images/close.*:
	* images/copy.*, images/cut.*, images/diropen.*:
	* images/exit.*, images/help.*, images/home.*:
	* images/index.*, images/info.*, images/mail.*:
	* images/new.*, images/open.*, images/paste.*:
	* images/preferences.*, images/print.*, images/save.*:
	* images/saveas.*, images/search.*:
	* images/search-replace.*, images/spell.*:
	* images/undo.*: Moved here from lisp/toolbar.

	* images/low-color/copy.*: Moved here from lisp/toolbar/lc-copy.*.
	* images/low-color/cut.*: Moved here from lisp/toolbar/lc-cut.*.
	* images/low-color/help.*: Moved here from lisp/toolbar/lc-help.*.
	* images/low-color/home.*: Moved here from lisp/toolbar/lc-home.*.
	* images/low-color/index.*: Moved here from lisp/toolbar/lc-index.*.
	* images/low-color/new.*: Moved here from lisp/toolbar/lc-new.*.
	* images/low-color/open.*: Moved here from lisp/toolbar/lc-open.*.
	* images/low-color/paste.*: Moved here from lisp/toolbar/lc-paste.*.
	* images/low-color/preferences.*: Moved here from
	lisp/toolbar/lc-preferences.*.
	* images/low-color/print.*: Moved here from lisp/toolbar/lc-print.*.
	* images/low-color/save.*: Moved here from lisp/toolbar/lc-save.*.
	* images/low-color/saveas.*: Moved here from lisp/toolbar/lc-saveas.*.
	* images/low-color/search.*: Moved here from lisp/toolbar/lc-search.*.
	* images/low-color/spell.*: Moved here from lisp/toolbar/lc-spell.*.
	* images/low-color/undo.*: Moved here from lisp/toolbar/lc-undo.*.

	To conform with convention, the underscore (_) in the following
	image names were replaced with dash (-) or (/) as appropriate.

	* images/back-arrow.*: Moved here from lisp/toolbar/back_arrow.*.
	* images/fld-open.*: Moved here from lisp/toolbar/fld_open.*.
	* images/fwd-arrow.*: Moved here from lisp/toolbar/fwd_arrow.*.
	* images/jump-to.*: Moved here from lisp/toolbar/jump_to.*.
	* images/left-arrow.*: Moved here from lisp/toolbar/left_arrow.*.
	* images/right-arrow.*: Moved here from lisp/toolbar/right_arrow.*.
	* images/up-arrow.*: Moved here from lisp/toolbar/up_arrow.*.
	* images/low-color/back-arrow.*: Moved here from
	lisp/toolbar/lc-back_arrow.*.
	* images/low-color/fwd-arrow.*: Moved here from
	lisp/toolbar/lc-fwd_arrow.*.
	* images/low-color/jump-to.*: Moved here from
	lisp/toolbar/lc-jump_to.*.
	* images/low-color/left-arrow.*: Moved here from
	lisp/toolbar/lc-left_arrow.*.
	* images/low-color/right-arrow.*: Moved here from
	lisp/toolbar/lc-right_arrow.*.
	* images/low-color/up-arrow.*: Moved here from
	lisp/toolbar/lc-up_arrow.*.
	* images/mail/compose.*: Moved here from lisp/toolbar/mail_compose.*.
	* images/mail/send.*: Moved here from lisp/toolbar/mail_send.*.

	* images/README: Incorporated the content of lisp/toolbar/README
	now that all of the images are here.

2005-10-16  Nick Roberts  <nickrob@snap.net.nz>

	* images/gud/n.pbm, images/gud/n.xpm
	* images/gud/ni.xpm, images/gud/ni.xpm
	* images/gud/s.xpm, images/gud/s.xpm
	* images/gud/si.xpm, images/gud/si.xpm: Rename to
	next.*, nexti.*, step.*, and stepi.* , respectively, as the
	file-name no longer clashes on 8+3 filesystems.

2005-10-14  Bill Wohler  <wohler@newt.com>

	* images/gud/break.*: Moved here from toolbar/gud-break.*.
	* images/gud/cont.*: Moved here from toolbar/gud-cont.*.
	* images/gud/down.*: Moved here from toolbar/gud-down.*.
	* images/gud/finish.*: Moved here from toolbar/gud-finish.*.
	* images/gud/ni.*: Moved here from toolbar/gud-ni.*.
	* images/gud/n.*: Moved here from toolbar/gud-n.*.
	* images/gud/print.*: Moved here from toolbar/gud-print.*.
	* images/gud/pstar.*: Moved here from toolbar/gud-pstar.*.
	* images/gud/remove.*: Moved here from toolbar/gud-remove.*.
	* images/gud/run.*: Moved here from toolbar/gud-run.*.
	* images/gud/si.*: Moved here from toolbar/gud-si.*.
	* images/gud/s.*: Moved here from toolbar/gud-s.*.
	* images/gud/until.*: Moved here from toolbar/gud-until.*.
	* images/gud/up.*: Moved here from toolbar/gud-up.*.
	* images/gud/watch.*: Moved here from toolbar/gud-watch.*.

2005-10-14  Bill Wohler  <wohler@newt.com>

	Released MH-E version 7.85.

	* NEWS, MH-E-NEWS: Updated for release 7.85.

2005-10-10  Jan Dj,Ad(Brv  <jan.h.d@swipnet.se>

	* NEWS: -nb => -nbi

2005-10-10  Carsten Dominik  <dominik@science.uva.nl>

	* orgcard.tex: Version 3.17, no changes except version number.

2005-10-09  Jan Dj,Ad(Brv  <jan.h.d@swipnet.se>

	* NEWS: -nb, --no-bitmap-icon

2005-10-02  Stefan Monnier  <monnier@iro.umontreal.ca>

	* TODO: Clarify the local variables entry.

2005-09-30  Bill Wohler  <wohler@newt.com>

	Moved MH-E image files from toolbar and mail directories into
	images.

	* images/mail: New directory.

	* images/mail/reply.*: Moved here from lisp/mail/reply2*.

	* images/mail/alias.*, images/mail/refile.*, images/mail/repack.*:
	* images/mail/reply*: Moved here from lisp/toolbar.

	* images/execute.*, images/highlight.*, images/mh-logo.xpm:
	* images/page-down.*, images/show.*, images/widen.*: Moved here
	from lisp/toolbar.

	* images/refresh.*: Moved here from lisp/toolbar/rescan.*.
	Use GNOME 2.10's refresh icon.

	* images/README: New file that indicates which icons came from
	GNOME (see lisp/toolbar/README).

2005-09-30  Romain Francoise  <romain@orebokech.com>

	* NEWS: Mention changes to `read-buffer'.

2005-09-30  Chong Yidong  <cyd@stupidchicken.com>

	* images/ezimage: New directory.

	* images/ezimage/*.xpm: Add images used by speedbar.el.

2005-09-30  David Ponce  <david@dponce.com>

	* NEWS: Update recentf changes.

2005-09-28  Simon Josefsson  <jas@extundo.com>

	* GNUS-NEWS: Fix IDNA notes.

2005-09-27  Jay Belanger  <belanger@truman.edu>

	* calccard.tex: Update `versionnumber', remove `versiondate'.
	(Error Recovery): Refer to "initial state" rather than "default state".
	(Algebra): Mention LaTeX language mode.
	(Programming): Delete reference to "Z =".

2005-09-24  Steven Huwig  <steven_h@acm.org>  (tiny change)

	* emacs.py (ehelp): Add g and l to arg list, and use them in the
	call to `help'.

2005-09-17  Romain Francoise  <romain@orebokech.com>

	* gfdl.1: Update to version 1.2.  Delete UC macro.

2005-09-15  Kenichi Handa  <handa@m17n.org>

	* PROBLEMS: Fix the paragraph describing the limitation of UTF-8/16/7.

2005-09-14  Romain Francoise  <romain@orebokech.com>

	* NEWS: Add entry for write-region-inhibit-fsync.

2005-09-09  Kevin Ryde  <user42@zip.com.au>

	* MORE.STUFF: Update url for calculator.el.

2005-09-08  Kenichi Handa  <handa@m17n.org>

	* PROBLEMS: Show a patch for Mule-UCS to make it byte-compiled
	correctly.

2005-08-31  Michael Albinus  <michael.albinus@gmx.de>

	* NEWS: Add entry for `make-auto-save-file-name'.

2005-08-19  Emilio C. Lopes  <eclig@gmx.net>

	* emacsclient.1 (DESCRIPTION): Reflect inclusion in the
	Emacs distribution.  Make role of EDITOR clearer.
	(OPTIONS): Document `-s', `-V' and `-h'
	as well as their long name counterparts.
	(BUGS): Remove.

2005-08-26  Romain Francoise  <romain@orebokech.com>

	* PROBLEMS: Fix capitalization of "Gnus".

2005-08-20  Chong Yidong  <cyd@stupidchicken.com>

	* MORE.STUFF: Update links and URLs.

2005-08-05  Kenichi Handa  <handa@m17n.org>

	* NEWS: Fix the entry describing code-pages.

2005-07-28  Juanma Barranquero  <lekktu@gmail.com>

	* .cvsignore: Add `icons' (for in-place installs).

2005-07-19  Juri Linkov  <juri@jurta.org>

	* grep.txt: New file.

2005-07-19  Jan Dj,Ad(Brv  <jan.h.d@swipnet.se>

	* PROBLEMS (Fedora Core 4 GNU/Linux: Segfault during dumping):
	-R comes after i386 in setarch command.

2005-07-12  Juri Linkov  <juri@jurta.org>

	* refcard.tex (Files): Change description of `C-x C-q' from
	`checkin/checkout' to `toggle read-only'.
	(Getting Help): Replace `C-h c' with `C-h k'.
	(Error Recovery): Replace `recover-file' with `recover-session'.
	(Info): Replace key binding `C-h C-i' with `C-h S'.  Add `t'.

2005-07-07  Richard M. Stallman  <rms@gnu.org>

	* GNU: Update how to help.  Improve footnote 7.

2005-07-07  Lute Kamstra  <lute@gnu.org>

	* tasks.texi: Delete file.  The GNU Task List is obsolete and has
	been replaced by http://savannah.gnu.org/projects/tasklist.

2005-07-07  Lute Kamstra  <lute@gnu.org>

	* refcard.tex: Update `versionnumber' and `year'.  Update Emacs's
	version to 22.
	(Starting Emacs): Delete sentence to fix formatting problems.
	(Multiple Windows): Clarify first sentence.  Mention C-x 5 1.
	(Formatting): Update the binding of set face.
	(International Character Sets): set-language-environment is bound
	to C-x RET l.

2005-07-05  Lute Kamstra  <lute@gnu.org>

	Update FSF's address in GPL notices.

	* INTERVIEW, calccard.tex, cs-dired-ref.tex, cs-refcard.tex:
	* dired-ref.tex, fr-drdref.tex, fr-refcard.tex, gfdl.1:
	* pl-refcard.tex, refcard.tex, ru-refcard.tex, sk-dired-ref.tex:
	* sk-refcard.tex, vipcard.tex, viperCard.tex: Update FSF's address.

2005-07-03  Jan Dj,Ad(Brv  <jan.h.d@swipnet.se>

	* PROBLEMS (Fedora Core 4 GNU/Linux: Segfault during dumping):
	Add it again.

2005-06-29  Carsten Dominik  <dominik@science.uva.nl>

	* NEWS: Add an entry for Org-mode, and a change entry for reftex-mode.

2005-06-28  Richard M. Stallman  <rms@gnu.org>

	* PROBLEMS (Fedora Core 4 GNU/Linux: Segfault during dumping): New.

2005-06-11  Eli Zaretskii  <eliz@gnu.org>

	* DEBUG: Mention emacs-buffer.gdb.

2005-06-10  Noah Friedman  <friedman@splode.com>

	* emacs-buffer.gdb (ybuffer-list): Don't use $filename; can't use
	char as placeholder when buffer has no file name and process is
	still live.  Use different printf cases instead.

2005-06-08  Kim F. Storm  <storm@cua.dk>

	* PROBLEMS: Linux kernel 2.6.10 may corrupt process output.
	Warn that using CVS+SSH may corrupt files, include work-around.

2005-06-06  Juri Linkov  <juri@jurta.org>

	* TUTORIAL.cs, TUTORIAL.sk: Change NBSP to space.

	* TUTORIAL.ro: Change NBSP to space.  Move coding cookie from the
	second line to Local Variables.  Fix title line.

2005-05-30  Miles Bader  <miles@gnu.org>

	* emacs-buffer.gdb: Remove RCS keywords.

2005-05-30  Noah Friedman  <friedman@splode.com>

	* emacs-buffer.gdb: New file.
	* NEWS: Mention it.

2005-05-28  Richard M. Stallman  <rms@gnu.org>

	* TUTORIAL.fr: Change NBSP to space.

2005-05-28  Bill Wohler  <wohler@newt.com>

	* NEWS, MH-E-NEWS: Upgraded to MH-E version 7.84.

2005-05-19  Nick Roberts  <nickrob@snap.net.nz>

	* TODO: post-command-idle-hook has gone.

2005-05-16  Juanma Barranquero  <lekktu@gmail.com>

	* NEWS: Remove references to open-network-stream-nowait and
	open-network-stream-server.

2005-05-15  Richard M. Stallman  <rms@gnu.org>

	* GNU: Correct/improve previous change.

2005-05-14  Richard M. Stallman  <rms@gnu.org>

	* GNU: Update footnotes.

	* NEWS: Lots of clarifications and cleanups.

2005-05-05  Slawomir Nowaczyk  <slawek@cs.lth.se>

	* TUTORIAL.pl: Updated header.

2005-05-02  Richard M. Stallman  <rms@gnu.org>

	* NEWS: More rearrangements.

2005-05-02  Chong Yidong  <cyd@stupidchicken.com>

	* NEWS: Items rearranged in logical order.

2005-05-01  Lars Hansen  <larsh@math.ku.dk>

	* NEWS: Correct key binding for dired-mark-omitted.

2005-04-25  Dan Nicolaescu  <dann@ics.uci.edu>

	* NEWS: Mention xterm key bindings.

	* e/eterm.ti: Add a comment.
	* e/eterm: Regenerate.

2005-04-25  Alex Ott  <ott@jet.msk.su>

	* TUTORIAL.ru: Update.

2005-04-13  Pavel Jan,Am(Bk  <Pavel@Janik.cz>

	* TUTORIAL.sk: Updated header.

2005-04-12  Jan Dj,Ad(Brv  <jan.h.d@swipnet.se>

	* NEWS: Mention cursorBlink resource.

2005-04-12  YAMAMOTO Mitsuharu  <mituharu@math.s.chiba-u.ac.jp>

	* NEWS: Mention dynamic change of keyboard-coding-system on Mac.

2005-04-10  Jan Dj,Ad(Brv  <jan.h.d@swipnet.se>

	* NEWS: Mention fontSet for Lucid menus.

2005-04-10  Masatake YAMATO  <jet@gyve.org>

	* compilation.txt (symbol): Add gcov-file
	gcov-bb-file gcov-never-called-line gcov-called-line.

2005-04-08  Kenichi Handa  <handa@m17n.org>

	* TUTORIAL.ja: Updated header, contents synchronized with
	TUTORIAL at 2005-04-01T00:31:25Z!rms@gnu.org.

2005-04-06  Pavel Jan,Am(Bk  <Pavel@Janik.cz>

	* TUTORIAL.cs: Updated header.

2005-04-05  Werner Lemberg  <wl@gnu.org>

	* TUTORIAL.de: Updated header.

2005-04-05  Marcelo Toledo  <marcelo@gnu.org>

	* TUTORIAL.translators: Added the field Maintainer.

2005-04-04  Thien-Thi Nguyen  <ttn@gnu.org>

	* TUTORIAL.it: Move "copying conditions at end" sentence after title.

2005-04-04  Thien-Thi Nguyen  <ttn@gnu.org>

	* TUTORIAL.ja: Update text before first period.
	Reported by Kenichi Handa.

2005-04-02  Richard M. Stallman  <rms@gnu.org>

	* TUTORIAL.ja, TUTORIAL.cn, TUTORIAL.ru, TUTORIAL.zh: Remove the
	old intro line that apparently was a longer version of "Emacs
	tutorial".

	* TUTORIAL.es: Clean up line breaks.

2005-04-01  Marcelo Toledo  <marcelo@gnu.org>

	* TUTORIAL.cn, TUTORIAL.cs, TUTORIAL.de,
	* TUTORIAL.es, TUTORIAL.fr, TUTORIAL.it, TUTORIAL.ja, TUTORIAL.ko,
	* TUTORIAL.pl, TUTORIAL.pt_BR, TUTORIAL.ro, TUTORIAL.ru,
	* TUTORIAL.sk, TUTORIAL.sl, TUTORIAL.th, TUTORIAL.zh: Fix title line.

2005-04-01  Ognyan Kulev  <ogi@fmi.uni-sofia.bg>

	* TUTORIAL.bg: Fix title line; Applied TUTORIAL changes in
	2005-02-08T14:20:54Z!lute@gnu.org, "Emacs" is not transliterated to cyrillic anymore;
	Minor fixes.

2005-04-01  Mats Lidell  <matsl@contactor.se>

	* TUTORIAL.sv: Sync some other changes with the TUTORIAL version
	2005-04-01T00:31:25Z!rms@gnu.org.

2005-04-01  Lute Kamstra  <lute@gnu.org>

	* TUTORIAL.nl: Fix title line.

2005-03-30  Thien-Thi Nguyen  <ttn@gnu.org>

	* TUTORIAL: Add title line.
	* TUTORIAL.bg, TUTORIAL.cn, TUTORIAL.cs, TUTORIAL.de,
	* TUTORIAL.es, TUTORIAL.fr, TUTORIAL.it, TUTORIAL.ja,
	* TUTORIAL.ko, TUTORIAL.nl, TUTORIAL.pl, TUTORIAL.pt_BR,
	* TUTORIAL.ro, TUTORIAL.ru, TUTORIAL.sk, TUTORIAL.sl
	* TUTORIAL.sv, TUTORIAL.th, TUTORIAL.zh: Likewise.

2005-03-29  Reiner Steib  <Reiner.Steib@gmx.de>

	* gnus-refcard.tex, gnus-logo.eps: New files.

2005-03-23  David Ponce  <david@dponce.com>

	* NEWS: Mention recentf-keep.

2005-03-17  Lute Kamstra  <lute@gnu.org>

	* TODO: Remove define-generic-mode entry (DONE).

2005-03-10  Michael Albinus  <michael.albinus@gmx.de>

	* NEWS: Explain how to default Tramp to FTP.

2005-03-05  YAMAMOTO Mitsuharu  <mituharu@math.s.chiba-u.ac.jp>

	* NEWS: Mention Carbon build on Mac OS 9.

2005-03-01  David Kastrup  <dak@gnu.org>

	* DEBUG: Add information about `-fno-crossjumping' for GCC.

2005-02-14  Lute Kamstra  <lute@gnu.org>

	* TODO: Remove battery.el entry (DONE).

	* TUTORIAL.nl: Synchronize with TUTORIAL.  Correct some typos.
	Make the terminology more consistent.  Fill the text using the
	default `fill-column'.

2005-02-08  Lute Kamstra  <lute@gnu.org>

	* TUTORIAL: Remove some uses of the term "buffer" before it is
	properly introduced.  Update the description of the mode line.
	Consistently use "<ESC>" to denote the ESC key and "<SPC>" to
	denote the Space bar.  Capitalize all command descriptions.

2005-02-06  Richard M. Stallman  <rms@gnu.org>

	* DEBUG: Minor clarification.

2005-02-05  Frederik Fouvry  <fouvry@CoLi.Uni-SB.DE>

	* emacs.bash: Update the name of the socket of the Emacs server.

2005-01-22  David Kastrup  <dak@gnu.org>

	* NEWS: Mention alias `find-grep' for `grep-find'.

2005-01-22  Nick Roberts  <nickrob@snap.net.nz>

	* TODO: Add entry for toolbar on ttys.

2005-01-18  Nick Roberts  <nickrob@snap.net.nz>

	* DEBUG: Suggest separate terminal for debug session.

2005-01-15  Frederik Fouvry  <fouvry@CoLi.Uni-SB.DE>

	* TUTORIAL.nl: Correct translation and the Dutch text (typos).
	More consistent use of terminology.

2005-01-13  Cheng Gao  <chenggao@gmail.com>

	* MORE.STUFF: Add entries of some well known and widely used packages.

2005-01-07  Lars Hansen  <larsh@math.ku.dk>

	* NEWS: Describe desktop package lazy restore feature.

2004-12-21  Richard M. Stallman  <rms@gnu.org>

	* DISTRIB: Don't say "freeware".

2004-12-15  Nick Roberts  <nickrob@snap.net.nz>

	* DEBUG: Change printing example to break on a procedure name.

2004-12-11  Dan Nicolaescu  <dann@ics.uci.edu>

	* e/eterm.ti: Add rs1.
	* e/eterm: Regenerate.

2004-12-08  Alexandre VEYRENC  <veyrenc@wanadoo.fr>  (tiny change)

	* fr-refcard.tex: Fix typos.

2004-12-07  Jan Dj,Ad(Brv  <jan.h.d@swipnet.se>

	* PROBLEMS: Update information about klipper on KDE.

2004-11-26  Jan Dj,Ad(Brv  <jan.h.d@swipnet.se>

	* NEWS: Rename use-old-gtk-file-dialog to x-use-old-gtk-file-dialog.

2004-10-08  Fr,Ai(Bd,Ai(Bric Bothamy  <frederic.bothamy@free.fr>  (tiny change)

	* TUTORIAL.fr: Minor wording fix.

2004-10-04  Luc Teirlinck  <teirllm@auburn.edu>

	* enriched.doc: Update for new bindings of `set-left-margin' and
	`set-right-margin'.

2004-10-04  Kim F. Storm  <storm@cua.dk>

	* DEBUG: Mention pp and ff commands.

2004-09-26  Luc Teirlinck  <teirllm@auburn.edu>

	* enriched.doc: `enriched-annotation-alist' is now called
	`enriched-translations'.

2004-09-26  Dan Nicolaescu  <dann@ics.uci.edu>

	* e/eterm.ti: Comment out smcup, rmcup.  Add kbs, kdch1, rc, sc.
	Reformat.
	* e/eterm: Regenerate.

2004-09-25  Jan Dj,Ad(Brv  <jan.h.d@swipnet.se>

	* PROBLEMS: Updated exec-shield description.

2004-09-16  Dan Nicolaescu  <dann@ics.uci.edu>

	* e/eterm.ti: Change the strings for smso and rmso.
	* e/eterm: Regenerate.

2004-09-09  Thien-Thi Nguyen  <ttn@gnu.org>

	* MORE.STUFF (EDB): Update entry.

2004-09-07  Dan Nicolaescu  <dann@ics.uci.edu>

	* e/eterm.ti: Add `op' entry to enable colors in term.
	* e/eterm: Regenerate.

2004-09-04  Eric S. Raymond  <esr@thyrsus.com>

	* PROBLEMS: More reorganization to exile old stuff to the
	pre-2000 section.  I looked up end-of-life dates for a bunch
	of old Unixes to check.

2004-08-24  Bill Wohler  <wohler@newt.com>

	* NEWS, MH-E-NEWS: Upgraded to MH-E version 7.82.

2004-08-22  David Kastrup  <dak@gnu.org>

	* PROBLEMS, MAILINGLISTS: Update AUCTeX information.

2004-08-21  Bill Wohler  <wohler@newt.com>

	* NEWS, MH-E-NEWS: Upgraded to MH-E version 7.81.

2004-08-21  Eric S. Raymond  <esr@thyrsus.com>

	* PROBLEMS: Massively rearranged by category, to make environment
	features and symptoms easier to find.  Bugs relating to
	20th-century systems moved to the end.  Most problem headers
	changed to "object: variation" format.

2004-08-15  Bill Wohler  <wohler@newt.com>

	* NEWS, MH-E-NEWS: Upgraded to MH-E version 7.4.80.

2004-08-14  Romain Francoise  <romain@orebokech.com>

	* NEWS: Mention the thumbs.el package.

2004-08-14  Eric Hanchrow  <offby1@blarg.net>

	* TUTORIAL.es: Replace actual whitespace with the magic string
	that causes help-with-tutorial to automatically insert the correct
	amount.

2004-08-10  Steven Tamm  <steventamm@mac.com>

	* PROBLEMS: Remove description of Mac OS version upgrade
	problems as it is no longer applicable.

2004-07-27  Werner Lemberg  <wl@gnu.org>

	* NEWS: Document all new tutorials.

2004-08-05  Reiner Steib  <Reiner.Steib@gmx.de>

	* GNUS-NEWS: Import from the v5_10 branch of the Gnus repository.

	* NEWS (Gnus package): Gnus includes Sieve and PGG.  Gnus changes
	are described in GNUS-NEWS.

2004-08-02  Reiner Steib  <Reiner.Steib@gmx.de>

	* gnus.xpm, gnus-pointer.xbm, gnus-pointer.xpm: Import from the
	v5_10 branch of the Gnus repository.

2004-07-14  Luc Teirlinck  <teirllm@auburn.edu>

	* MORE.STUFF: Tramp is now distributed with Emacs.

2004-07-12  Bill Wohler  <wohler@newt.com>

	* NEWS, MH-E-NEWS: Upgraded to MH-E version 7.4.4.

2004-07-08  David Kastrup  <dak@gnu.org>

	* NEWS (Lisp changes in 21.4): Document (match-data t) change.

2002-06-26  Eli Zaretskii  <eliz@is.elta.co.il>

	* FOR-RELEASE: Moved to the admin directory.

2004-06-24  David Kastrup  <dak@gnu.org>

	* NEWS: Move description from new paragraph-start and
	indent-line-function defaults to general news instead of new
	packages.  Same for query-replace-skip-read-only.
	Add description of new `\,' and `\?' replacement string features.

2004-06-23  Luc Teirlinck  <teirllm@auburn.edu>

	* MORE.STUFF: Delete obsolete URL.

2004-06-10  Lars Hansen  <larsh@math.ku.dk>

	* NEWS: Describe dired-omit-mode.  Describe desktop package changes.

2004-05-29  Steven Tamm  <steventamm@mac.com>

	* PROBLEMS: Document the workaround for the Mac OS X port not
	picking up the environment variables from dotfiles.

2004-05-16  Juri Linkov  <juri@jurta.org>

	* TUTORIAL.pt_BR: Add coding: latin-1, sentence-end-double-space: nil.

	* ru-refcard.tex: Add C-u and RET to `C-h t Russian'.

2004-05-15  Alex Ott  <ott@jet.msk.su>

	* ru-refcard.tex, ru-refcard.ps: New files.

2004-05-14  David Ponce  <david@dponce.com>

	* tree-widget: New directory containing tree-widget themes and images.

2004-04-13  Marcelo Toledo  <marcelo@gnu.org>

	* TUTORIAL.pt_BR: Initial check-in.

2004-05-06  Dave Love  <fx@gnu.org>

	* emacs.py: New file for python-mode's internal use.

2004-04-22  Stefan Monnier  <monnier@iro.umontreal.ca>

	* TODO: Use outline mode.  Remove compile.el entry (done).

2004-04-18  Juri Linkov  <juri@jurta.org>

	* TUTORIAL.fr, TUTORIAL.pl, TUTORIAL.ru, TUTORIAL.sl, TUTORIAL.sv
	* TUTORIAL.th: Add sentence-end-double-space: nil.

	* TUTORIAL.it, TUTORIAL.nl, TUTORIAL.sv: Add coding: latin-1.

2004-04-16  Alex Ott  <ottalex@narod.ru>

	* TUTORIAL.ru: Various corrections.

2004-04-14  Jan Nieuwenhuizen  <janneke@gnu.org>

	* TUTORIAL.nl: Update Delete/Delback translation.

2004-04-05  Jesper Harder  <harder@ifa.au.dk>

	* TODO: Remove index-apropos entry.

2004-04-01  Juri Linkov  <juri@jurta.org>

	* HELLO: Add Javanese.

2004-03-29  Vinicius Jose Latorre  <viniciusjl@ig.com.br>

	* ps-prin1.ps: Clip the header and footer area, so text will not be
	printed outside header or footer, respectively.
	(HeaderClip, FooterClip): New PostScript funs.
	(HeaderText, FooterText): Adjust PostScript code.

2004-03-29  Jan Dj,Ad(Brv  <jan.h.d@swipnet.se>

	* TODO: Removed drag-and-drop entry (DONE).

2004-03-19  Kim F. Storm  <storm@cua.dk>

	* TODO: Remove entries for fringe related issues (DONE).
	Remove entry about image-relative coordinates of mouse clicks (DONE).

2004-03-11  Daniel Pfeiffer  <occitan@esperanto.org>

	* compilation.txt: New file.

2004-02-29  Juanma Barranquero  <lektu@terra.es>

	* NEWS: Remove bogus reference to user option unicode-data.

2004-02-16  Klaus Zeitler  <kzeitler@lucent.com>

	* PROBLEMS: Document crashes on X when build with GCC and GNU ld.

2004-02-08  Andreas Schwab  <schwab@suse.de>

	* NEWS: Fix typo.

2003-12-29  Ognyan Kulev  <ogi@fmi.uni-sofia.bg>

	* TUTORIAL.bg: Use windows-1251 encoding.  Fix punctuation errors.

2003-11-21  Lars Hansen  <larsh@math.ku.dk>

	* TODO: Add plans for change of file attributes UID and GID from
	integer to string.

2003-11-10  Kailash C. Chowksey  <klchxbec@m-net.arbornet.org>

	* HELLO: Add Kannada.

2003-11-05  Juri Linkov  <juri@jurta.org>

	* HELLO: Fix language names.  Add C, Braille, Georgian, Ukrainian.
	Add IPA pronunciation to English.  Fix tab widths.

2003-11-03  David Ponce  <david.ponce@wanadoo.fr>

	* PROBLEMS: Document segfaults with Linux kernels that enable the
	Exec-shield functionality.

2003-10-30  Kenichi Handa  <handa@m17n.org>

	* HELLO: Fix cases of language names.  Make German lines one.
	Delete FORTRAN, add Mathematics.

2003-10-24  Jan Dj,Ad(Brv  <jan.h.d@swipnet.se>

	* PROBLEMS: Characters are displayed as empty boxes or
	with wrong font under X.

2003-09-30  Werner Lemberg  <wl@gnu.org>

	* TUTORIAL.de: Minor updates and grammatical fixes.

2003-09-02  Glenn Morris  <gmorris@ast.cam.ac.uk>

	* TODO: Add invisible text kill/yank issue.

2003-08-29  Wim Nieuwenhuizen  <wwwillem@xs4all.nl>

	* TUTORIAL.nl: Many changes.

2003-08-20  Stephen Eglen  <stephen@gnu.org>

	* MORE.STUFF: Update URLs for several projects.

2003-07-22  Andrew Choi  <akochoi@shaw.ca>

	* PROBLEMS: Truncated process output with pty's on Mac OS X.

2003-07-14  Nick Roberts  <nick@nick.uklinux.net>

	* NEWS: Merge in the changes for versions 21.2 and 21.3 as
	documented on the EMACS_21_1_RC branch.

2003-03-03  Chao-Hong Liu  <chliu@gnu.org>

	* TUTORIAL.cn: Updated.
	* TUTORIAL.zh: Updated.

2003-04-24  Bill Wohler  <wohler@newt.com>

	* MH-E-NEWS: Upgraded to MH-E version 7.3.

2003-04-03  Kenichi Handa  <handa@m17n.org>

	* HELLO: Fix the malayalam line.

2003-04-01  Dave Love  <fx@gnu.org>

	* letter.xpm: Use transparent/opaque `colours'.

	* letter.xbm: Deleted.

	* letter.pbm: New.

2003-03-24  Andreas Schwab  <schwab@suse.de>

	* HELLO: Remove extra TAB in Greek entries.

2003-03-03  Chao-Hong Liu  <chliu@gnu.org>

	* TUTORIAL.cn, TUTORIAL.zh: New files.

	* TUTORIAL.translator: List TUTORIAL.cn and TUTORIAL.zh.

2003-02-24  Kenichi Handa  <handa@m17n.org>

	* HELLO: Add Malayalam.

2003-02-13  Dave Love  <fx@gnu.org>

	* TUTORIAL.es: Add coding spec.

2003-02-11  Kenichi Handa  <handa@m17n.org>

	* HELLO: Fix Hindi and add Tamil.

2003-02-05  Francesco Potort,Al(B  <pot@gnu.org>

	* TUTORIAL.it: Italian tutorial.
	From Alfredo Finelli <alfredofnl@tiscali.it> (original translator).
	Revised by Francesco Potort,Al(B <pot@gnu.org>.

2003-02-03  Bill Wohler  <wohler@newt.com>

	* MH-E-NEWS: Upgraded to MH-E version 7.2.

2003-01-31  Joe Buehler  <jhpb@draco.hekimian.com>

	* MACHINES: Added Cygwin.

2003-01-27  Jan Dj,Ad(Brv  <jan.h.d@swipnet.se>

	* DEBUG: Added note about xmon.

2003-01-20  Joanna Pluta  <joanna_p@gazeta.pl>

	* TUTORIAL.pl: Updated.

2003-01-11  Pavel Jan,Am(Bk  <Pavel@Janik.cz>

	* TUTORIAL.sk: Updated to reflect changes in English version.
	From Miroslav Va$,1!!(Bko <zemiak@zoznam.sk>.

2003-01-09  Francesco Potort,Al(B  <pot@gnu.org>

	* etags.1: Added reference to the new `etags --help --lang=LANG'
	option.

2003-01-08  Bill Wohler  <wohler@newt.com>

	* MH-E-NEWS: Upgraded to MH-E version 7.1.

2003-01-01  Steven Tamm  <steventamm@mac.com>

	* MACHINES: Added pointer to Mac OS X install instructions.

2002-12-10  Kenichi Handa  <handa@m17n.org>

	* TUTORIAL.sv: Renamed from TUTORIAL.se.

2002-11-29  Bill Wohler  <wohler@newt.com>

	* MH-E-NEWS: Upgraded to MH-E version 7.0.

2002-11-22  Rafael Sep,Az(Blveda  <drs@gnulinux.org.mx>

	* TUTORIAL.es: Extensively changed and updated.

2002-10-01  Bill Wohler  <wohler@newt.com>

	* MH-E-NEWS: Upgraded to mh-e version 6.1.1.

2002-09-16  Jonathan Yavner  <jyavner@engineer.com>

	* ses-example.ses: New file: example spreadsheet.

2002-09-04  Kenichi Handa  <handa@etl.go.jp>

	* HELLO: Fix Unicode Greek line.

2002-09-03  Kenichi Handa  <handa@etl.go.jp>

	* TUTORIAL.ja: Updated in accordance with the latest English
	version.

2002-09-01  Andreas Schwab  <schwab@suse.de>

	* TUTORIAL.de: Updated in accordance with the English version.
	From Mario Lang <mlang@delysid.org>.

2002-08-12  Markus Rost  <rost@math.ohio-state.edu>

	* HELLO: Fix some white spaces.

2002-06-26  Richard M. Stallman  <rms@gnu.org>

	* ps-prin0.ps, ps-prin1.ps: Add license exception.

2002-06-16  Eli Zaretskii  <eliz@is.elta.co.il>

	* TUTORIAL.fr: New version from ,AI(Bric Jacoboni <jaco@teaser.fr>.

2002-05-04  Eli Zaretskii  <eliz@is.elta.co.il>

	* HELLO: Add a few greetings that use Unicode characters.

2002-04-20  Eli Zaretskii  <eliz@is.elta.co.il>

	* termcap.src: New version from ftp://invisible-island.net.

2002-03-24  Pavel Jan,Am(Bk  <Pavel@Janik.cz>

	* TUTORIAL.translators: New file, list of tutorial translators.

2002-02-01  ShengHuo ZHU  <zsh@cs.rochester.edu>

	* gnus.xpm: Remove garbages.

2002-01-27  Pavel Jan,Am(Bk  <Pavel@Janik.cz>

	* letter.xpm: New file, XPM variant of letter.xbm.

2001-12-03  Pavel Jan,Am(Bk  <Pavel@Janik.cz>

	* COPYING: Move back.

2001-11-29  Pavel Jan,Am(Bk  <Pavel@Janik.cz>

	* COPYING: Removed.

2001-11-23  Eli Zaretskii  <eliz@is.elta.co.il>

	* emacstool.1, etags.1, emacs.1: Modify distribution terms to
	something simpler than the GFDL.

2001-11-22  Colin Walters  <walters@debian.org>

	* PROBLEMS: Remove already applied calc info patches.  Clarify
	that there is no such thing as Debian GNU/Linux 2.4.3.  ftpd is
	not handled by alternatives in Debian, the reporter surely meant
	just "--config ftp".

2001-11-18  Eli Zaretskii  <eliz@is.elta.co.il>

	* fr-survival.tex: New file, from ,AI(Bric Jacoboni <jaco@teaser.fr>.

2001-11-17  Eli Zaretskii  <eliz@is.elta.co.il>

	* TUTORIAL.fr: New version from ,AI(Bric Jacoboni <jaco@teaser.fr>.

2001-11-17  Colin Walters  <walters@debian.org>

	* PROBLEMS: Remove calc problems.

2001-11-16  Eli Zaretskii  <eliz@is.elta.co.il>

	* TUTORIAL.fr: New file.  From ,AI(Bric Jacoboni <jaco@teaser.fr>.

2001-11-10  Eli Zaretskii  <eliz@is.elta.co.il>

	* Makefile (mostlyclean, clean, distclean, maintainer-clean):
	Add *.dvi and *.log.
	(SOURCES): Update the list of files.

	* calccard.tex: New file.
	* calccard.ps: New file.

2001-11-01  Eli Zaretskii  <eliz@is.elta.co.il>

	* etags.1: Replace presentation-level troff macros that simulate
	tables with tbl markup.  From Eric S. Raymond <esr@thyrsus.com>.

2001-10-20  Gerd Moellmann  <gerd@gnu.org>

	* (Version 21.1 released.)

2001-09-29  Eli Zaretskii  <eliz@is.elta.co.il>

	* HELLO: Fix the Italian and Maltese entries.  From Trevor Spiteri
	<tbspit@eng.um.edu.mt>.

2001-08-25  Pavel Jan,Am(Bk  <Pavel@Janik.cz>

	* HELLO: Slovak language name added to be compatible with other
	languages.

2001-08-23  Eli Zaretskii  <eliz@is.elta.co.il>

	* TUTORIAL.pl: Updated in accordance with the English version.
	From Beata Wierzcho$,1 b(Bowska <beataw@orient.uw.edu.pl> and
	Janusz S. Bien <jsbien@mail.uw.edu.pl>.

2001-08-14  Eli Zaretskii  <eliz@is.elta.co.il>

	* MACHINES: Modify the entry for HITACHI SR2001/SR2201 series, as
	per config.sub and config.guess.  Reported by Ryo Furue
	<furufuru@ccsr.u-tokyo.ac.jp>.

2001-08-10  Pavel Jan,Am(Bk  <Pavel@Janik.cz>

	* TUTORIAL.sk: Updated in accordance with the English version.
	From Miroslav Va$,1!!(Bko <vasko@debian.cz>.

2001-08-08  Eli Zaretskii  <eliz@is.elta.co.il>

	* TUTORIAL.ko: Updated in accordance with the English version.
	From Koaunghi Un <koaunghi@world.kaist.ac.kr>.

2001-08-06  Pavel Jan,Am(Bk  <Pavel@Janik.cz>

	* TUTORIAL.cs: Update from Milan Zamazal.

2001-08-05  Pavel Jan,Am(Bk  <Pavel@Janik.cz>

	* TUTORIAL.cs, TUTORIAL.sk, cs-refcard.tex, sk-refcard.tex: E-mail
	address of Milan Zamazal changed.

2001-08-04  Pavel Jan,Am(Bk  <Pavel@Janik.cz>

	* TUTORIAL, TUTORIAL.cs: Be consistent when naming CONTROL and
	META keys.

2001-05-17  Francesco Potorti`  <pot@gnu.org>

	* etags.1: Add the latest changes to etags behaviour.

2001-05-04  Eli Zaretskii  <eliz@is.elta.co.il>

	* emacsclient.1: Place in the public domain.

2001-04-29  Eli Zaretskii  <eliz@is.elta.co.il>

	* emacstool.1: Place under GFDL.

2001-04-25  Eli Zaretskii  <eliz@is.elta.co.il>

	* emacs.1: Place under GFDL.

	* etags.1: Ditto.

	* gfdl.1: New file.

2001-04-18  Gerd Moellmann  <gerd@gnu.org>

	* TUTORIAL.sk, sk-survival.tex
	* sk-refcard.ps, sk-refcard.tex, sk-dired-ref.ps
	* sk-dired-ref.tex: New files.

	* cs-survival.tex, cs-dired-ref.ps, cs-dired-ref.tex: New files.
	From Pavel@Janik.cz (Pavel Jan,Am(Bk).

2001-04-10  Vinicius Jose Latorre  <vinicius@cpqd.com.br>

	* ps-prin1.ps: Footer implementation.  Doc fix.
	(doLineNumber): Code fix for line number color.
	(BeginPage, BeginSheet, HeaderFramePath, HeaderFrame, HeaderText): Code
	fix for footer implementation.
	(TextStart, SetFooterLines, FooterFrameStart, doFramePath)
	(FooterFramePath, doFrame, FooterFrame, FooterStart)
	(HeaderOrFooterTextLines, HeaderOrFooterText, FooterText): New funs.

2001-04-03  Gerd Moellmann  <gerd@gnu.org>

	* splash8.xpm: New image from Luis Fernandes <elf@ee.ryerson.ca>
	for color depth 8.

2001-04-02  Vinicius Jose Latorre  <vinicius@cpqd.com.br>

	* ps-prin1.ps: Line and paragraph spacing feature.
	(LineHS, ParagraphHS, EffectUnderline, EffectStrikeou, EffectOverline)
	(EffectShadow, EffectBox, EffectOutline): New vars.
	(PSL, S, EF, printZebra, doColumnZebra, doZebra): Code fix.
	(PHL, LHL): New funs.

	* ps-prin2.ps: File eliminated.

2001-03-26  Gerd Moellmann  <gerd@gnu.org>

	* splash.pbm: New image from Luis Fernandes <elf@ee.ryerson.ca>.

2001-03-15  Gerd Moellmann  <gerd@gnu.org>

	* splash.xpm, splash.pbm: Replaced with new images from
	Luis Fernandes <elf@ee.ryerson.ca>.

2001-03-05  Gerd Moellmann  <gerd@gnu.org>

	* cs-refcard.ps, cs-refcard.tex: New files.

2001-02-26  Gerd Moellmann  <gerd@gnu.org>

	* THE-GNU-PROJECT: New file.

2001-02-22  Andrew Innes  <andrewi@gnu.org>

	* MACHINES: Update pointer to MS-Windows install instructions.

2001-02-20  Vinicius Jose Latorre  <vinicius@cpqd.com.br>

	* ps-prin1.ps: Code fix to support `ps-zebra-stripe-follow'
	functionality enhancement.
	(doColumnZebra): Code fix.

2001-02-08  Dave Love  <fx@gnu.org>

	* tasks.texi, SERVICE: Updated.

2001-02-03  Andrew Innes  <andrewi@gnu.org>

	* PROBLEMS: Add note about need to specify extra compiler flags
	with recent Cygwin ports of gcc.

2001-01-27  Eli Zaretskii  <eliz@is.elta.co.il>

	* DEBUG: Expand and update, based on the instructions to
	pretesters, nt/INSTALL, and private communications and experience.

2001-01-17  Dave Love  <fx@gnu.org>

	* termcap.src: New version from http://www.tuxedo.org/~esr/terminfo/.

2001-01-08  Gerd Moellmann  <gerd@gnu.org>

	* TUTORIAL.es: New file.

2001-01-08  Kevin Gallagher  <kevingal@onramp.net>

	* edt-user.doc: Updated to reflect EDT Emulation version 4.0
	enhancements.

2000-12-29  Gerd Moellmann  <gerd@gnu.org>

	* fr-refcard.tex, fr-refcard.ps, fr-drdref.tex, fr-drdref.ps: New
	files.

2000-12-29  Vinicius Jose Latorre  <vinicius@cpqd.com.br>

	* ps-prin1.ps: Handle form feed better when ps-zebra-stripe-follow
	is non-nil.
	(printZebra, BeginPage): Code fix.

2000-12-15  Miles Bader  <miles@gnu.org>

	* DEBUG: Add note aboute using `inverse-video' to detect excessive
	screen redraw.

2000-12-07  Dave Love  <fx@gnu.org>

	* CODINGS, CHARSETS: Removed.  (Mule 2.3 relics.)

2000-11-30  Vinicius Jose Latorre  <vinicius@cpqd.com.br>

	* ps-prin1.ps: Eliminated the line number font predefinition.

2000-11-09  Kenichi Handa  <handa@etl.go.jp>

	* TUTORIAL.ja: Adjusted for the change of TUTORIAL (use C-x C-l,
	not M-:, as example of disabled command).

2000-11-02  Gerd Moellmann  <gerd@gnu.org>

	* ONEWS.1, ONEWS.2, ONEWS.3, ONEWS.4: Renamed from NEWS.*.

2000-10-16  Gerd Moellmann  <gerd@gnu.org>

	* 3B-MAXMEM, AIX.DUMP, SUN-SUPPORT: Removed.

	* tasks.texi: Updated to the version from /gd/gnuorg.

	* FTP: Refer to the GNU web site.

2000-10-12  Dave Love  <fx@gnu.org>

	* gnus.pbm: New file.

	* gnus.xbm: Deleted.

2000-10-05  Miles Bader  <miles@lsi.nec.co.jp>

	* gnus-pointer.xbm, gnus-pointer.xpm: Remove top empty line.

2000-09-22  Gerd Moellmann  <gerd@gnu.org>

	* splash.xbm: File removed.
	* splash.pbm: New file.

2000-09-20  Gerd Moellmann  <gerd@gnu.org>

	* splash.xbm: New file.

2000-09-19  Gerd Moellmann  <gerd@gnu.org>

	* splash.xpm: New file.

2000-09-11  Dave Love  <fx@gnu.org>

	* gnus.xbm, gnus.xpm, gnus-pointer.xpm, gnus-pointer.xbm: New
	files.

2000-08-29  Vinicius Jose Latorre  <vinicius@cpqd.com.br>

	* ps-prin3.ps: Eliminated.

	* ps-prin2.ps: Changed comment version (6.0).

	* ps-prin1.ps: Changed comment version (6.0).

	* ps-prin0.ps: Changed comment version (6.0).

2000-08-24  Wlodzimierz Bzyl  <matwb@univ.gda.pl>

	* survival.tex: New file.

2000-08-21  Gerd Moellmann  <gerd@gnu.org>

	* de-refcard.ps, de-refcard.tex: Renamed from refcard-de.*.

	* pl-refcard.ps, pl-refcard.tex: Renamed from refcard-pl.*.

2000-08-17  Gerd Moellmann  <gerd@gnu.org>

	* NEWS.1: Reintegrated into NEWS.

	* OOOOONEWS...OONEWS: Renamed to NEWS.1...NEWS.4.

2000-08-16  Gerd Moellmann  <gerd@gnu.org>

	* dired-ref.tex, dired-ref.ps: New files.

	* refcard-de.tex, refcard-de.ps: New files.

2000-07-20  Gerd Moellmann  <gerd@gnu.org>

	* emacs.1: Change `-b' to `-bw'.

2000-07-07  Andreas Schwab  <schwab@suse.de>

	* yow.lines: Fix indentation.

2000-06-07  Vinicius Jose Latorre  <vinicius@cpqd.com.br>

	* ps-prin0.ps: Insert a version number comment (5.2.2).
	Indentation fix.

	* ps-prin1.ps: Insert a version number comment (5.2.2).  Can
	select page size with/without giving an error if PostScript
	printer doesn't have this kind of page size.  Zebra Stripe
	continues or restarts on next page.  Indentation fix.
	(BeginSheet): If necessary, rescale n-up to fit on the sheet of
	paper.
	(BeginDoc, doColumnZebra, HeaderText): Code fix.
	(SetPageSize): New proc.

	* ps-prin2.ps: Insert a version number comment (5.2.2).

	* ps-prin3.ps: Insert a version number comment (5.2.2).
	Indentation fix.

2000-05-18  Vinicius Jose Latorre  <vinicius@cpqd.com.br>

	* ps-prin1.ps: PostScript code compatibility with other utilities
	like mpage, psnup, etc.
	(isLineStep): Code fix.
	(BeginDoc, BeginSheet): Utility compatibility.

2000-05-03  Dave Love  <fx@gnu.org>

	* letter.xbm: New file.

2000-04-29  Vinicius Jose Latorre  <vinicius@cpqd.com.br>

	* ps-prin0.ps: PostScript level 1 compatibility.

	* ps-prin1.ps: PostScript level 1 compatibility, Upside-down
	printing and line number step.
	(BeginDoc, doLineNumber, SL, HL): Code fix.
	(isLineStep, PSL): New funs.

	* ps-prin3.ps: PostScript level 1 compatibility.

2000-04-10  Gerd Moellmann  <gerd@gnu.org>

	* refcard.bit: Removed.

2000-04-10  Wlodzimierz Bzyl  <matwb@monika.univ.gda.pl>

	* refcard-pl.ps: New file.
	* refcard-pl.tex: New file.

2000-03-30  Vinicius Jose Latorre  <vinicius@cpqd.com.br>

	* ps-prin0.ps: Replace gs_languagelevel by languagelevel.
	(DefOp): New proc.

	* ps-prin1.ps: Replace gs_languagelevel by languagelevel.
	(printBackground, SetColor): New procs.
	(ZebraColor): Renaming old ZebraGray var.

2000-03-23  Vinicius Jose Latorre  <vinicius@cpqd.com.br>

	* ps-prin1.ps: Eliminate SkipFirstPage.

2000-03-22  Vinicius Jose Latorre  <vinicius@cpqd.com.br>

	* ps-prin0.ps: Define command only for language level 1.

2000-03-16  Vinicius Jose Latorre  <vinicius@cpqd.com.br>

	* ps-prin0.ps: Define packedarray operator for language level 1,
	adjust setduplexmode and settumble definitions.

2000-03-15  Vinicius Jose Latorre  <vinicius@cpqd.com.br>

	* ps-print0.ps: New file.

	* ps-prin1.ps, ps-prin3.ps: Eliminate CheckConfig.

2000-01-05  Vinicius Jose Latorre  <vinicius@cpqd.com.br>

	* ps-prin1.ps, ps-prin2.ps, ps-prin3.ps: New files.

1999-11-30  Paul Eggert  <eggert@twinsun.com>

	* PROBLEMS: Update Solaris 2.6 and 7 problems.

1999-11-22  Paul Eggert  <eggert@twinsun.com>

	* NEWS: Rename messages-locale to system-messages-locale
	and time-locale to system-time-locale.

1999-10-24  Noah Friedman  <friedman@splode.com>

	* yow.lines: Add more quotes.  Correct a misquote.

	* spook.lines: Add more phrases.

1999-10-23  Paul Eggert  <eggert@twinsun.com>

	* NEWS: Describe new functions and variables for locales.

1999-10-07  Gerd Moellmann  <gerd@gnu.org>

	* TUTORIAL.ro: Change copyright statement.

1999-07-12  Richard Stallman  <rms@gnu.org>

	* Version 20.4 released.

1999-06-27  Karl Heuer  <kwzh@gnu.org>

	* yow.lines: Fix indentation.  Fix typo.

1999-01-19  Dave Love  <fx@gnu.org>

	* MORE.STUFF: Revamped.

1999-01-14  Dave Love  <fx@gnu.org>

	* FAQ: Merge posted updates.

1998-12-14  Dave Love  <fx@gnu.org>

	* FAQ: Somewhat edited copy of the most recently posted version.

1998-11-04  Kenichi Handa  <handa@etl.go.jp>

	* MACHINES (NEC EWS4800): New section.

1998-09-04  Karl Heuer  <kwzh@gnu.org>

	* TUTORIAL: Use C-x C-l, not M-:, as example of disabled command.

1998-08-19  Richard Stallman  <rms@psilocin.ai.mit.edu>

	* Version 20.3 released.

	* TUTORIAL.ro: New file.

1998-04-10  Ken'ichi Handa  <handa@melange.gnu.org>

	* TUTORIAL.sl: Renamed back to the original.

1998-04-10  Kenichi Handa  <handa@etl.go.jp>

	* TUTORIAL.cs: Renamed from TUTORIAL.cz.
	* TUTORIAL.ja: Renamed from TUTORIAL.jp.
	* TUTORIAL.ka: Renamed from TUTORIAL.kr.
	* TUTORIAL.sk: Renamed from TUTORIAL.sl.

1998-04-06  Kenichi Handa  <handa@etl.go.jp>

	* TUTORIAL.jp: Re-translated for the latest TUTORIAL.

1998-03-26  Richard Stallman  <rms@psilocin.gnu.org>

	* TUTORIAL.sl: New file.

1997-09-19  Richard Stallman  <rms@psilocin.gnu.ai.mit.edu>

	* Version 20.2 released.

1997-09-15  Richard Stallman  <rms@psilocin.gnu.ai.mit.edu>

	* Version 20.1 released.

1997-06-02  Ken'ichi Handa  <handa@psilocin.gnu.ai.mit.edu>

	* CODINGS, CHARSETS: New files.

1996-08-11  Richard Stallman  <rms@psilocin.gnu.ai.mit.edu>

	* Version 19.33 released.

1996-07-31  Richard Stallman  <rms@psilocin.gnu.ai.mit.edu>

	* Version 19.32 released.

1996-06-23  Richard Stallman  <rms@psilocin.gnu.ai.mit.edu>

	* refcard.ps: File obtained from someone else;
	it was generated badly here.

1996-05-25  Karl Heuer  <kwzh@gnu.ai.mit.edu>

	* Version 19.31 released.

1996-05-25  Karl Heuer  <kwzh@gnu.ai.mit.edu>

	* TUTORIAL: Rephrase the first page to fit on a standard tty screen.

1996-05-03  Richard Stallman  <rms@delasyd.gnu.ai.mit.edu>

	* emacs.bash: Use >|.

1996-01-20  Geoff Voelker  <voelker@cs.washington.edu>

	* rgb.txt: New file.

1995-11-24  Richard Stallman  <rms@mole.gnu.ai.mit.edu>

	* Version 19.30 released.

1995-11-04  Lars Magne Ingebrigtsen  <larsi@ifi.uio.no>

	* gnus-tut.txt: New file.

1995-07-26  David J. MacKenzie  <djm@geech.gnu.ai.mit.edu>

	* Rename termcap to termcap.src, the historical name for an
	uninstalled termcap file.

1995-06-28  Eric S. Raymond  <esr@spiff.gnu.ai.mit.edu>

	* termcap.dat, termcap.ucb: Deleted and replaced.

	* termcap: New termcap file from the ncurses project; bigger,
	better, brighter, does away with waxy yellow buildup.  Email
	me at terminfo@ccil.org if you have any trouble with this.

	* README: Changed to track above change.

1995-05-24  Karl Heuer  <kwzh@hal.gnu.ai.mit.edu>

	* TUTORIAL: Delete reference to ALT.  Change <Rubout> to <Delete>.

1995-04-26  Karl Heuer  <kwzh@nutrimat.gnu.ai.mit.edu>

	* Makefile (maintainer-clean): Renamed from realclean.

1995-04-09  Richard Stallman  <rms@mole.gnu.ai.mit.edu>

	* tpu-doc.el: File moved to etc dir and renamed.

1995-04-07  Boris Goldowsky  <boris@cs.rochester.edu>

	* enriched.doc: Rewritten and simplified.

1994-11-20  Richard Stallman  <rms@mole.gnu.ai.mit.edu>

	* Makefile (eterm): New rule.
	(TIC): New variable.

	* e/eterm, e/eterm.ti: New files.

1994-10-24  Boris Goldowsky  <boris@mole.gnu.ai.mit.edu>

	* enriched.doc: New file.

1994-09-07  Richard Stallman  <rms@mole.gnu.ai.mit.edu>

	* Version 19.26 released.

1994-07-03  Richard Stallman  (rms@gnu.ai.mit.edu)

	* TUTORIAL: Talk about flow control along with C-x C-s and C-s.

1994-05-30  Richard Stallman  (rms@mole.gnu.ai.mit.edu)

	* Version 19.25 released.

1994-05-23  Richard Stallman  (rms@mole.gnu.ai.mit.edu)

	* Version 19.24 released.

1994-05-16  Richard Stallman  (rms@mole.gnu.ai.mit.edu)

	* Version 19.23 released.

1994-04-21  Richard Stallman  (rms@mole.gnu.ai.mit.edu)

	* Makefile (clean): Delete DOC*.

1993-11-27  Richard Stallman  (rms@mole.gnu.ai.mit.edu)

	* Version 19.22 released.

1993-11-16  Richard Stallman  (rms@mole.gnu.ai.mit.edu)

	* Version 19.21 released.

1993-11-11  Richard Stallman  (rms@mole.gnu.ai.mit.edu)

	* Version 19.20 released.

1993-08-14  Richard Stallman  (rms@mole.gnu.ai.mit.edu)

	* Version 19.19 released.

1993-08-08  Richard Stallman  (rms@mole.gnu.ai.mit.edu)

	* Version 19.18 released.

1993-07-06  Jim Blandy  (jimb@geech.gnu.ai.mit.edu)

	* Version 19.16 released.

1993-06-19  Jim Blandy  (jimb@wookumz.gnu.ai.mit.edu)

	* version 19.15 released.

1993-06-17  Jim Blandy  (jimb@wookumz.gnu.ai.mit.edu)

	* Version 19.14 released.

1993-06-16  Jim Blandy  (jimb@wookumz.gnu.ai.mit.edu)

	Bring mumbleclean targets into conformance with GNU coding standards.
	* Makefile (distclean): Don't remove backup and autosave files.
	These are easy to get rid of in other ways, and a pain to lose.
	(mostlyclean, realclean): New targets.

1993-06-08  Jim Blandy  (jimb@wookumz.gnu.ai.mit.edu)

	* Version 19.13 released.

1993-05-30  Richard Stallman  (rms@mole.gnu.ai.mit.edu)

	* Version 19.10 released.

1993-05-27  Jim Blandy  (jimb@geech.gnu.ai.mit.edu)

	* Version 19.9 released.

1993-05-24  Jim Blandy  (jimb@wookumz.gnu.ai.mit.edu)

	* Version 19.8 released.

1993-05-22  Jim Blandy  (jimb@geech.gnu.ai.mit.edu)

	* Version 19.7 released.

1993-05-19  Jim Blandy  (jimb@wookumz.gnu.ai.mit.edu)

	* MACHINES: Mention Linux.

1993-04-26  Jim Blandy  (jimb@totoro.cs.oberlin.edu)

	* MACHINES: Add section for NeXT, from Thorsten Ohl.

1993-04-28  Eric S. Raymond  (eric@mole.gnu.ai.mit.edu)

	* NEWS: Documented picture-mode improvements.

1993-04-25  Eric S. Raymond  (eric@mole.gnu.ai.mit.edu)

	* NEWS: Described the new properties of arrow keys and
	next-line-add-newlines.  Fixed up the GUD description, it was
	out of date.  This file referenced LNEWS when it should have
	said news.texi; fixed.

	* news.texi: invocation-name now exists.

1993-03-27  Eric S. Raymond  (eric@geech.gnu.ai.mit.edu)

	* MORE.STUFF: Added.

1993-03-22  Eric S. Raymond  (eric@geech.gnu.ai.mit.edu)

	* NEWS: Preserved jimb's last change (documenting kill on
	read-only buffers).

	Added documentation on new info features.

1993-03-22  Eric S. Raymond  (eric@geech.gnu.ai.mit.edu)

	* spook.lines:	Alpha-sorted this, and added some new hot buttons
	for the 1990s.

1993-03-19  Eric S. Raymond  (eric@geech.gnu.ai.mit.edu)

	* MACHINES: Deleted some VMS caveats.  If the src and lisp
	ChangeLogs are correct,	dired and mail and process control are now
	fully supported.

	* NEWS: Added finder news.

1993-03-19  Richard Stallman  (rms@geech.gnu.ai.mit.edu)

	* NEWS: Changed.

1993-03-19  Eric S. Raymond  (eric@geech.gnu.ai.mit.edu)

	* sex.6: Added 900-line support

	* NEWS: Added news about the package finder.

1993-03-19  Eric S. Raymond  (eric@geech.gnu.ai.mit.edu)

	* MACHINES: `Last updated 10 Feb 1992.' was obviously wrong, so
	I nuked it.  Let the file mod date serve.  Merged in APOLLO and
	SUNBUG files.  Changed references to 18.* to past tense.

	* emacs.names: Merged into JOKES.  I faked a mail header from the
	Unknown User to delimit the first (unheaded) bit.

	* Makefile (relock, unlock): New productions.

1993-03-18  Eric S. Raymond  (eric@geech.gnu.ai.mit.edu)

	Augean-stable cleaning time.  Partly to save space, but mostly to
	reduce the dizzying amount of *stuff* confronting someone exploring
	the Emacs distribution, I have the following changes in the etc
	directory:

	* CHARACTERS: Merged into TO-DO file under the heading "Long Range:"

	* DIFF, CCADIFF, GOSDIFF: Merged into a new outline file titled
	OTHER.EMACSES.  The present names don't really convey anything.
	Various key bindings and feature descriptions have been updated.

	* NICKLES.WORTH: Nuked.  This is copyrighted material that could land
	FSF in hot water.

	* INTERVAL.IDEAS: Nuked.  RMS's thinking, and indeed the
	implementation of intervals, have progressed way beyond this.

	* RCP: Nuked.  It no longer said anything but "Ooops, sorry!"

	* ED.WORSHIP, GNU.JOKES: Merged into a mailbox called JOKES.
	Future jokes can accumulate there.

	* DISTRIB: The actual domestic order form is now ORDERS.USA.
	The DISTRIB text now mentions 19.

	* ORDERS.USA: Created.  This is just the order form.  DISTRIB
	has a pointer to it at the beginning.

	* EUROPE: Renamed to ORDERS.EUROPE.  DISTRIB now has a pointer
	to it at the beginning.

	* OOOONEWS, OOOONEWS: Nuked.  It's version 19 --- nobody needs the
	version 15 and 17 files anymore.

	All files marked "Nuked" have actually been moved to =-prefixed
	names as per convention.  Originals of all files merged still
	exist with =-names.

1993-03-17  Eric S. Raymond  (eric@mole.gnu.ai.mit.edu)

	* XENIX: Nuked (moved to =XENIX).  The hackery it describes is
	no longer necessary in the presence of 19's function-key-map
	feature; I've added an explanation to the beginning of the file.

1993-03-10  Jim Blandy  (jimb@totoro.cs.oberlin.edu)

	* MACHINES: Update description of SYSVr3 and r4 support, due to
	Eric Raymond's changes.

1993-03-09  Jim Blandy  (jimb@totoro.cs.oberlin.edu)

	* MACHINES: Mention that you have to edit the configure script
	when you add support for a new machine, to get it to recognize the
	configuration name.

1992-11-20  Jim Blandy  (jimb@totoro.cs.oberlin.edu)

	* MACHINES: Converted to use GCC-style configuration names,
	instead of listing m/*.h and s/*.h files.  All knowledge of m/ and
	s/ files now lives in ../configure.

1992-10-06  Roland McGrath  (roland@churchy.gnu.ai.mit.edu)

	* NEWS: Document included tags tables.

1992-07-22  Eric S. Raymond  (eric@mole.gnu.ai.mit.edu)

	* Corrected the news about VC to reflect reality.

1992-07-17  Jim Blandy  (jimb@wookumz.gnu.ai.mit.edu)

	* etags.1: New file, from Richard K. Pixley at Cygnus.

1992-06-24  Jim Blandy  (jimb@pogo.cs.oberlin.edu)

	* Makefile: Most of the contents of this file were only relevant
	to things in `../lib-src'; removed all but the `distclean' and
	`clean' targets.

1992-04-14  Jim Blandy  (jimb@pogo.cs.oberlin.edu)

	* COPYING: Got June 1991 version of the GPL here.

	* ChangeLog: Since the old etc contents have been split into etc
	and lib-src, the old etc's ChangeLog has been duplicated in the
	new etc and lib-src.  That means that each contains complete and
	coherent information, although each contains extraneous
	information.

1992-04-08  Jim Blandy  (jimb@pogo.cs.oberlin.edu)

	* lib-src/etags.c: "--no-warning" option renamed to "--no-warn",
	to be consistent with other GNU programs, like makeinfo.

	* lib-src/Makefile: Renamed to Makefile.in; the configure script
	will edit this to produce Makefile.

1992-04-07  Jim Blandy  (jimb@pogo.cs.oberlin.edu)

	* etags.c (print_help, print_version): New functions.
	(main): Options added to support them.

	* etags.c (longopts): New array of long names for the options.
	(main): Recognize them.

1992-04-06  Jim Blandy  (jimb@pogo.cs.oberlin.edu)

	* etags.c (C_entries): Removed comment saying that \" in a string
	isn't recognized as magic, because it is correctly handled.

	* getopt.c, getopt.h: New files, from GNU C library.
	* etags.c: Rewritten to use getopt.
	#include "getopt.h".
	(file_num): Variable deleted; its role is now played by getopt's
	optind.
	(main): Argument processing loop rewritten to call getopt to get
	next option.  Options which take parameters (-o and -i) rewritten
	to get parameter from optarg instead of argv[1].  Filename
	preprocessing loop and update command changed similarly.
	* Makefile (etags, ctags): Depend on and link with getopt.h,
	getopt.o, and getopt1.o.
	(getopt.o, getopt1.o): New targets for the GNU getopt routines.

	* etags.c (outfflag): Variable deleted; it is non-zero iff outfile
	is non-zero.

	(main): In the argument processing loop, the 'goto next_arg'
	statements are breaking out of the switch statement in exactly the
	same way that a simple 'break' statement would; replace the gotos
	with breaks, and remove the label.

1992-04-06  Richard Stallman  (rms@mole.gnu.ai.mit.edu)

	* etags.c (C_entries): Clear tydef and next_token_is_func at start.
	(consider_token): Move next_token_is_func to global.

1992-04-02  Jim Blandy  (jimb@pogo.cs.oberlin.edu)

	* Makefile: Conform with GNU coding standards:
	(mostlyclean): New target, synonymous with clean.
	(TAGS, check): New targets.
	(INSTALL, INSTALLFLAGS): New variables.

1992-03-31  Jim Blandy  (jimb@pogo.cs.oberlin.edu)

	* lib-src/Makefile, etc/MACHINES, etc/NEWS: Changed references to
	`config.emacs' to `configure'.

	* lib-src/Makefile: Adjusted for renaming of share-lib to etc.
	* etc/MACHINES: Same.

1992-03-30  Jim Blandy  (jimb@pogo.cs.oberlin.edu)

	* movemail.c (main): Allow tempname to be as long as necessary,
	instead of limiting it to 39 characters.

	* movemail.c (main): Move declaration of buf from top of function
	to local block surrounding the copy loop.  This makes it less
	likely to be confused with the buf used by the code which checks the
	permissions on outname's directory.

1992-03-20  Jim Kingdon  (kingdon@albert.gnu.ai.mit.edu)

	* SERVICE: Remove my entry.

1992-03-09  David J. MacKenzie  (djm@nutrimat.gnu.ai.mit.edu)

	* Makefile (emacstool, nemacstool, xvetool): Use ${CFLAGS}, not
	hardcoded -g.

	* movemail.c (xmalloc): Return char *, not int.
	(main) [!MAIL_USE_FLOCK]: Add a new conditional, MAIL_UNLINK_SPOOL,
	that is off by default -- normally don't unlink the mail spool
	file, just empty it.  Pass creat mode 0600, not 0666.

1992-02-07  Jim Blandy  (jimb@pogo.cs.oberlin.edu)

	* Makefile (../arch-lib): Depend on ${EXECUTABLES}.
	(all): Instead of here.
	(install): Don't use the -s option, since people need symbols to
	debug code.

1992-01-19  Eric Youngdale  (youngdale@v6550c.nrl.navy.mil)

	* etags-vmslib.c (fn_exp): Add type cast.

1992-01-18  Richard Stallman  (rms@mole.gnu.ai.mit.edu)

	* movemail.c: Changes in comments.

1992-01-13  Jim Blandy  (jimb@pogo.cs.oberlin.edu)

	* Makefile: Make the distclean target erase the DOC files from
	../share-lib and the executables from ../arch-lib.

1992-01-09  Jim Blandy  (jimb@pogo.cs.oberlin.edu)

	* emacsclient.c: #include <sys/stat.h>
	(main): Do declare statbfr.

1991-12-21  Richard Stallman  (rms@mole.gnu.ai.mit.edu)

	* emacsserver.c, emacsclient.c [BSD]: Use either /tmp or ~
	for the socket, depending on SERVER_HOME_DIR.
	If using /tmp, put host name in the socket name.

	* movemail.c (pfatal_and_delete): New function.
	(main, popmail): Use it.
	(popmail): Close output before deleting messages.
	Check for error on close and on fsync.
	Use `fatal' where appropriate.
	(main): Remove (void).

	* aixcc.lex: New file.  Not officially part of Emacs.
	* Makefile: Rules for that.

1991-12-04  Jim Blandy  (jimb@pogo.gnu.ai.mit.edu)

	* yow.c (main): Rename all references to PATH_EXEC to PATH_DATA.

	* etags.c (main): Properly cast call to alloca that initializes
	included_files.

1991-08-17  Roland McGrath  (roland@geech.gnu.ai.mit.edu)

	* etags.c (files_are_tag_tables): Remove global var.
	(process_file): Don't test it.  Also remove hack checking for a
	file named "TAGS".
	(main): -i now takes an arg which is the name of a file to include.
	Collect these names and emit include tags for them after processing
	all the argument files.

1991-07-30  Richard Stallman  (rms@mole.gnu.ai.mit.edu)

	* wakeup.c: Terminate if parent goes away.

1991-07-18  Richard Stallman  (rms@mole.gnu.ai.mit.edu)

	* etags.c (C_entries): Process token before handling end of line.
	When inner loops reach end of line, just back up.
	Let the real end of line processing happen in just one place.
	(consider_token): Likewise.

1991-04-11  Jim Blandy  (jimb@geech.gnu.ai.mit.edu)

	* etags.c (TEX_mode): Skip comments while scanning the text to see
	which escape character this file uses.

1991-03-29  Richard Stallman  (rms@mole.gnu.ai.mit.edu)

	* emacsserver.c [USG]: Terminate if msgrcv fails.

1991-03-03  Richard Stallman  (rms@mole.ai.mit.edu)

	* emacsserver.c [BSD]: Check for errors on stdin after scanf.

1991-01-25  Jim Blandy  (jimb@churchy.ai.mit.edu)

	* make-docfile: Find the arguments to a C function correctly,
	by not ignoring the character that read_c_string returns.  Don't
	even try to find argument names for functions that take MANY
	or UNEVALLED arguments, since they're a figment of the docstring's
	imagination.

1991-01-14  Jim Blandy  (jimb@churchy.ai.mit.edu)

	* make-docfile: Read the .elc files generated by the new byte
	compiler.

1990-12-31  Richard Stallman  (rms@mole.ai.mit.edu)

	* refcard.tex: Use cm fonts, not am, in multi-column mode.

1990-11-29  Richard Stallman  (rms@mole.ai.mit.edu)

	* movemail.c (mbx_delimit_begin): Put space before `unseen'.

1990-11-27  Richard Stallman  (rms@mole.ai.mit.edu)

	* Makefile (install*): No need to install wakeup.

1990-11-26  Richard Stallman  (rms@mole.ai.mit.edu)

	* Makefile (install*): Install emacsclient like etags.

1990-11-13  Richard Stallman  (rms@mole.ai.mit.edu)

	* movemail.c (error): Handle 3 args.
	(main): Don't check input access if using pop.

1990-10-16  Richard Stallman  (rms@mole.ai.mit.edu)

	* etags.c (find_entries): Check for numbers after Scheme suffix.

1990-10-14  Richard Stallman  (rms@mole.ai.mit.edu)

	* termcap.dat (vt200-80): Fix ke and ks to frob flag 1.

1990-10-09  Richard Stallman  (rms@mole.ai.mit.edu)

	* Makefile (nemacstool, xvetool): New targets.

1990-09-26  Richard Stallman  (rms@mole.ai.mit.edu)

	* emacsclient.c: Include errno.h and define related variables.

1990-09-23  Richard Stallman  (rms@mole.ai.mit.edu)

	* emacsclient.c: Change usage message.

1990-08-30  David Lawrence  (tale@pogo.ai.mit.edu)

	* emacs.1: Add break before -nw option.

1990-08-19  David J. MacKenzie  (djm@apple-gunkies)

	* qsort.c: Replace with GNU version.

1990-08-14  David J. MacKenzie  (djm@apple-gunkies)

	* wakeup.c: New program replacing loadst.c.

1990-08-14  Richard Stallman  (rms@sugar-bombs.ai.mit.edu)

	* emacsclient.c [USG]: Pass msgsnd only 4 args.

1990-08-09  David J. MacKenzie  (djm@pogo.ai.mit.edu)

	* etags.c: Rename `flag' variables for what they do instead of
	which option character sets them.

1990-05-28  Richard Stallman  (rms@sugar-bombs.ai.mit.edu)

	* loadst.c (main): Conditional to get load average on Apollo.

1990-05-22  Joseph Arceneaux  (jla@churchy.ai.mit.edu)

	* emacsserver.c: Set the permission on the socket to 0600.

1990-03-27  Richard Stallman  (rms@sugar-bombs.ai.mit.edu)

	* emacsclient.c [BSD]: Print clean message for failing getwd.

1990-03-20  David Lawrence  (tale@pogo.ai.mit.edu)

	* getdate.y: Use the getdate.y from GNU tar for timer.

1990-03-18  Jim Kingdon  (kingdon@pogo.ai.mit.edu)

	* emacsclient.c (main): Don't put brackets around "filename" in
	usage message.  It isn't optional.

1990-03-14  Joseph Arceneaux  (jla@churchy.ai.mit.edu)

	* etags.c (getit): Recognize '$' as beginning identifiers.

1990-02-22  David Lawrence  (tale@pogo.ai.mit.edu)

	* emacsserver.c: Renamed from server.c.
	* Makefile: Reference emacsserver rather than server.
	* MACHINES: Doc fix for new emacsserver name.

1990-01-25  Richard Stallman  (rms@sugar-bombs.ai.mit.edu)

	* emacsclient.c: Print program name in error messages.

1990-01-19  David Lawrence  (tale@cocoa-puffs)

	* timer.c, getdate.y (new files) and Makefile:
	  Sub-process support for run-at-time in timer.el.
	  Doesn't yet work correctly for USG.

1990-01-10  Jim Kingdon  (kingdon@pogo)

	* MACHINES: Add HP 300 running BSD.

1990-01-02  Richard Stallman  (rms@sugar-bombs.ai.mit.edu)

	* yow.c: Dynamically allocate buffer; skip header before random
	choice to avoid bias toward first item.

1989-12-24  Richard Stallman  (rms@sugar-bombs.ai.mit.edu)

	* etags.c (readline): Separate out init of `pend'.

1989-12-17  Richard Stallman  (rms@sugar-bombs.ai.mit.edu)

	* etags.c: Undo changes relating to isgoodhdr.

1989-12-16  Mosur Mohan  (rms@sugar-bombs.ai.mit.edu)

	* etags.c (isgoodhdr): New macro.
	(_gdh, notgdh): New variable used by that.
	(init): Initialize _gdh.
	(find_entries): Set header_file.
	(consider_token): Use isgoodhdr if in header file.

	* etags.c (total_size_of_entries):
	Was miscalculating by 1 in rewritten case.

	* etags.c (PAS_funcs): One arg to pfnote was missing.

1989-12-05  Joseph Arceneaux  (jla@spiff)

	* MACHINES: Change for the ULTRIX entry.

1989-11-21  Joseph Arceneaux  (jla@spiff)

	* etags.c (process_file): If file is not regular, return.

1989-11-06  Richard Stallman  (rms@sugar-bombs.ai.mit.edu)

	* loadst.c (main): Handle FIXUP_KERNEL_SYMBOL_ADDR.

1989-10-30  Richard Stallman  (rms@sugar-bombs.ai.mit.edu)

	* loadst.c (load_average): If HAVE_GETLOADAVG, use getloadavg.
	(main): If HAVE_GETLOADAVG, don't call `nlist'.

1989-10-25  Richard Stallman  (rms@sugar-bombs.ai.mit.edu)

	* etags.c (consider_token): Allow any number of typespec keywords
	after `typedef', before new type name.
	(enum sym_type): Add st_C_typespec.
	(C_create_stab): Put typespec kwds in table.

1989-08-27  Richard Stallman  (rms@apple-gunkies.ai.mit.edu)

	* etags.c (main): Don't depend on name invoked by.
	If CTAGS is not defined, assume it is ETAGS.

1989-07-31  Richard Stallman  (rms@sugar-bombs.ai.mit.edu)

	* etags.c (L_funcs): Allow package name in define construct,
	as in (foo::defmumble name-defined ...).

1989-07-30  Richard Stallman  (rms@sugar-bombs.ai.mit.edu)

	* etags.c (find_entries): Stupid bug testing for C filename suffixes.

	* Makefile (yow): Depends on ../src/paths.h.

1989-07-04  Richard Stallman  (rms@apple-gunkies.ai.mit.edu)

	* etags.c: Fix compilation by moving Pascal after Fortran.

1989-06-15  Richard Stallman  (rms@sugar-bombs.ai.mit.edu)

	* movemail.c [USG]: Define F_OK, etc., if not found in header.

1989-05-27  Richard Stallman  (rms@sugar-bombs.ai.mit.edu)

	* hexl.c: New file, supports hexl-mode.

1989-05-14  Richard Stallman  (rms@sugar-bombs.ai.mit.edu)

	* movemail.c: New compilation flag MAIL_USE_MMDF.

1989-05-08  Richard Stallman  (rms@sugar-bombs.ai.mit.edu)

	* emacsclient.c: Use BSD code whenever HAVE_SOCKETS.
	* server.c: Likewise.

	* make-docfile.c (scan_c_file): Output argument names at end of string.
	(write_c_args): New subroutine.

1989-04-27  Richard Stallman  (rms@sugar-bombs.ai.mit.edu)

	* movemail.c: Report failure of flock.

1989-04-19  Richard Stallman  (rms@sugar-bombs.ai.mit.edu)

	* etags.c (find_entries): Allow multi-letter extensions for fortran.

1989-04-18  Richard Stallman  (rms@sugar-bombs.ai.mit.edu)

	* loadst.c: On bsd4.3, use gettimeofday instead of CPUSTATES.

1989-03-15  Jeff Peck  (rms@sugar-bombs.ai.mit.edu)

	* emacstool.c: setenv IN_EMACSTOOL=t, TERM=sun, TERMCAP=.

	* emacsstool.1: Update to document environment variables.

1989-02-21  Mosur Mohan  (email@notavailable)

	* etags.c (PAS_funcs): New function.

1989-02-21  Richard Stallman  (rms@sugar-bombs.ai.mit.edu)

	* movemail.c: On sysv, include unistd.h.

1989-02-18  Richard Stallman  (rms@sugar-bombs.ai.mit.edu)

	* b2m.c: New file.

1989-02-15  Richard Stallman  (rms@sugar-bombs.ai.mit.edu)

	* etags.c: Prolog support from Sunichirou Sugou.

1989-02-03  Richard Stallman  (rms@sugar-bombs.ai.mit.edu)

	* Makefile (clean): New target.

1989-01-25  Richard Stallman  (rms@sugar-bombs.ai.mit.edu)

	* fakemail.c (put_line): Break header lines at 79 cols.

1989-01-19  Sam Kendall  (email@notavailable)

	* etags.c: Greatly rewritten for C++ support and for multiple tags
	per line.

1989-01-03  Richard Stallman  (rms@sugar-bombs.ai.mit.edu)

	* movemail.c: Check access before doing real work.
	Check that outfile is in a writable directory.
	On fatal error, delete the lock file.

1988-12-31  Richard Mlynarik  (mly@rice-chex.ai.mit.edu)

	* env.c: Add decl for my-index.
	* etags.c (file-entries): .oak => scheme

1988-12-30  Richard Stallman  (rms@sugar-bombs.ai.mit.edu)

	* movemail.c: Use `access' to check input and output files.

1988-12-28  Richard Stallman  (rms@sugar-bombs.ai.mit.edu)

	* emacsclient.c (main): Ignore all of CWD before first slash.

1988-12-27  Richard Stallman  (rms@sugar-bombs.ai.mit.edu)

	* etags.c (readline): Double linebuffer->size outside the xrealloc.

1988-12-22  Richard Stallman  (rms@sugar-bombs.ai.mit.edu)

	* server.c, emacsclient.c: Don't try to use gid_t; it isn't defined.
	* server.c: chmod the socket to 0700.

1988-12-09  Richard Stallman  (rms@sugar-bombs.ai.mit.edu)

	* fakemail.c (main): Let env var FAKEMAILER override pgm to run.
	(add_field): Delete comments and turn `<', `>' to spaces
	in header lines.
	(USE_FAKEMAIL): New customization macro says to make fakemail
	not be a no-op even on a BSD system.

1988-12-01  Richard Stallman  (rms@sugar-bombs.ai.mit.edu)

	* etags.c (consider_token): Skip comments just like whitespace.
	Notice `struct', etc. and set strtag for those tokens.
	Return 1 for the token following `struct' if an open-brace follows it.
	(C_entries): Special handling of token following `struct'
	needed because we have probably advanced to the following line
	to find the `{'.
	(main): New option `T' sets tflag and strflag.
	Set both of them by default if eflags.

1988-11-30  Richard Stallman  (rms@sugar-bombs.ai.mit.edu)

	* movemail.c: Do fsync before closing output.

1988-11-29  Richard Mlynarik  (mly@pickled-brain.ai.mit.edu)

	* movemail.c: Better error message when can't create tempname.
	This file needs a great deal of extra error-checking and lucid reporting...

1988-11-16  Richard Stallman  (rms@sugar-bombs.ai.mit.edu)

	* etags.c: Support assembler code for .s and .a files.
	(getit): Allow underscore in a tag.

1988-11-15  Richard Stallman  (rms@sugar-bombs.ai.mit.edu)

	* movemail.c: Close output and check errors before deleting input.

1988-10-01  Richard Stallman  (rms@apple-gunkies.ai.mit.edu)

	* emacsclient.c [SYSVIPC]: Compute cwd only once; decide properly
	whether to prefix it.  Handle line number args.

1988-09-24  Richard Stallman  (rms@gluteus.ai.mit.edu)

	* etags.c (main): Default setting of eflag was backwards.

1988-09-23  Richard Stallman  (rms@sugar-bombs.ai.mit.edu)

	* etags.c: New option -i.  -f renamed -o.
	`-' as input file means read input file names from stdin.
	-i spec'd or input file named TAGS means the input file is another
	tag table; output an "include" line for it.

1988-09-19  Richard Stallman  (rms@sugar-bombs.ai.mit.edu)

	* Makefile: New vars DESTDIR, BINDIR, LIBDIR, MANDIR, MANEXT.
	New targets install, install.sysv, install.xenix.
	This makefile is now responsible for installing executables
	and documentation from this directory into system directories.

1988-09-16  Richard Stallman  (rms@corn-chex.ai.mit.edu)

	* server.c, emacsclient.c (main): Compute socket name from euid.

1988-08-04  Richard Stallman  (rms@sugar-bombs.ai.mit.edu)

	* emacsclient.c: Args like +DIGITS are passed through unchanged.

1988-07-12  Richard Stallman  (rms@sugar-bombs.ai.mit.edu)

	* server.c: If both BSD and HAVE_SYSVIPC, use the latter.
	* emacsclient.c: Likewise.
	In the HAVE_SYSVIPC alternative, if BSD, use getwd instead of getcwd.

1988-06-23  Richard Stallman  (rms@sugar-bombs.ai.mit.edu)

	* etags.c: Handle `typedef struct foo {' (price@mcc.com).
	(istoken) New string-comparison macro.
	(consider_token): New arg `level'.  New state `tag_ok' in `tydef'.

1988-06-14  Richard Stallman  (rms@sugar-bombs.ai.mit.edu)

	* etags.c: Changes for VMS.
	Always define ETAGS on VMS.
	Define macros GOOD and BAD for success and failure exit codes.
	(begtk, intk): Allow `$' in identifiers
	(main): Don't support -B, -F or -u on VMS.
	Alternate loop for scanning filename arguments.
	(system): Delete definition of this function.

	* etags-vmslib.c (system): Undefine this; VMS now provides it.

1988-06-08  Richard Stallman  (rms@sugar-bombs.ai.mit.edu)

	* loadst.c: Prevent multiple-def errors on BSD and BSD4_3
	around include of param.h.  (Like fns.c.)

1988-05-16  Richard Stallman  (rms@frosted-flakes.ai.mit.edu)

	* loadst.c (load_average): Move load-average code to this new fn.
	Add conditionals to compute load ave on UMAX.

1988-05-14  Richard Stallman  (rms@lucky-charms.ai.mit.edu)

	* loadst.c: Change DK_HEADER_FILE to DKSTAT_HEADER_FILE
	with opposite sense.

1988-05-13  Chris Hanson  (cph@kleph)

	* emacsclient.c: Delete references to unused variable `out'.
	This caused a bus error when used under hp-ux.

1988-05-06  Richard Stallman  (rms@frosted-flakes.ai.mit.edu)

	* loadst.c: Control dk.h conditional with DK_HEADER_FILE.

1988-05-04  Richard Stallman  (rms@rice-krispies.ai.mit.edu)

	* etags.c (find_entries): `.t' or `.sch' means scheme code.

1988-04-29  Richard Stallman  (rms@frosted-flakes.ai.mit.edu)

	* loadst.c: Add BSD4_3 conditional for file dk.h instead of dkstat.h.

1988-04-28  Richard Stallman  (rms@frosted-flakes.ai.mit.edu)

	* movemail.c: #undef close, since config can #define it on V.3.
	* emacsclient.c, fakemail.c, loadst.c, server.c: Likewise.

1988-04-26  Richard Stallman  (rms@lucky-charms.ai.mit.edu)

	* etags.c (TEX_mode, etc.): Remove superfluous backslashes from
	invalid escape sequences such as `\{'.

	* loadst.c: Add `sequent' conditional for file dk.h.

1988-03-20  Richard M. Stallman  (rms@wilson)

	* server.c [not BSD and not HAVE_SYSVIPC]: Fix error message.

	* loadst.c (main) [XENIX]: Use /usr/spool/mail, not /usr/mail.

;; Local Variables:
;; coding: iso-2022-7bit
;; add-log-time-zone-rule: t
;; End:

    Copyright (C) 1993, 1994, 1995, 1996, 1997, 1998, 1999, 2001
	2002, 2003, 2004, 2005, 2006, 2007 Free Software Foundation, Inc.

  This file is part of GNU Emacs.

  GNU Emacs is free software; you can redistribute it and/or modify
  it under the terms of the GNU General Public License as published by
  the Free Software Foundation; either version 2, or (at your option)
  any later version.

  GNU Emacs is distributed in the hope that it will be useful,
  but WITHOUT ANY WARRANTY; without even the implied warranty of
  MERCHANTABILITY or FITNESS FOR A PARTICULAR PURPOSE.  See the
  GNU General Public License for more details.

  You should have received a copy of the GNU General Public License
  along with GNU Emacs; see the file COPYING.  If not, write to the
  Free Software Foundation, Inc., 51 Franklin Street, Fifth Floor,
  Boston, MA 02110-1301, USA.

;;; arch-tag: 094f3a51-bd72-44d0-8fac-2ac242c6c5b1<|MERGE_RESOLUTION|>--- conflicted
+++ resolved
@@ -1,5 +1,3 @@
-<<<<<<< HEAD
-=======
 2007-04-28  Glenn Morris  <rgm@gnu.org>
 
 	* emacs.py: Restore file pending consideration of python.el legal
@@ -7,7 +5,6 @@
 	* NEWS: Restore mention of python.el pending consideration of
 	legal status.
 
->>>>>>> fc26a03e
 2007-04-28  David R. Linn  <drl@jekyll.vuse.vanderbilt.edu>
 
 	* PROBLEMS: Add section on Solaris out-of-tree install issues with
