--- conflicted
+++ resolved
@@ -40,13 +40,8 @@
 \newlength{\ColThreeWidth}
 \setlength{\ColThreeWidth}{25mm}
 
-<<<<<<< HEAD
 \newcommand{\versionemacs}[0]{26} % version of Emacs this is for
-\newcommand{\cyear}[0]{2016}       % copyright year
-=======
-\newcommand{\versionemacs}[0]{25} % version of Emacs this is for
 \newcommand{\cyear}[0]{2017}       % copyright year
->>>>>>> 42614faf
 
 \newcommand\shortcopyrightnotice[0]{\vskip 1ex plus 2 fill
   \centerline{\footnotesize \copyright\ \cyear\ Free Software Foundation, Inc.
