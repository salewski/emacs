# Copyright (C) 2022-2023 Free Software Foundation, Inc.
#
# This file is part of GNU Emacs.
#
# GNU Emacs is free software; you can redistribute it and/or modify
# it under the terms of the GNU General Public License as published by
# the Free Software Foundation; either version 3, or (at your option)
# any later version.
#
# GNU Emacs is distributed in the hope that it will be useful,
# but WITHOUT ANY WARRANTY; without even the implied warranty of
# MERCHANTABILITY or FITNESS FOR A PARTICULAR PURPOSE.  See the
# GNU General Public License for more details.
#
# You should have received a copy of the GNU General Public License
# along with GNU Emacs.  If not, see <https://www.gnu.org/licenses/>.

# Load this module in LLDB with
#
# (lldb) command script import emacs_lldb
#
# Available commands start with 'x' and can be seen with
#
# (lldb) help

import lldb


########################################################################
#                              Utilities
########################################################################

# Return the name of enumerator ENUM as a string.
def enumerator_name(enum):
    enumerators = enum.GetType().GetEnumMembers()
    for enum_member in enumerators:
        if enum.GetValueAsUnsigned() == enum_member.GetValueAsUnsigned():
            return enum_member.GetName()
    return None

# A class wrapping an SBValue for a Lisp_Object, providing convenience
# functions.
class Lisp_Object:
    # Map pvec_type enumerators to corresponding C types.
    pvec2type = {
        "PVEC_FRAME": "struct frame",
        "PVEC_WINDOW": "struct window",
        "PVEC_BIGNUM": "struct Lisp_Bignum",
        "PVEC_MARKER": "struct Lisp_Marker",
        "PVEC_OVERLAY": "struct Lisp_Overlay",
        "PVEC_FINALIZER": "struct Lisp_Finalizer",
        "PVEC_SYMBOL_WITH_POS": "struct Lisp_Symbol_With_Pos",
        "PVEC_MISC_PTR": "",
        "PVEC_USER_PTR": "struct Lisp_User_Ptr",
        "PVEC_PROCESS": "struct Lisp_Process",
        "PVEC_BOOL_VECTOR": "struct Lisp_Bool_Vector",
        "PVEC_BUFFER": "struct buffer",
        "PVEC_HASH_TABLE": "struct Lisp_Hash_Table",
        "PVEC_TERMINAL": "struct terminal",
        "PVEC_WINDOW_CONFIGURATION": "struct save_window_data",
        "PVEC_SUBR": "struct Lisp_Subr",
        "PVEC_PACKAGE": "struct Lisp_Package",
        "PVEC_OTHER": "void",
        "PVEC_XWIDGET": "void",
        "PVEC_XWIDGET_VIEW": "void",
        "PVEC_THREAD": "struct thread_state",
        "PVEC_MUTEX": "Lisp_Mutex",
        "PVEC_CONDVAR": "Lisp_CondVar",
        "PVEC_MODULE_FUNCTION": "struct Lisp_Module_Function",
        "PVEC_NATIVE_COMP_UNIT": "struct Lisp_Native_Comp_Unit",
        "PVEC_SQLITE": "struct Lisp_Sqlite",
        "PVEC_COMPILED": "struct Lisp_Vector",
        "PVEC_CHAR_TABLE": "struct Lisp_Vector",
        "PVEC_SUB_CHAR_TABLE": "void",
        "PVEC_RECORD": "struct Lisp_Vector",
        "PVEC_FONT": "struct font",
        "PVEC_NORMAL_VECTOR": "struct Lisp_Vector"
    }

    # Object construction/initialization.
    def __init__(self, lisp_obj):
        self.tagged = lisp_obj
        self.unsigned = None
        self.lisp_type = None
        self.pvec_type = None
        self.untagged = None
        self.init_unsigned()
        self.init_lisp_types()
        self.init_values()

    def init_unsigned(self):
        if self.tagged.GetType().GetTypeClass() == lldb.eTypeClassStruct:
            # Lisp_Object is actually a struct.
            lisp_word = self.tagged.GetValueForExpressionPath(".i")
            self.unsigned = lisp_word.GetValueAsUnsigned()
        else:
            self.unsigned = self.tagged.GetValueAsUnsigned()

    # Initialize self.lisp_type to the C Lisp_Type enumerator of the
    # Lisp_Object, as a string.  Initialize self.pvec_type likewise to
    # the pvec_type enumerator if the object is a vector-like, as a
    # string.
    def init_lisp_types(self):
        t = self.eval(f"(enum Lisp_Type)"
                      f"((EMACS_INT) {self.unsigned} "
                      f"& (1 << GCTYPEBITS) - 1)")
        self.lisp_type = enumerator_name(t)
        if self.lisp_type == "Lisp_Vectorlike":
            self.pvec_type = "PVEC_NORMAL_VECTOR"
            vector = self.get_lisp_pointer("struct Lisp_Vector")
            size = vector.GetValueForExpressionPath("->header.size")
            size = size.GetValueAsUnsigned()
            pseudo = self.eval(f"{size} & PSEUDOVECTOR_FLAG")
            if pseudo.GetValueAsUnsigned() != 0:
                typ = self.eval(
                    f"(enum pvec_type) (({size} "
                    f"& More_Lisp_Bits::PVEC_TYPE_MASK) "
                    f">> More_Lisp_Bits::PSEUDOVECTOR_AREA_BITS)")
                self.pvec_type = enumerator_name(typ)

    # Initialize self.untagged according to lisp_type and pvec_type.
    def init_values(self):
        if self.lisp_type == "Lisp_Symbol":
            offset = self.get_lisp_pointer("char").GetValueAsUnsigned()
            self.untagged = self.eval(f"(struct Lisp_Symbol *)"
                                   f" ((char *) &lispsym + {offset})",
                                   True)
        elif self.lisp_type == "Lisp_String":
            self.untagged = self.get_lisp_pointer("struct Lisp_String", True)
        elif self.lisp_type == "Lisp_Vectorlike":
            c_type = Lisp_Object.pvec2type[self.pvec_type]
            self.untagged = self.get_lisp_pointer(c_type, True)
        elif self.lisp_type == "Lisp_Cons":
            self.untagged = self.get_lisp_pointer("struct Lisp_Cons", True)
        elif self.lisp_type == "Lisp_Float":
            self.untagged = self.get_lisp_pointer("struct Lisp_Float", True)
        elif self.lisp_type in ("Lisp_Int0", "Lisp_Int1"):
            self.untagged = self.eval(f"((EMACS_INT) {self.unsigned}) "
                                      f">> (GCTYPEBITS - 1)", True)
        elif self.lisp_type == "Lisp_Type_Unused0":
            self.untagged = self.unsigned
        else:
<<<<<<< HEAD
            msg = f"Unknown Lisp type {self.lisp_type}"
            assert False, msg

    # Create an SBValue for EXPR with name NAME.
    def create_value(self, name, expr):
        return self.lisp_obj.CreateValueFromExpression(name, expr)
=======
            assert False, f"Unknown Lisp type {self.lisp_type}"
>>>>>>> a567faf4

    # Evaluate EXPR in the context of the current frame.
    def eval(self, expr, make_var=False):
        frame = self.tagged.GetFrame()
        if make_var:
            return frame.EvaluateExpression(expr)
        options = lldb.SBExpressionOptions()
        options.SetSuppressPersistentResult(True)
        return frame.EvaluateExpression(expr, options)

    # Return an SBValue for this object denoting a pointer of type
    # TYP*.
    def get_lisp_pointer(self, typ, make_var=False):
        return self.eval(f"({typ}*) (((EMACS_INT) "
                         f"{self.unsigned}) & VALMASK)",
                         make_var)

    # If this is a Lisp_String, return an SBValue for its string data.
    # Return None otherwise.
    def get_string_data(self):
        if self.lisp_type == "Lisp_String":
            return self.untagged.GetValueForExpressionPath("->u.s.data")
        return None

    # if this is a Lisp_Symbol, return an SBBalue for its name.
    # Return None otherwise.
    def get_symbol_name(self):
        if self.lisp_type == "Lisp_Symbol":
            name = self.untagged.GetValueForExpressionPath("->u.s.name")
            return Lisp_Object(name).get_string_data()
        return None

    def is_nil(self):
        return self.lisp_type == None

    # Get the package of a symbol or None if not a symbol.
    def get_symbol_package(self):
        if self.lisp_type == "Lisp_Symbol":
            value = self.value.GetValueForExpressionPath("->u.s.package")
            package = Lisp_Object(value)
            if package.pvec_type:
                name = Lisp_Object(package.value.GetValueForExpressionPath("->name"))
                return name.get_string_data()
        return None

    def get_package_name(self):
        name = Lisp_Object(self.value.GetValueForExpressionPath("->name"))
        return name.get_string_data()

    # Return a summary string for this object.
    def summary(self):
        return str(self.untagged)

    def dump(self, result):
        if self.lisp_type == "Lisp_Symbol":
            result.AppendMessage(f"package: {self.get_symbol_package()}")
            result.AppendMessage(f"name:    {self.get_symbol_name()}")
        elif self.lisp_type == "Lisp_String":
            result.AppendMessage(str(self.get_string_data()))
        elif self.lisp_type == "Lisp_Vectorlike" and self.pvec_type == "PVEC_PACKAGE":
            result.AppendMessage(f"package {self.get_package_name()}")
        else:
            result.AppendMessage(self.summary())


########################################################################
#                           LLDB Commands
########################################################################

def xbacktrace(debugger, command, ctx, result, internal_dict):
    """Print Emacs Lisp backtrace"""
    frame = ctx.GetFrame()
    n = frame.EvaluateExpression(
        "current_thread->m_specpdl_ptr - current_thread->m_specpdl")
    for i in reversed(range(0, n.GetValueAsUnsigned())):
        s = frame.EvaluateExpression(f"current_thread->m_specpdl[{i}]")
        kind = enumerator_name(s.GetChildMemberWithName("kind"))
        if kind == "SPECPDL_BACKTRACE":
            function = Lisp_Object(s.GetValueForExpressionPath(".bt.function"))
            if function.lisp_type == "Lisp_Symbol":
                sym_name = function.get_symbol_name()
                result.AppendMessage(str(sym_name))
            elif function.lisp_type == "Lisp_Vectorlike":
                result.AppendMessage(function.pvec_type)
            else:
                result.AppendMessage(function.lisp_type)

def xdebug_print(debugger, command, result, internal_dict):
    """Print Lisp_Objects using safe_debug_print()"""
    debugger.HandleCommand(f"expr safe_debug_print({command})")

def xprint(debugger, command, ctx, result, internal_dict):
    frame = ctx.GetFrame()
    lisp_obj = Lisp_Object(frame.EvaluateExpression(command))
    lisp_obj.dump(result)

 

########################################################################
#                             Formatters
########################################################################

def type_summary_Lisp_Object(obj, internal_dict):
    return Lisp_Object(obj).summary()

class Lisp_Object_Provider:
    """Synthetic children provider for Lisp_Objects.
    Supposedly only used by 'frame variable', where -P <n> can be used
    to specify a printing depth. """
    def __init__(self, valobj, internal_dict):
        self.valobj = valobj
        self.children = {}

    def update(self):
        lisp_obj = Lisp_Object(self.valobj)
        lisp_type = lisp_obj.lisp_type
        try:
            if lisp_type == "Lisp_Symbol":
                child = lisp_obj.get_symbol_name()
                self.children["name"] = child
            elif lisp_type == "Lisp_String":
                child = lisp_obj.get_string_data()
                self.children["data"] = child
            elif lisp_type == "Lisp_Cons":
                car = lisp_obj.untagged.GetValueForExpressionPath("->u.s.car")
                cdr = lisp_obj.untagged.GetValueForExpressionPath("->u.s.u.cdr")
                self.children["car"] = car
                self.children["cdr"] = cdr
            else:
                self.children["untagged"] = lisp_obj.untagged
        except:
            print(f"*** exception in child provider update for {lisp_type}")
            pass

    def num_children(self):
        return len(self.children)

    def get_child_index(self, name):
        index = 0
        for child_name, child in self.children:
            if child_name == name:
                return index
            index = index + 1
        return -1

    def get_child_at_index(self, index):
        key = list(self.children)[index]
        return self.children[key]


########################################################################
#                           Initialization
########################################################################

# Define Python FUNCTION as an LLDB command.
def define_command (debugger, function):
    lldb_command = function.__name__
    python_function = __name__ + "." + function.__name__
    interpreter = debugger.GetCommandInterpreter()
    def define(overwrite):
        res = lldb.SBCommandReturnObject()
        interpreter.HandleCommand(f"command script add "
                                  f"{overwrite} "
                                  f"--function {python_function} "
                                  f"{lldb_command}",
                                  res)
        return res.Succeeded()
    if not define("--overwrite"):
        define("")

# Define Python FUNCTION as an LLDB type summary provider for types
# matching REGEX.  Type summaries defined here are defined in the
# category Emacs, and can be seen with 'type summary list -w Emacs',
# and deleted in a similar way.
def define_type_summary(debugger, regex, function):
    python_function = __name__ + "." + function.__name__
    debugger.HandleCommand(f"type summary add --expand "
                           f"--cascade true "
                           f"--category Emacs "
                           f"--python-function {python_function} "
                           + regex)

# Define Python class CLS as a children provider for the types
# matching REFEXP.  Providers are defined in the category Emacs, and
# can be seen with 'type synthetic list -w Emacs', and deleted in a
# similar way.
def define_type_synthetic(debugger, regex, cls):
    python_class = __name__ + "." + cls.__name__
    debugger.HandleCommand(f"type synthetic add "
                           f"--category Emacs "
                           f"--python-class {python_class} "
                           + regex)

# Enable a given category of type summary providers.
def enable_type_category(debugger, category):
    debugger.HandleCommand(f"type category enable {category}")

# This function is called by LLDB to initialize the module.
def __lldb_init_module(debugger, internal_dict):
    define_command(debugger, xbacktrace)
    define_command(debugger, xdebug_print)
    define_command(debugger, xprint)
    define_type_summary(debugger, "Lisp_Object", type_summary_Lisp_Object)
    define_type_synthetic(debugger, "Lisp_Object", Lisp_Object_Provider)
    enable_type_category(debugger, "Emacs")
    print('Emacs debugging support has been installed.')

# end.<|MERGE_RESOLUTION|>--- conflicted
+++ resolved
@@ -141,16 +141,7 @@
         elif self.lisp_type == "Lisp_Type_Unused0":
             self.untagged = self.unsigned
         else:
-<<<<<<< HEAD
-            msg = f"Unknown Lisp type {self.lisp_type}"
-            assert False, msg
-
-    # Create an SBValue for EXPR with name NAME.
-    def create_value(self, name, expr):
-        return self.lisp_obj.CreateValueFromExpression(name, expr)
-=======
             assert False, f"Unknown Lisp type {self.lisp_type}"
->>>>>>> a567faf4
 
     # Evaluate EXPR in the context of the current frame.
     def eval(self, expr, make_var=False):
