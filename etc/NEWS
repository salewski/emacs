--- conflicted
+++ resolved
@@ -1,10 +1,6 @@
 GNU Emacs NEWS -- history of user-visible changes.
 
-<<<<<<< HEAD
 Copyright (C) 2014-2015 Free Software Foundation, Inc.
-=======
-Copyright (C) 2014, 2015 Free Software Foundation, Inc.
->>>>>>> 6a67b20d
 See the end of the file for license conditions.
 
 Please send Emacs bug reports to bug-gnu-emacs@gnu.org.
@@ -194,7 +190,6 @@
  
 * Changes in Specialized Modes and Packages in Emacs 25.1
-<<<<<<< HEAD
 ** Shell
 
 When you invoke `shell' interactively, the *shell* buffer will now
@@ -204,13 +199,11 @@
 (add-to-list 'display-buffer-alist
      '("^\\*shell\\*$" . (display-buffer-same-window))).
 
-=======
 
 ** EIEIO
 *** The <class>-list-p and <class>-child-p functions are declared obsolete.
 *** The <class> variables are declared obsolete.
 *** The <initarg> variables are declared obsolete.
->>>>>>> 6a67b20d
 ** ido
 *** New command `ido-bury-buffer-at-head' bound to C-S-b
 Bury the buffer at the head of `ido-matches', analogous to how C-k
