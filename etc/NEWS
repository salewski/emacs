GNU Emacs NEWS -- history of user-visible changes.

Copyright (C) 2017-2018 Free Software Foundation, Inc.
See the end of the file for license conditions.

Please send Emacs bug reports to bug-gnu-emacs@gnu.org.
If possible, use M-x report-emacs-bug.

This file is about changes in Emacs version 27.

See file HISTORY for a list of GNU Emacs versions and release dates.
See files NEWS.26, NEWS.25, ..., NEWS.18, and NEWS.1-17 for changes
in older Emacs versions.

You can narrow news to a specific version by calling 'view-emacs-news'
with a prefix argument or by typing 'C-u C-h C-n'.

Temporary note:
+++ indicates that all necessary documentation updates are complete.
    (This means all relevant manuals in doc/ AND lisp doc-strings.)
--- means no change in the manuals is needed.
When you add a new item, use the appropriate mark if you are sure it applies,


* Installation Changes in Emacs 27.1

** Emacs now uses GMP, the GNU Multiple Precision library.
By default, if 'configure' does not find a suitable libgmp, it
arranges for the included mini-gmp library to be built and used.
The new 'configure' option --without-libgmp uses mini-gmp even if a
suitable libgmp is available.

** The new configure option '--with-json' adds support for JSON using
the Jansson library.  It is on by default; use 'configure
--with-json=no' to build without Jansson support.  The new JSON
functions 'json-serialize', 'json-insert', 'json-parse-string', and
'json-parse-buffer' are typically much faster than their Lisp
counterparts from json.el.

** The etags program now uses the C library's regular expression matcher
when possible, and a compatible regex substitute otherwise.  This will
let developers maintain Emacs's own regex code without having to also
support other programs.  The new configure option '--without-included-regex'
forces etags to use the C library's regex matcher even if the regex
substitute ordinarily would be used to work around compatibility problems.

** Emacs has been ported to the -fcheck-pointer-bounds option of GCC.
This causes Emacs to check bounds of some arrays addressed by its
internal pointers, which can be helpful when debugging the Emacs
interpreter or modules that it uses.  If your platform supports it you
can enable it when configuring, e.g., './configure CFLAGS="-g3 -O2
-mmpx -fcheck-pointer-bounds"' on Intel MPX platforms.

** Emacs now normally uses a C pointer type instead of a C integer
type to implement Lisp_Object, which is the fundamental machine word
type internal to the Emacs Lisp interpreter.  This change aims to
catch typos and support -fcheck-pointer-bounds.  The 'configure'
option --enable-check-lisp-object-type is therefore no longer as
useful and so is no longer enabled by default in developer builds,
to reduce differences between developer and production builds.

** Ibuffer

---
*** All mode filters can now accept a list of symbols.
This means you can now easily filter several major modes, as well
as a single mode.

---
*** New toggle 'ibuffer-do-toggle-lock', bound to 'L'.

** Gnus

+++
*** The nnimap backend now has support for IMAP namespaces.
This feature can be enabled by setting the new 'nnimap-use-namespaces'
server variable to non-nil.


* Startup Changes in Emacs 27.1

+++
** Emacs can now be configured using an early init file.
The file is called 'early-init.el', in 'user-emacs-directory'.  It is
loaded very early in the startup process: before graphical elements
such as the tool bar are initialized, and before the package manager
is initialized.  The primary purpose is to allow customizing how the
package system is initialized given that initialization now happens
before loading the regular init file (see below).

We recommend against putting any customizations in this file that
don't need to be set up before initializing installed add-on packages,
because the early init file is read too early into the startup
process, and some important parts of the Emacs session, such as
window-system and other GUI features, are not yet set up, which could
make some customization fail to work.

+++
** Installed packages are now activated *before* loading the init file.
This is part of a change intended to eliminate the behavior of
package.el inserting a call to 'package-initialize' into the init
file, which was previously done when Emacs was started.  As a result
of this change, it is no longer necessary to call 'package-initialize'
in your init file.

However, if your init file changes the values of 'package-load-list' or
'package-user-dir', or sets 'package-enable-at-startup' to nil then it won't
work right without some adjustment:
- you can move that code to the early init file (see above), so those settings
  apply before Emacs tries to activate the packages.
- you can use the new 'package-quickstart' so activation of packages does not
  need to pay attention to 'package-load-list' or 'package-user-dir' any more.

---
** Emacs now notifies systemd when startup finishes or shutdown begins.
Units that are ordered after 'emacs.service' will only be started
after Emacs has finished initialization and is ready for use.
(If your Emacs is installed in a non-standard location and you copied the
emacs.service file to eg ~/.config/systemd/user/, you will need to copy
the new version of the file again.)


* Changes in Emacs 27.1

+++
** The function 'read-passwd' uses '*' as default character to hide passwords.

---
** New variable 'xft-ignore-color-fonts'.
Default t means don't try to load color fonts when using Xft, as they
often cause crashes.  Set it to nil if you really need those fonts.

---
** The new option 'tooltip-resize-echo-area' avoids truncating tooltip text
on GUI frames when tooltips are displayed in the echo area.  Instead,
it resizes the echo area as needed to accommodate the full tool-tip
text.

---
** Show modeline tooltips only if the corresponding action applies.
Customize the option 'mode-line-default-help-echo' to restore the old
behavior where the tooltip text is also shown when the corresponding
action does not apply.

+++
** New hook 'server-after-make-frame-hook'.
This hook is a convenient place to perform initializations in daemon
mode which require GUI features to be available.  One example is
restoration of the previous session using the desktop.el package: put
the call to 'desktop-read' in this hook, if you want the GUI settings
to be restored, or if desktop.el needs to interact with you during
restoration of the session.

+++
** New function 'logcount' calculates an integer's Hamming weight.

+++
** New function 'libxml-available-p'.
This function returns non-nil if libxml support is both compiled in
and available at run time.  Lisp programs should use this function to
detect built-in libxml support, instead of testing for that
indirectly, e.g., by checking that functions like
'libxml-parse-html-region' return nil.

+++
** 'libxml-parse-xml-region' and 'libxml-parse-html' region take
a parameter that's called DISCARD-COMMENTS, but it really only
discards the top-level comment.  Therefore this parameter is now
obsolete, and the new utility function 'xml-remove-comments' can be
used to remove comments before calling the libxml functions to parse
the data.

+++
** The Network Security Manager now allows more fine-grained control
of what checks to run via the `network-security-protocol-checks'
variable.

+++
** TLS connections have their security tightened by default.
Most of the checks for outdated, believed-to-be-weak TLS algorithms
and ciphers are now switched on by default.  By default, the NSM will
flag connections using these weak algorithms and ask users whether to
allow them.  To get the old behavior back (where certificates are
checked for validity, but no warnings about weak cryptography are
issued), you can either set 'network-security-protocol-checks' to nil,
or adjust the elements in that variable to only happen on the 'high'
security level (assuming you use the 'medium' level).

+++
** New function 'fill-polish-nobreak-p', to be used in 'fill-nobreak-predicate'.
It blocks line breaking after a one-letter word, also in the case when
this word is preceded by a non-space, but non-alphanumeric character.

+++
** The limit on repetitions in regexps has been raised to 2^16-1.
It was previously limited to 2^15-1.  For example, the following
regular expression was previously invalid, but is now accepted:

   x\{32768\}

---
** The German prefix and postfix input methods now support Capital sharp S.

---
** New input methods hawaiian-postfix and hawaiian-prefix.

+++
** New function 'exec-path'.
This function by default returns the value of the corresponding
variable, but can optionally return the equivalent of 'exec-path'
from a remote host.

+++
** The function 'executable-find' supports an optional argument REMOTE.
This triggers to search the program on the remote host as indicated by
'default-directory'.

+++
** New variable 'auto-save-no-message'.
When set to t, no message will be shown when auto-saving (default
value: nil).


* Editing Changes in Emacs 27.1

+++
** New command 'make-empty-file'.

---
** New variable 'x-wait-for-event-timeout'.
This controls how long Emacs will wait for updates to the graphical
state to take effect (making a frame visible, for example).

+++
** New user option 'electric-quote-replace-double'.
This option controls whether '"' is replaced in 'electric-quote-mode',
in addition to other quote characters.  If non-nil, ASCII double-quote
characters that quote text "like this" are replaced by double
typographic quotes, “like this”, in text modes, and in comments in
non-text modes.

---
** New user option 'flyspell-case-fold-duplications'.
This option controls whether Flyspell mode considers consecutive words
to be duplicates if they are not in the same case.  If non-nil, the
default, words are considered to be duplicates even if their letters'
case does not match.

---
** 'write-abbrev-file' now includes special properties.
'write-abbrev-file' now writes special properties like ':case-fixed'
for abbrevs that have them.

+++
** 'insert-abbrev-table-description' skips empty tables.
'insert-abbrev-table-description' skips inserting empty tables when
inserting non-readable tables.  By extension, this makes
'write-abbrev-file' skip writing empty tables.

+++
** The new functions and commands 'text-property-search-forward' and
'text-property-search-backward' have been added.  These provide an
interface that's more like functions like @code{search-forward}.

---
** More commands support noncontiguous rectangular regions, namely
'upcase-dwim', 'downcase-dwim', 'replace-string', 'replace-regexp'.

+++
** When asked to visit a large file, Emacs now offers visiting it literally.
Previously, Emacs would only ask for confirmation before visiting
large files.  Now it also offers a third alternative: to visit the
file literally, as in 'find-file-literally', which speeds up
navigation and editing of large files.

<<<<<<< HEAD
+++
** Files can be visited asynchronously.
If the new user option 'execute-file-commands-asynchronously' has a
non-nil value, interactive file visiting commands load the file
asynchronously into the respective buffer.  I.e., Emacs is still
responsive while loading the files, which is useful especially for
remote files.  If the value is a regular expression, files matching
this expression are loaded asynchronously.  See the node "(emacs)
Visiting" in the user manual for the supported commands.
=======
---
** add-dir-local-variable now uses dotted pair notation syntax
to write alists of variables to .dir-locals.el.  This is the same
syntax that you can see in the example of a .dir-locals.el file
in (info "(emacs) Directory Variables")
>>>>>>> ce0da8a4


* Changes in Specialized Modes and Packages in Emacs 27.1

** project.el
*** New commands project-search and project-query-replace

** Etags
+++
*** 'next-file' is now an obsolete alias of tags-next-file
*** tags-loop-revert-buffers is an obsolete alias of multifile-revert-buffers
*** The tags-loop-continue function along with the tags-loop-operate and
tags-loop-scan variables are now obsolete; use the new multifile-initialize and
multifile-continue functions instead.

---
** bibtex
*** New commands 'bibtex-next-entry' and 'bibtex-previous-entry'.
In bibtex-mode-map, forward-paragraph and backward-paragraph are
remapped to these, respectively.

+++
** Dired

*** New command 'dired-create-empty-file'.

** Change Logs and VC

*** Recording ChangeLog entries doesn't require an actual file.
If a ChangeLog file doesn't exist, and if the new variable
'add-log-dont-create-changelog-file' is non-nil (which is the
default), commands such as 'C-x 4 a' will add log entries to a
suitable named temporary buffer.  (An existing ChangeLog file will
still be used if it exists.)  Set the variable to nil to get the
previous behavior of always creating a buffer that visits a ChangeLog
file.

*** New customizable variable 'vc-git-grep-template'.
This new variable allows customizing the default arguments passed to
git-grep when 'vc-git-grep' is used.

** diff-mode
*** Hunks are now automatically refined by default.
To disable it, set the new defcustom 'diff-font-lock-refine' to nil.

*** File headers can be shortened, mimicking Magit's diff format.
To enable it, set the new defcustom 'diff-font-lock-prettify to t.

** Browse-url

*** The function 'browse-url-emacs' can now visit a URL in selected window.
It now treats the optional 2nd argument to mean that the URL should be
shown in the currently selected window.

** Comint

+++
*** 'send-invisible' is now an obsolete alias for `comint-send-invisible'.
Also, 'shell-strip-ctrl-m' is declared obsolete.

+++
*** 'C-c .' (comint-insert-previous-argument) no longer interprets '&'.
This feature caused problems when '&&' was present in the previous
command.  Since this command emulates 'M-.' in Bash and zsh, neither
of which treats '&' specially, the feature was removed for
compatibility with these shells.

+++
*** 'comint-insert-previous-argument' can now count arguments from the end.
By default, invoking 'C-c .' with a numeric argument N would copy the
Nth argument, counting from the first one.  But if the new option
'comint-insert-previous-argument-from-end' is non-nil, it will copy
the Nth argument counting from the last one.  Thus 'C-c .' can now
better emulate 'M-.' in both Bash and zsh, since the former counts
from the beginning of the arguments, while the latter counts from the
end.

** Term

---
*** 'term-read-noecho' is now obsolete, use 'read-passwd' instead.

** Flymake

+++
*** The variable 'flymake-diagnostic-types-alist' is obsolete.
You should instead set properties on known diagnostic symbols, like
':error' and ':warning', as demonstrated in the Flymake manual.

*** New customizable variable 'flymake-start-on-save-buffer'.
Control whether Flymake starts checking the buffer on save.

*** Flymake and backend functions may exchange hints about buffer changes.
This enables more efficient backends.  See the docstring of
'flymake-diagnostic-functions' or the Flymake manual for details.

** Package

*** New 'package-quickstart' feature.
When 'package-quickstart' is non-nil, package.el precomputes a big autoloads
file so that activation of packages can be done much faster, which can speed up
your startup significantly.
It also causes variables like package-user-dir and package-load-list to be
consulted when 'package-quickstart-refresh' is run rather than at startup so
you don't need to set them in your early init file.

*** New function 'package-activate-all'.

** Info

---
*** Info can now follow 'file://' protocol URLs.
The 'file://' URLs in Info documents can now be followed by passing
them to the 'browse-url' function, like the other protocols: ftp,
http, and https.  This allows to have references to local HTML files,
for example.

** Xref

+++
*** New command 'xref-find-definitions-at-mouse'.
This command finds definitions of the identifier at the place of a
mouse click event, and is intended to be bound to a mouse event.

** Ecomplete

*** The ecomplete sorting has changed to a decay-based algorithm.
This can be controlled by the new 'ecomplete-sort-predicate' variable.

*** The 'ecompleterc' file is now placed in ~/.emacs.d/ecompleterc by default.
Of course it will still find it if you have it in ~/.ecompleterc

** Gnus

+++
*** A prefix argument to 'gnus-summary-limit-to-score' will limit reverse.
Limit to articles with score at below.

*** The function 'gnus-score-find-favorite-words' has been renamed
from 'gnus-score-find-favourite-words'.

---
*** Gmane has been removed as an nnir backend, since Gmane no longer
has a search engine.

+++
*** Splitting mail on common mailing list headers has been added.
See the concept index in the Gnus manual for the 'match-list' entry.

+++
*** nil is no longer an allowed value for 'mm-text-html-renderer'.

+++
*** A new Gnus summary mode command, 'S A'
('gnus-summary-attach-article') can be used to attach the current
article(s) to a pre-existing Message buffer, or create a new Message
buffer with the article(s) attached.

** erc

---
*** 'erc-button-google-url' has been renamed 'erc-button-search-url'
and its value has been changed to Duck Duck Go.

** EUDC

*** XEmacs support has been removed.

** eww/shr

*** When opening external links in eww/shr (typically with the
'C-u RET' keystroke on a link), the link will be flashed with the new
'shr-selected-link' face to give the user feedback that the command
has been executed.

+++
*** New option 'shr-discard-aria-hidden'.
If set, shr will not render tags with attribute 'aria-hidden="true"'.
This attribute is meant to tell screen readers to ignore a tag.

** Htmlfontify

*** The functions 'hfy-color', 'hfy-color-vals' and
'hfy-fallback-color-values' and the variables 'hfy-fallback-color-map'
and 'hfy-rgb-txt-color-map' have been renamed from names that used
'colour' instead of 'color'.

+++
** Enriched mode supports the 'charset' text property.
You can add or modify the 'charset' text properties of text using the
Edit->Text Properties->Special Properties menu, or by invoking the
'facemenu-set-charset' command.  Documents in Enriched mode will be
saved with the charset properties, and those properties will be
restored when the file is visited.

** Smtpmail

Authentication mechanisms can be added via external packages, by
defining new cl-defmethod of smtpmail-try-auth-method.

** Footnote-mode

*** Support Hebrew-style footnotes
*** Footnote text lines are now aligned.
Can be controlled via the new variable 'footnote-align-to-fn-text'.

** CSS mode

---
*** A new command 'css-cycle-color-format' for cycling between color
formats (e.g. "black" => "#000000" => "rgb(0, 0, 0)") has been added,
bound to 'C-c C-f'.

---
*** CSS mode, SCSS mode, and Less CSS mode now have support for Imenu.

** SGML mode

---
*** 'sgml-quote' now handles double quotes and apostrophes
when escaping text and in addition all numeric entities when
unescaping text.

** Python mode

---
*** Python mode supports three different font lock decoration levels.
The maximum level is used by default; customize
'font-lock-maximum-decoration' to tone down the decoration.

** Dired

+++
*** The new user option 'dired-create-destination-dirs' controls whether
'dired-do-copy' and 'dired-rename-file' should create non-existent
directories in the destination.

** Help

---
*** Output format of 'C-h l' (view-lossage) has changed.
For convenience, 'view-lossage' now displays the last keystrokes
and commands in the same format as the edit buffer of
'edit-last-kbd-macro'.  This makes it possible to copy the lines from
the buffer generated by 'view-lossage' to the "*Edit Macro*" buffer
created by 'edit-last-kbd-macro', and to save the macro by 'C-c C-c'.

---
*** The list of help commands produced by 'C-h C-h' ('help-for-help')
can now be searched via 'C-s'.

** Ibuffer

---
*** New filter ibuffer-filter-by-process; bound to '/E'.

** Search and Replace

+++
*** New isearch bindings.

'C-M-w' in isearch changed from isearch-del-char to the new function
isearch-yank-symbol-or-char.  isearch-del-char is now bound to
'C-M-d'.

+++
*** 'search-exit-option' provides new options 'move' and 'shift-move'
to extend the search string by yanking text that ends at the new
position after moving point in the current buffer.  'shift-move'
extends the search string by motion commands while holding down
the shift key.

---
*** Isearch now remembers the regexp-based search mode for words/symbols
and case-sensitivity together with search strings in the search ring.

** Debugger

+++
*** The Lisp Debugger is now based on 'backtrace-mode'.
Backtrace mode adds fontification and commands for changing the
appearance of backtrace frames.  See the node "Backtraces" in the Elisp
manual for documentation of the new mode and its commands.

** Edebug

+++
*** The runtime behavior of Edebug's instrumentation can be changed
using the new variables 'edebug-behavior-alist',
'edebug-after-instrumentation-function' and
'edebug-new-definition-function'.  Edebug's behavior can be changed
globally or for individual definitions.

+++
*** Edebug's backtrace buffer now uses 'backtrace-mode'.
Backtrace mode adds fontification, links and commands for changing the
appearance of backtrace frames.  See the node "Backtraces" in the Elisp
manual for documentation of the new mode and its commands.

The binding of 'd' in Edebug's keymap is now 'edebug-pop-to-backtrace'
which replaces 'edebug-backtrace'.  Consequently Edebug's backtrace
windows now behave like those of the Lisp Debugger and of ERT, in that
when they appear they will be the selected window.

The new 'backtrace-goto-source' command, bound to 's', works in
Edebug's backtraces on backtrace frames whose source code has
been instrumented by Edebug.

** Enhanced xterm support

*** New variable 'xterm-set-window-title' controls whether Emacs sets
the XTerm window title.  This feature is experimental and is disabled
by default.

** grep

+++
*** rgrep, lgrep and zrgrep now hide part of the command line
that contains a list of ignored directories and files.
Clicking on the button with ellipsis unhides it.
The abbreviation can be disabled by the new option
'grep-find-abbreviate'.  The new command
'grep-find-toggle-abbreviation' toggles it interactively.

** ERT

+++
*** New variable 'ert-quiet' allows to make ERT output in batch mode
less verbose by removing non-essential information.

+++
*** ERT's backtrace buffer now uses 'backtrace-mode'.
Backtrace mode adds fontification and commands for changing the
appearance of backtrace frames.  See the node "Backtraces" in the Elisp
manual for documentation of the new mode and its commands.

** Gamegrid

---
*** Gamegrid now determines its default glyph size based on display
dimensions, instead of always using 16 pixels.  As a result, Tetris,
Snake and Pong are more playable on HiDPI displays.

** Filecache

---
*** Completing filenames in the minibuffer via 'C-TAB' now uses the
styles as configured by the variable 'completion-styles'.

** New macros 'thunk-let' and 'thunk-let*'.
These macros are analogue to 'let' and 'let*', but create bindings that
are evaluated lazily.

** next-error

+++
*** New customizable variable 'next-error-find-buffer-function'.
The value should be a function that determines how to find the
next buffer to be used by 'next-error' and 'previous-error'.  The
default is to use the last buffer that navigated to the current
error.

+++
*** New command 'next-error-select-buffer'.
It can be used to set any buffer as the next one to be used by
'next-error' and 'previous-error'.

** nxml-mode

---
*** The default value of 'nxml-sexp-element-flag' is now t.
This means that pressing C-M-SPACE now selects the entire tree by
default, and not just the opening element.

** Eshell

---
*** Expansion of history event designators is disabled by default.
To restore the old behavior, use

    (add-hook 'eshell-expand-input-functions
              #'eshell-expand-history-references)

---
*** The function 'eshell-uniquify-list' has been renamed from
'eshell-uniqify-list'.

*** The function eshell/kill is now able to handle signal switches.
Previously eshell/kill would fail if provided a kill signal to send to the
process.  It now accepts signals specified either by name or by its number.

** Shell

---
*** Program name completion inside remote shells works now as expected.

** Pcomplete
*** The function 'pcomplete-uniquify-list' has been renamed from
'pcomplete-uniqify-list'.

** Auth-source

---
*** The Secret Service backend supports the :create key now.

** Tramp

---
*** Tramp is now thread-safe.

+++
*** New connection method "nextcloud", which allows to access OwnCloud
or NextCloud hosted files and directories.

+++
*** Connection methods "obex" and "synce" are removed, because they
are obsoleted in GVFS.

+++
*** Validated passwords are saved by auth-source backends which support this.

+++
*** The user option 'tramp-ignored-file-name-regexp' allows to disable
Tramp for some look-alike remote file names.

** Register
---
*** The return value of method 'register-val-describe' includes the
names of buffers shown by the windows of a window configuration.

---
** The options.el library has been removed.
It was obsolete since Emacs 22.1, replaced by customize.

** The tls.el and starttls.el libraries are now marked obsolete.
Use of built-in libgnutls based functionality (described in the Emacs
GnuTLS manual) is recommended instead.

** Message

+++
*** Messages can now be systematically encrypted
when the PGP keyring contains a public key for every recipient.  To
achieve this, add 'message-sign-encrypt-if-all-keys-available' to
'message-send-hook'.

---
*** When replying a message that have addresses on the form
'"foo@bar.com" <foo@bar.com>', Message will elide the repeated "name"
from the address field in the response.

---
*** The default of 'message-forward-as-mime' has changed from t to nil
as it has been reported that many recipients can't read forwards that
are formatted as MIME digests.

+++
*** 'message-forward-included-headers' has changed its default to
exclude most headers when forwarding.

** EasyPG

---
*** 'epa-pinentry-mode' is renamed to 'epg-pinentry-mode'.
It now applies to epg functions as well as epa functions.

---
*** The alias functions 'epa--encode-coding-string',
'epa--decode-coding-string', and 'epa--select-safe-coding-system' have
been removed.  Use 'encode-coding-string', 'decode-coding-string', and
'select-safe-coding-system' instead.

** Rmail

+++
*** New user option 'rmail-output-reset-deleted-flag'.
If this option is non-nil, messages appended to an output file by the
'rmail-output' command have their Deleted flag reset.

*** The command 'rmail-summary-by-senders' with an empty argument
selects the messages to summarize with a regexp that matches the
sender of the current message.

** Threads

+++
*** New variable 'main-thread' holds Emacs's main thread.
This is handy in Lisp programs that run on a non-main thread and want
to signal the main thread, e.g., when they encounter an error.

+++
*** 'thread-join' returns the result of the finished thread now.

+++
*** 'thread-signal' does not propagate errors to the main thread.
Instead, error messages are just printed in the main thread.

---
*** 'thread-alive-p' is now obsolete, use 'thread-live-p' instead.

+++
*** New command 'list-threads' shows Lisp threads.
See the current list of live threads in a tabulated-list buffer which
automatically updates.  In the buffer, you can use 's q' or 's e' to
signal a thread with quit or error respectively, or get a snapshot
backtrace with 'b'.

---
** thingatpt.el supports a new "thing" called 'uuid'.
A symbol 'uuid' can be passed to thing-at-point and it returns the
UUID at point.


** Interactive automatic highlighting

+++
*** 'highlight-regexp' can now highlight subexpressions.
The now command accepts a prefix numeric argument to choose the
subexpression.


* New Modes and Packages in Emacs 27.1

** multifile.el lets one setup multifile operations like search&replace

+++
** Emacs can now visit files in archives as if they were directories.
This feature uses Tramp and works only on systems which support GVFS,
i.e. GNU/Linux, roughly spoken.  See the chapter "(tramp) Archive file
names" in the Tramp manual for full documentation of these facilities.

+++
** New library for writing JSONRPC applications (https://jsonrpc.org)
The 'jsonrpc' library enables writing Emacs Lisp applications that
rely on this protocol.  Since the protocol is designed to be
transport-agnostic, the library provides an API to implement new
transport strategies as well as a separate API to use them.  A
transport implementation for process-based communication, such as is
used by the Language Server Protocol (LSP), is readily available.

+++
** Backtrace mode improves viewing of Elisp backtraces.
Backtrace mode adds pretty printing, fontification and ellipsis
expansion to backtrace buffers produced by the Lisp debugger, Edebug
and ERT.  See the node "Backtraces" in the Elisp manual for
documentation of the new mode and its commands.


* Incompatible Lisp Changes in Emacs 27.1

---
** Just loading a theme's file no longer activates the theme's settings.
Loading a theme with 'M-x load-theme' still activates the theme, as it
did before.  However, loading the theme's file with "M-x load-file",
or using 'require' or 'load' in a Lisp program, doesn't actually apply
the theme's settings until you either invoke 'M-x enable-theme' or
type 'M-x load-theme'.  (In a Lisp program, calling 'enable-theme' or
invoking 'load-theme' with NO-ENABLE argument omitted or nil has the
same effect of activating a theme whose file has been loaded.)  The
special case of the 'user' theme is an exception: it is frequently
used for ad-hoc customizations, so the settings of that theme are by
default applied immediately.

The variable 'custom--inhibit-theme-enable' controls this behavior;
its default value changed in Emacs 27.1.

** The 'repetitions' argument of 'benchmark-run' can now also be a variable.

** The FILENAME argument to 'file-name-base' is now mandatory and no
longer defaults to 'buffer-file-name'.

---
** The function 'eldoc-message' now accepts a single argument.
Programs that called it with multiple arguments before should pass
them through 'format' first.  Even that is discouraged: for ElDoc
support, you should set 'eldoc-documentation-function' instead of
calling 'eldoc-message' directly.

** Old-style backquotes now generate an error.
They have been generating warnings for a decade.  To interpret
old-style backquotes as new-style, bind the new variable
'force-new-style-backquotes' to t.

** Defining a Common Lisp structure using 'cl-defstruct' or
'cl-struct-define' whose name clashes with a builtin type (e.g.,
'integer' or 'hash-table') now signals an error.

** When formatting a floating-point number as an octal or hexadecimal
integer, Emacs now signals an error if the number is too large for the
implementation to format.

---
** Some functions and variables obsolete since Emacs 22 have been removed:
archive-mouse-extract, assoc-ignore-case, assoc-ignore-representation,
backward-text-line, blink-cursor, bookmark-exit-hooks,
comint-use-prompt-regexp-instead-of-fields, compilation-finish-function,
count-text-lines, cperl-vc-header-alist, custom-face-save-command,
cvs-display-full-path, cvs-fileinfo->full-path, delete-frame-hook,
derived-mode-class, describe-char-after, describe-project,
desktop-basefilename, desktop-buffer-handlers, desktop-buffer-misc-functions,
desktop-buffer-modes-to-save, desktop-enable, desktop-load-default,
dired-omit-files-p, disabled-command-hook, dungeon-mode-map,
electric-nroff-mode, electric-nroff-newline, electric-perl-terminator,
focus-frame, forward-text-line, generic-define-mswindows-modes,
generic-define-unix-modes, generic-font-lock-defaults, goto-address-at-mouse,
highlight-changes-colours, ibuffer-elide-long-columns, ibuffer-hooks,
ibuffer-mode-hooks, icalendar-convert-diary-to-ical,
icalendar-extract-ical-from-buffer, imenu-always-use-completion-buffer-p,
ipconfig-program, ipconfig-program-options, isearch-lazy-highlight-cleanup,
isearch-lazy-highlight-initial-delay, isearch-lazy-highlight-interval,
isearch-lazy-highlight-max-at-a-time, iswitchb-use-fonts,
latin1-char-displayable-p, mouse-wheel-click-button, mouse-wheel-down-button,
mouse-wheel-up-button, new-frame, pascal-outline, process-kill-without-query,
recentf-menu-append-commands-p, rmail-pop-password,
rmail-pop-password-required, savehist-load, set-default-font,
spam-list-of-processors, speedbar-add-ignored-path-regexp,
speedbar-buffers-line-path, speedbar-ignored-path-expressions,
speedbar-ignored-path-regexp, speedbar-line-path, speedbar-path-line,
timer-set-time-with-usecs, tooltip-gud-display, tooltip-gud-modes,
tooltip-gud-toggle-dereference, unfocus-frame, unload-hook-features-list,
update-autoloads-from-directories, vc-comment-ring, vc-comment-ring-index,
vc-comment-search-forward, vc-comment-search-reverse, vc-comment-to-change-log,
vc-diff-switches-list, vc-next-comment, vc-previous-comment, view-todo,
x-lost-selection-hooks, x-sent-selection-hooks.

---
** Further functions and variables obsolete since Emacs 24 have been removed:
default-directory-alist, dired-default-directory,
dired-default-directory-alist, dired-enable-local-variables,
dired-hack-local-variables, dired-local-variables-file, dired-omit-here-always.

** The function 'display-buffer-in-major-side-window' no longer exists.
It has been renamed as internal function 'window--make-major-side-window',
however applications should instead call 'display-buffer-in-side-window'
(passing the SIDE and SLOT parameters as elements of ALIST).  This approach
is backwards-compatible with versions of Emacs in which the old function
exists.  See the node "Displaying Buffers in Side Windows" in the ELisp
manual for more details.

** garbage collection no longer treats miscellaneous objects specially;
they are now allocated like any other pseudovector.  As a result, the
'garbage-collect' and 'memory-use-count' functions no longer return a
'misc' component, and the 'misc-objects-consed' variable has been
removed.


* Lisp Changes in Emacs 27.1

** lookup-key can take a list of keymaps as argument.

+++
** 'condition-case' now accepts 't' to match any error symbol.

+++
** New function 'proper-list-p'.
Given a proper list as argument, this predicate returns its length;
otherwise, it returns nil.  'format-proper-list-p' is now an obsolete
alias for the new function.

+++
** Emacs Lisp integers can now be of arbitrary size.
Emacs uses the GNU Multiple Precision (GMP) library to support
integers whose size is too large to support natively.  The integers
supported natively are known as "fixnums", while the larger ones are
"bignums".  The new predicates 'bignump' and 'fixnump' can be used to
distinguish between these two types of integers.

All the arithmetic, comparison, and logical (a.k.a. "bitwise")
operations where bignums make sense now support both fixnums and
bignums.  However, note that unlike fixnums, bignums will not compare
equal with 'eq', you must use 'eql' instead.  (Numerical comparison
with '=' works on both, of course.)

Since large bignums consume a lot of memory, Emacs limits the size of
the largest bignum a Lisp program is allowed to create.  The
nonnegative value of the new variable 'integer-width' specifies the
maximum number of bits allowed in a bignum.  Emacs signals an integer
overflow error if this limit is exceeded.

Several primitive functions formerly returned floats or lists of
integers to represent integers that did not fit into fixnums.  These
functions now simply return integers instead.  Affected functions
include functions like encode-char that compute code-points, functions
like file-attributes that compute file sizes and other attributes,
functions like process-id that compute process IDs, and functions like
user-uid and group-gid that compute user and group IDs.

+++
** 'time-add', 'time-subtract', and 'time-less-p' now accept
infinities and NaNs too, and propagate them or return nil like
floating-point operators do.

+++
** New function 'time-equal-p' compares time values for equality.

** define-minor-mode automatically documents the meaning of ARG.

+++
** The function 'recenter' now accepts an additional optional argument.
By default, calling 'recenter' will not redraw the frame even if
'recenter-redisplay' is non-nil.  Call 'recenter' with the new second
argument non-nil to force redisplay per 'recenter-redisplay's value.

+++
** New functions 'major-mode-suspend' and 'major-mode-restore'.
Use them when switching temporarily to another major mode, e.g. for
'hexl-mode', or to switch between 'c-mode' and 'image-mode' in XPM.

+++
** New macro 'dolist-with-progress-reporter'.
This works like 'dolist', but reports progress similar to
'dotimes-with-progress-reporter'.

+++
** New hook 'after-delete-frame-functions'.
This works like 'delete-frame-functions', but runs after the frame to
be deleted has been made dead and removed from the frame list.

---
** The function 'provided-mode-derived-p' was extended to support aliases.
The function now returns non-nil when the argument MODE is derived
from any alias of any of MODES.

+++
** New frame focus state inspection interface.
The hooks 'focus-in-hook' and 'focus-out-hook' are now obsolete.
Instead, attach to 'after-focus-change-function' using 'add-function'
and inspect the focus state of each frame using 'frame-focus-state'.

+++
** Emacs now requests and recognizes focus-change notifications from TTYs.
On terminal emulators that support the feature, Emacs can now support
'focus-in-hook' and 'focus-out-hook' for TTY frames.

+++
** Window-specific face remapping.
Face specifications (of the kind used in 'face-remapping-alist')
now support filters, allowing faces to vary between different windows
displaying the same buffer.  See the Info node "Face Remapping" of the
Emacs Lisp Reference manual for more detail.

+++
** Special handling of buffer-local 'window-size-change-functions'.
A buffer-local value of this hook is now run only if at least one
window showing the buffer has changed its size.

+++
** The function assoc-delete-all now takes an optional predicate argument.

+++
** New function 'string-distance' to calculate the Levenshtein distance
between two strings.

** 'print-quoted' now defaults to t, so if you want to see
(quote x) instead of 'x you will have to bind it to nil where applicable.

+++
** Numbers formatted via %o or %x may now be formatted as signed integers.
This avoids problems in calls like (read (format "#x%x" -1)), and is
more compatible with bignums, a planned feature.  To get this
behavior, set the experimental variable binary-as-unsigned to nil,
and if the new behavior breaks your code please email
32252@debbugs.gnu.org.  Because %o and %x can now format signed
integers, they now support the + and space flags.

** To avoid confusion caused by "smart quotes", the reader signals an
error when reading Lisp symbols which begin with one of the following
quotation characters: ‘’‛“”‟〞＂＇.  A symbol beginning with such a
character can be written by escaping the quotation character with a
backslash.  For example:

    (read "‘smart") => (invalid-read-syntax "strange quote" "‘")
    (read "\\‘smart") == (intern "‘smart")

+++
** Omitting variables after '&optional' and '&rest' is now allowed.
For example (defun foo (&optional)) is no longer an error.  This is
sometimes convenient when writing macros.  See the ChangeLog entry
titled "Allow '&rest' or '&optional' without following variable
(Bug#29165)" for a full listing of which arglists are accepted across
versions.

** Internal parsing commands now use 'syntax-ppss' and disregard
'open-paren-in-column-0-is-defun-start'.  This affects mostly things like
'forward-comment', 'scan-sexps', and 'forward-sexp' when parsing backward.
The new variable 'comment-use-syntax-ppss' can be set to nil to recover the old
behavior if needed.

** The 'server-name' and 'server-socket-dir' variables are set when a
socket has been passed to Emacs.

---
** The 'file-system-info' function is now available on all platforms.
instead of just Microsoft platforms.  This fixes a 'get-free-disk-space'
bug on OS X 10.8 and later.

+++
** 'memory-limit' now returns a better estimate of memory consumption.

+++
** New macro 'combine-change-calls' arranges to call the change hooks
('before-change-functions' and 'after-change-functions') just once
each around a sequence of lisp forms, given a region.  This is
useful when a function makes a possibly large number of repetitive
changes and the change hooks are time consuming.

---
** The function 'get-free-disk-space' returns now a non-nil value for
remote systems, which support this check.

+++
** 'eql', 'make-hash-table', etc. now treat NaNs consistently.
Formerly, some of these functions ignored signs and significands of
NaNs.  Now, all these functions treat NaN signs and significands as
significant.  For example, (eql 0.0e+NaN -0.0e+NaN) now returns nil
because the two NaNs have different signs; formerly it returned t.
Also, Emacs now reads and prints NaN significands; e.g., if X is a
NaN, (format "%s" X) now returns "0.0e+NaN", "1.0e+NaN", etc.,
depending on X's significand.

+++
** The function 'make-string' accepts an additional optional argument.
If the optional third argument is non-nil, 'make-string' will produce
a multibyte string even if its second argument is an ASCII character.

** (format "%d" X) no longer mishandles a floating-point number X that
does not fit in a machine integer.

+++
** In the DST slot, encode-time and parse-time-string now return -1
if it is not known whether daylight saving time is in effect.
Formerly they were inconsistent: encode-time returned t in this
situation, whereas parse-time-string returned nil.  Now they
consistently use use nil to mean that DST is not in effect, and use -1
to mean that it is not known whether DST is in effect.

** New JSON parsing and serialization functions 'json-serialize',
'json-insert', 'json-parse-string', and 'json-parse-buffer'.  These
are implemented in C using the Jansson library.

** Mailcap

---
*** The new function 'mailcap-file-name-to-mime-type' has been added.
It's a simple convenience function for looking up MIME types based on
file name extensions.

*** The default way the list of possible external viewers for MIME
types is sorted and chosen has changed.  Earlier, the most specific
viewer was chosen, even if there was a general override in ~/.mailcap.
For instance, if /etc/mailcap has an entry for image/gif, that one
will be chosen even if you have an entry for image/* in your
~/.mailcap file.  But with the new method, entries from ~/.mailcap
overrides all system and Emacs-provided defaults.  To get the old
method back, set 'mailcap-prefer-mailcap-viewers' to nil.

** URL

*** The file: handler no longer looks for index.html in directories if
you ask it for a file:///dir URL.  Since this is a low-level library,
such decisions (if they are to be made at all) are left to
higher-level functions.

** image-mode

*** image-mode started using ImageMagick by default for all images
some years back.  It now respects 'imagemagick-types-inhibit' as a way
to disable that.

** The function 'load' now behaves correctly when loading modules.
Specifically, it puts the module name into 'load-history', prints
loading messages if requested, and protects against recursive loads.

+++
** The function 'read-variable' now uses its own history list.
The history of variable names read by 'read-variable' is recorded in
the new variable 'custom-variable-history'.

---
** The function 'string-to-unibyte' is no longer declared obsolete.
We have found that there are legitimate use cases for this function,
where there's no better alternative.  We believe that the incorrect
uses of this function all but disappeared by now, so we are
un-obsoleting it.

--- (Needs better documentation)
** There is a new command 'universal-async-argument', bound to 'C-x &'.
If this command precedes another command, the value of variable
'universal-async-argument' will be toggled.  This indicates, that the
following command shall be executed asynchronously.  For example,
file visiting commands would load files into buffers asynchronously.


* Changes in Emacs 27.1 on Non-Free Operating Systems

---
** Battery status is now supported in all Cygwin builds.
Previously it was supported only in the Cygwin-w32 build.

** Emacs now handles key combinations involving the macOS "command"
and "option" modifier keys more correctly.

** The special handling of 'frame-title-format' on NS where setting it
to 't' would enable the macOS proxy icon has been replaced with a
separate variable, 'ns-use-proxy-icon'.  'frame-title-format' will now
work as on other platforms.

---
** New primitive 'w32-read-registry'.
This primitive lets Lisp programs access the MS-Windows Registry by
retrieving values stored under a given key.  It is intended to be used
for supporting features such as XDG-like location of important files
and directories.

+++
** The default value of 'w32-pipe-read-delay' is now zero.
This speeds up reading output from sub-processes that produce a lot of
data.

This variable may need to be non-zero only when running DOS programs
as Emacs subprocesses, which by now is not supported on modern
versions of MS-Windows.  Set this variable to 50 if for some reason
you need the old behavior (and please report such situations to Emacs
developers).


----------------------------------------------------------------------
This file is part of GNU Emacs.

GNU Emacs is free software: you can redistribute it and/or modify
it under the terms of the GNU General Public License as published by
the Free Software Foundation, either version 3 of the License, or
(at your option) any later version.

GNU Emacs is distributed in the hope that it will be useful,
but WITHOUT ANY WARRANTY; without even the implied warranty of
MERCHANTABILITY or FITNESS FOR A PARTICULAR PURPOSE.  See the
GNU General Public License for more details.

You should have received a copy of the GNU General Public License
along with GNU Emacs.  If not, see <https://www.gnu.org/licenses/>.


Local variables:
coding: utf-8
mode: outline
paragraph-separate: "[ 	]*$"
end:<|MERGE_RESOLUTION|>--- conflicted
+++ resolved
@@ -277,7 +277,6 @@
 file literally, as in 'find-file-literally', which speeds up
 navigation and editing of large files.
 
-<<<<<<< HEAD
 +++
 ** Files can be visited asynchronously.
 If the new user option 'execute-file-commands-asynchronously' has a
@@ -287,13 +286,12 @@
 remote files.  If the value is a regular expression, files matching
 this expression are loaded asynchronously.  See the node "(emacs)
 Visiting" in the user manual for the supported commands.
-=======
+
 ---
 ** add-dir-local-variable now uses dotted pair notation syntax
 to write alists of variables to .dir-locals.el.  This is the same
 syntax that you can see in the example of a .dir-locals.el file
 in (info "(emacs) Directory Variables")
->>>>>>> ce0da8a4
 
  
